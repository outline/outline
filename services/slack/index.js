--- conflicted
+++ resolved
@@ -4,7 +4,6 @@
 import { presentSlackAttachment } from '../../server/presenters';
 
 const Slack = {
-<<<<<<< HEAD
   on: async (event: Event) => {
     if (event.name !== 'documents.create' && event.name !== 'documents.update')
       return;
@@ -18,7 +17,6 @@
         type: 'post',
       },
     });
-    console.log(integration);
 
     if (integration) {
       let text = `${document.createdBy.name} published a new document`;
@@ -38,10 +36,6 @@
         }),
       });
     }
-=======
-  on: (event: Event) => {
-    // console.log(`Slack service received ${event.name}, id: ${event.model.id}`);
->>>>>>> 7272b24e
   },
 };
 
