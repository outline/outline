--- conflicted
+++ resolved
@@ -24,7 +24,6 @@
   Endpoints["GET /repos/{owner}/{repo}/issues/{issue_number}"]["response"]["data"];
 
 const requestPlugin = (octokit: Octokit) => ({
-<<<<<<< HEAD
   requestRepos: () =>
     octokit.paginate.iterator(
       octokit.rest.apps.listReposAccessibleToInstallation,
@@ -36,18 +35,11 @@
       }
     ),
 
-  requestPR: async (params: ReturnType<typeof GitHub.parseUrl>) =>
-    octokit.request(`GET /repos/{owner}/{repo}/pulls/{id}`, {
-      owner: params?.owner,
-      repo: params?.repo,
-      id: params?.id,
-=======
   requestPR: async (params: NonNullable<ReturnType<typeof GitHub.parseUrl>>) =>
     octokit.request(`GET /repos/{owner}/{repo}/pulls/{pull_number}`, {
       owner: params.owner,
       repo: params.repo,
       pull_number: params.id,
->>>>>>> d37b7fa3
       headers: {
         Accept: "application/vnd.github.text+json",
         "X-GitHub-Api-Version": "2022-11-28",
