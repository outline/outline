--- conflicted
+++ resolved
@@ -11,13 +11,9 @@
       group: "Workspace",
       after: "Shared Links",
       icon: Icon,
-<<<<<<< HEAD
-      component: React.lazy(() => import("./Settings")),
       description:
-        "Automate downstream workflows with real-time JSON POSTs, subscribe to document events in Outline so external systems can react instantly to creations, updates, or deletions.",
-=======
+        "Automate downstream workflows with real-time JSON POSTs, subscribe to events in Outline so external systems can react instantly.",
       component: createLazyComponent(() => import("./Settings")),
->>>>>>> fd984774
     },
   },
 ]);