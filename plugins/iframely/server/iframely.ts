--- conflicted
+++ resolved
@@ -6,7 +6,10 @@
 class Iframely {
   public static defaultUrl = "https://iframe.ly";
 
-  public static async fetch(url: string, type = "oembed") {
+  public static async fetch(
+    url: string,
+    type = "oembed"
+  ): Promise<Unfurl | void> {
     const isDefaultHost = env.IFRAMELY_URL === this.defaultUrl;
 
     // Cloud Iframely requires /api path, while self-hosted does not.
@@ -30,23 +33,8 @@
    * @param url
    * @returns Preview data for the url
    */
-<<<<<<< HEAD
-  public static async get(url: string): Promise<Unfurl | void> {
-    try {
-      const cached = await Iframely.cached(url);
-      if (cached) {
-        return cached;
-      }
-      const res = await Iframely.fetch(url);
-      await Iframely.cache(url, res);
-      return res;
-    } catch (err) {
-      throw InternalError(err);
-    }
-=======
-  public static async unfurl(url: string): Promise<Unfurl | false> {
+  public static async unfurl(url: string): Promise<Unfurl | void> {
     return Iframely.fetch(url);
->>>>>>> a6486257
   }
 }
 
