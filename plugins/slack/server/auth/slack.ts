import passport from "@outlinewiki/koa-passport";
import type { Context } from "koa";
import Router from "koa-router";
import { Profile } from "passport";
import { Strategy as SlackStrategy } from "passport-slack-oauth2";
import { IntegrationService, IntegrationType } from "@shared/types";
import accountProvisioner from "@server/commands/accountProvisioner";
import auth from "@server/middlewares/authentication";
import passportMiddleware from "@server/middlewares/passport";
import validate from "@server/middlewares/validate";
import {
  IntegrationAuthentication,
  Collection,
  Integration,
  Team,
  User,
} from "@server/models";
import { APIContext, AuthenticationResult } from "@server/types";
import {
  getClientFromContext,
  getTeamFromContext,
  StateStore,
} from "@server/utils/passport";
import env from "../env";
import * as Slack from "../slack";
import * as T from "./schema";
import { SlackUtils } from "plugins/slack/shared/SlackUtils";

type SlackProfile = Profile & {
  team: {
    id: string;
    name: string;
    domain: string;
    image_192: string;
    image_230: string;
  };
  user: {
    id: string;
    name: string;
    email: string;
    image_192: string;
    image_230: string;
  };
};

const router = new Router();
const providerName = "slack";
const scopes = [
  "identity.email",
  "identity.basic",
  "identity.avatar",
  "identity.team",
];

if (env.SLACK_CLIENT_ID && env.SLACK_CLIENT_SECRET) {
  const strategy = new SlackStrategy(
    {
      clientID: env.SLACK_CLIENT_ID,
      clientSecret: env.SLACK_CLIENT_SECRET,
      callbackURL: SlackUtils.callbackUrl(),
      passReqToCallback: true,
      // @ts-expect-error StateStore
      store: new StateStore(),
      scope: scopes,
    },
    async function (
      ctx: Context,
      accessToken: string,
      refreshToken: string,
      params: { expires_in: number },
      profile: SlackProfile,
      done: (
        err: Error | null,
        user: User | null,
        result?: AuthenticationResult
      ) => void
    ) {
      try {
        const team = await getTeamFromContext(ctx);
        const client = getClientFromContext(ctx);

        const result = await accountProvisioner({
          ip: ctx.ip,
          team: {
            teamId: team?.id,
            name: profile.team.name,
            subdomain: profile.team.domain,
            avatarUrl: profile.team.image_230,
          },
          user: {
            name: profile.user.name,
            email: profile.user.email,
            avatarUrl: profile.user.image_192,
          },
          authenticationProvider: {
            name: providerName,
            providerId: profile.team.id,
          },
          authentication: {
            providerId: profile.user.id,
            accessToken,
            refreshToken,
            expiresIn: params.expires_in,
            scopes,
          },
        });
        return done(null, result.user, { ...result, client });
      } catch (err) {
        return done(err, null);
      }
    }
  );
  // For some reason the author made the strategy name capatilised, I don't know
  // why but we need everything lowercase so we just monkey-patch it here.
  strategy.name = providerName;
  passport.use(strategy);

  router.get("slack", passport.authenticate(providerName));

  router.get("slack.callback", passportMiddleware(providerName));

  router.get(
    "slack.commands",
    auth({
      optional: true,
    }),
    validate(T.SlackCommandsSchema),
    async (ctx: APIContext<T.SlackCommandsReq>) => {
      const { code, state: teamId, error } = ctx.input.query;
      const { user } = ctx.state.auth;

      if (error) {
        ctx.redirect(SlackUtils.errorUrl(error));
        return;
      }

      // this code block accounts for the root domain being unable to
      // access authentication for subdomains. We must forward to the appropriate
      // subdomain to complete the oauth flow
      if (!user) {
        if (teamId) {
          try {
            const team = await Team.findByPk(teamId, {
              rejectOnEmpty: true,
            });
            return ctx.redirectOnClient(
<<<<<<< HEAD
              `${team.url}/auth/slack.commands?${ctx.request.querystring}`
=======
              SlackUtils.commandsUrl({
                baseUrl: team.url,
                params: ctx.request.querystring,
              })
>>>>>>> f4733793
            );
          } catch (err) {
            return ctx.redirect(SlackUtils.errorUrl("unauthenticated"));
          }
        } else {
          return ctx.redirect(SlackUtils.errorUrl("unauthenticated"));
        }
      }

      // validation middleware ensures that code is non-null at this point
      const data = await Slack.oauthAccess(code!, SlackUtils.commandsUrl());
      const authentication = await IntegrationAuthentication.create({
        service: IntegrationService.Slack,
        userId: user.id,
        teamId: user.teamId,
        token: data.access_token,
        scopes: data.scope.split(","),
      });
      await Integration.create({
        service: IntegrationService.Slack,
        type: IntegrationType.Command,
        userId: user.id,
        teamId: user.teamId,
        authenticationId: authentication.id,
        settings: {
          serviceTeamId: data.team_id,
        },
      });
      ctx.redirect(SlackUtils.url);
    }
  );

  router.get(
    "slack.post",
    auth({
      optional: true,
    }),
    validate(T.SlackPostSchema),
    async (ctx: APIContext<T.SlackPostReq>) => {
      const { code, error, state: collectionId } = ctx.input.query;
      const { user } = ctx.state.auth;

      if (error) {
        ctx.redirect(SlackUtils.errorUrl(error));
        return;
      }

      // this code block accounts for the root domain being unable to
      // access authentication for subdomains. We must forward to the
      // appropriate subdomain to complete the oauth flow
      if (!user) {
        if (collectionId) {
          try {
            const collection = await Collection.findByPk(collectionId, {
              rejectOnEmpty: true,
            });
            const team = await Team.findByPk(collection.teamId, {
              rejectOnEmpty: true,
            });
            return ctx.redirectOnClient(
<<<<<<< HEAD
              `${team.url}/auth/slack.post?${ctx.request.querystring}`
=======
              SlackUtils.postUrl({
                baseUrl: team.url,
                params: ctx.request.querystring,
              })
>>>>>>> f4733793
            );
          } catch (err) {
            return ctx.redirect(SlackUtils.errorUrl("unauthenticated"));
          }
        } else {
          return ctx.redirect(SlackUtils.errorUrl("unauthenticated"));
        }
      }

      // validation middleware ensures that code is non-null at this point
      const data = await Slack.oauthAccess(code!, SlackUtils.postUrl());
      const authentication = await IntegrationAuthentication.create({
        service: IntegrationService.Slack,
        userId: user.id,
        teamId: user.teamId,
        token: data.access_token,
        scopes: data.scope.split(","),
      });

      await Integration.create({
        service: IntegrationService.Slack,
        type: IntegrationType.Post,
        userId: user.id,
        teamId: user.teamId,
        authenticationId: authentication.id,
        collectionId,
        events: ["documents.update", "documents.publish"],
        settings: {
          url: data.incoming_webhook.url,
          channel: data.incoming_webhook.channel,
          channelId: data.incoming_webhook.channel_id,
        },
      });
      ctx.redirect(SlackUtils.url);
    }
  );
}

export default router;<|MERGE_RESOLUTION|>--- conflicted
+++ resolved
@@ -144,14 +144,10 @@
               rejectOnEmpty: true,
             });
             return ctx.redirectOnClient(
-<<<<<<< HEAD
-              `${team.url}/auth/slack.commands?${ctx.request.querystring}`
-=======
               SlackUtils.commandsUrl({
                 baseUrl: team.url,
                 params: ctx.request.querystring,
               })
->>>>>>> f4733793
             );
           } catch (err) {
             return ctx.redirect(SlackUtils.errorUrl("unauthenticated"));
@@ -212,14 +208,10 @@
               rejectOnEmpty: true,
             });
             return ctx.redirectOnClient(
-<<<<<<< HEAD
-              `${team.url}/auth/slack.post?${ctx.request.querystring}`
-=======
               SlackUtils.postUrl({
                 baseUrl: team.url,
                 params: ctx.request.querystring,
               })
->>>>>>> f4733793
             );
           } catch (err) {
             return ctx.redirect(SlackUtils.errorUrl("unauthenticated"));
