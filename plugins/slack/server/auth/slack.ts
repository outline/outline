--- conflicted
+++ resolved
@@ -84,16 +84,10 @@
         const team = await getTeamFromContext(context);
         const client = getClientFromContext(context);
 
-<<<<<<< HEAD
+        const { domain } = parseEmail(profile.user.email);
+
         const ctx = createContext({ ip: context.ip });
         const result = await accountProvisioner(ctx, {
-=======
-        
-        const { domain } = parseEmail(profile.user.email);
-
-        const result = await accountProvisioner({
-          ip: ctx.ip,
->>>>>>> 27d0fe86
           team: {
             teamId: team?.id,
             name: profile.team.name,
