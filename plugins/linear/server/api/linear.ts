--- conflicted
+++ resolved
@@ -77,25 +77,14 @@
       { transaction }
     );
 
-<<<<<<< HEAD
     if (workspace.logoUrl) {
       transaction.afterCommit(async () => {
-        await UploadLinearWorkspaceLogoTask.schedule({
+        await new UploadLinearWorkspaceLogoTask().schedule({
           integrationId: integration.id,
           logoUrl: workspace.logoUrl,
         });
       });
     }
-=======
-    transaction.afterCommit(async () => {
-      if (workspace.logoUrl) {
-        await new UploadLinearWorkspaceLogoTask().schedule({
-          integrationId: integration.id,
-          logoUrl: workspace.logoUrl,
-        });
-      }
-    });
->>>>>>> 3ef2b7cf
 
     ctx.redirect(LinearUtils.successUrl());
   }
