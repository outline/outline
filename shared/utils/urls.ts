<<<<<<< HEAD
import { blacklist_protocols } from "../constants";
=======
import { escapeRegExp } from "lodash";
>>>>>>> 4dbad4e4
import env from "../env";
import { parseDomain } from "./domains";

/**
 * Prepends the CDN url to the given path (If a CDN is configured).
 *
 * @param path The path to prepend the CDN url to.
 * @returns The path with the CDN url prepended.
 */
export function cdnPath(path: string): string {
  return `${env.CDN_URL}${path}`;
}

/**
 * Returns true if the given string is a link to inside the application.
 *
 * Important Note: If this is called server-side, it will always return false.
 * The reason this is in a shared util is because it's used in an editor plugin
 * which is also in the shared code
 *
 * @param url The url to check.
 * @returns True if the url is internal, false otherwise.
 */
export function isInternalUrl(href: string) {
  // empty strings are never internal
  if (href === "") {
    return false;
  }

  // relative paths are always internal
  if (href[0] === "/") {
    return true;
  }

  const outline =
    typeof window !== "undefined"
      ? parseDomain(window.location.href)
      : undefined;

  const domain = parseDomain(href);
  return outline?.host === domain.host;
}

/**
 * Returns true if the given string is a url.
 *
 * @param url The url to check.
 * @returns True if a url, false otherwise.
 */
export function isUrl(text: string) {
  if (text.match(/\n/)) {
    return false;
  }

  try {
    const url = new URL(text);
    return url.hostname !== "" && !blacklist_protocols.includes(url.protocol);
  } catch (err) {
    return false;
  }
}

/**
 * Returns true if the given string is a link to outside the application.
 *
 * @param url The url to check.
 * @returns True if the url is external, false otherwise.
 */
export function isExternalUrl(url: string) {
  return !!url && !isInternalUrl(url);
}

/**
 * For use in the editor, this function will ensure that a url is
 * potentially valid, and filter out unsupported and malicious protocols.
 *
 * @param url The url to sanitize
 * @returns The sanitized href
 */
export function sanitizeUrl(url: string | null | undefined) {
  if (!url) {
    return undefined;
  }

  if (
    !isUrl(url) &&
    !url.startsWith("/") &&
    !url.startsWith("#") &&
    !url.startsWith("mailto:")
  ) {
    return `https://${url}`;
  }
  return url;
}

export function urlRegex(url: string | null | undefined): RegExp | undefined {
  if (!url || !isUrl(url)) {
    return undefined;
  }

  const urlObj = new URL(sanitizeUrl(url) as string);

  return new RegExp(escapeRegExp(`${urlObj.protocol}//${urlObj.host}`));
}<|MERGE_RESOLUTION|>--- conflicted
+++ resolved
@@ -1,8 +1,5 @@
-<<<<<<< HEAD
+import { escapeRegExp } from "lodash";
 import { blacklist_protocols } from "../constants";
-=======
-import { escapeRegExp } from "lodash";
->>>>>>> 4dbad4e4
 import env from "../env";
 import { parseDomain } from "./domains";
 
