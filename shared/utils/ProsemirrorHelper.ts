import { Node, Schema } from "prosemirror-model";
import headingToSlug from "../editor/lib/headingToSlug";
import textBetween from "../editor/lib/textBetween";
<<<<<<< HEAD
import { getTextSerializers } from "../editor/lib/textSerializers";
import { MentionType, ProsemirrorData, UnfurlResponse } from "../types";
=======
import { ProsemirrorData } from "../types";
>>>>>>> 948e557b
import { TextHelper } from "./TextHelper";
import env from "../env";
import { findChildren } from "@shared/editor/queries/findChildren";
import { isLightboxNode } from "@shared/editor/lib/Lightbox";
import { EditorStyleHelper } from "@shared/editor/styles/EditorStyleHelper";

export type Heading = {
  /* The heading in plain text */
  title: string;
  /* The level of the heading */
  level: number;
  /* The unique id of the heading */
  id: string;
};

export type CommentMark = {
  /* The unique id of the comment */
  id: string;
  /* The id of the user who created the comment */
  userId: string;
  /* The text of the comment */
  text: string;
};

export type NodeAnchor = { pos: number; id: string; className: string };

export type Task = {
  /* The text of the task */
  text: string;
  /* Whether the task is completed or not */
  completed: boolean;
};

export type MentionAttrs = {
  /* The type of mention */
  type: MentionType;
  /* The label/text of the mention */
  label: string;
  /* The ID of the model being mentioned */
  modelId: string;
  /* The actor who created the mention */
  actorId?: string;
  /* The unique ID of this mention instance */
  id?: string;
  /* The href for the mention */
  href?: string;
  /* Unfurl data for the mention */
  unfurl?: UnfurlResponse;
};

interface User {
  name: string;
  language: string | null;
}

export const attachmentRedirectRegex =
  /\/api\/attachments\.redirect\?id=(?<id>[0-9a-f]{8}-[0-9a-f]{4}-[0-9a-f]{4}-[0-9a-f]{4}-[0-9a-f]{12})/gi;

export const attachmentPublicRegex =
  /public\/([0-9a-f]{8}-[0-9a-f]{4}-[0-9a-f]{4}-[0-9a-f]{4}-[0-9a-f]{12})\/(?<id>[0-9a-f]{8}-[0-9a-f]{4}-[0-9a-f]{4}-[0-9a-f]{4}-[0-9a-f]{12})/gi;

export class ProsemirrorHelper {
  /**
   * Get a new empty document.
   *
   * @returns A new empty document as JSON.
   */
  static getEmptyDocument(): ProsemirrorData {
    return {
      type: "doc",
      content: [
        {
          content: [],
          type: "paragraph",
        },
      ],
    };
  }

  /**
   * Returns true if the data looks like an empty document.
   *
   * @param data The ProsemirrorData to check.
   * @returns True if the document is empty.
   */
  static isEmptyData(data: ProsemirrorData): boolean {
    if (data.type !== "doc") {
      return false;
    }

    if (data.content?.length === 1) {
      const node = data.content[0];
      return (
        node.type === "paragraph" &&
        (node.content === null ||
          node.content === undefined ||
          node.content.length === 0)
      );
    }

    return !data.content || data.content.length === 0;
  }

  /**
   * Returns the node as plain text.
   *
   * @param node The node to convert.
   * @param schema The schema to use.
   * @returns The document content as plain text without formatting.
   */
  static toPlainText(root: Node) {
    return textBetween(root, 0, root.content.size);
  }

  /**
   * Removes any empty paragraphs from the beginning and end of the document.
   *
   * @returns True if the editor is empty
   */
  static trim(doc: Node) {
    let index = 0,
      start = 0,
      end = doc.nodeSize - 2,
      isEmpty;

    if (doc.childCount <= 1) {
      return doc;
    }

    isEmpty = true;
    while (isEmpty) {
      const node = doc.maybeChild(index++);
      if (!node) {
        break;
      }
      isEmpty = ProsemirrorHelper.toPlainText(node).trim() === "";
      if (isEmpty) {
        start += node.nodeSize;
      }
    }

    index = doc.childCount - 1;
    isEmpty = true;
    while (isEmpty) {
      const node = doc.maybeChild(index--);
      if (!node) {
        break;
      }
      isEmpty = ProsemirrorHelper.toPlainText(node).trim() === "";
      if (isEmpty) {
        end -= node.nodeSize;
      }
    }

    return doc.cut(start, end);
  }

  /**
   * Returns true if the trimmed content of the passed document is an empty string.
   *
   * @returns True if the editor is empty
   */
  static isEmpty(doc: Node, schema?: Schema) {
    if (!schema) {
      return !doc || doc.textContent.trim() === "";
    }

    let empty = true;
    doc.descendants((child: Node) => {
      // If we've already found non-empty data, we can stop descending further
      if (!empty) {
        return false;
      }

      if (child.type.spec.leafText) {
        empty = !child.type.spec.leafText(child).trim();
      } else if (child.isText) {
        empty = !child.text?.trim();
      }

      return empty;
    });

    return empty;
  }

  /**
   * Iterates through the document to find all of the comments that exist as marks.
   *
   * @param doc Prosemirror document node
   * @returns Array<CommentMark>
   */
  static getComments(doc: Node): CommentMark[] {
    const comments: CommentMark[] = [];

    doc.descendants((node) => {
      node.marks.forEach((mark) => {
        if (mark.type.name === "comment") {
          comments.push({
            ...mark.attrs,
            text: node.textContent,
          } as CommentMark);
        }
      });

      (node.attrs.marks ?? []).forEach((mark: any) => {
        if (mark.type === "comment") {
          comments.push({
            ...mark.attrs,
            // For image nodes, we don't have any text content, so we set it to an empty string
            text: "",
          } as CommentMark);
        }
      });

      return true;
    });

    return comments;
  }

  private static getAnchorsForHeadingNodes(doc: Node): NodeAnchor[] {
    const previouslySeen: Record<string, number> = {};
    const anchors: NodeAnchor[] = [];
    doc.descendants((node, pos) => {
      if (node.type.name !== "heading") {
        return;
      }

      // calculate the optimal id
      const slug = headingToSlug(node);
      let id = slug;

      // check if we've already used it, and if so how many times?
      // Make the new id based on that number ensuring that we have
      // unique ID's even when headings are identical
      if (previouslySeen[slug] > 0) {
        id = headingToSlug(node, previouslySeen[slug]);
      }

      // record that we've seen this slug for the next loop
      previouslySeen[slug] =
        previouslySeen[slug] !== undefined ? previouslySeen[slug] + 1 : 1;

      anchors.push({
        pos,
        id,
        className: EditorStyleHelper.headingPositionAnchor,
      });
    });
    return anchors;
  }

  private static getAnchorsForImageNodes(doc: Node): NodeAnchor[] {
    const anchors: NodeAnchor[] = [];
    doc.descendants((node, pos) => {
      if (Array.isArray(node.attrs?.marks)) {
        node.attrs.marks.forEach((mark: any) => {
          if (mark?.type === "comment" && mark?.attrs?.id) {
            anchors.push({
              pos,
              id: `comment-${mark.attrs.id}`,
              className: EditorStyleHelper.imagePositionAnchor,
            });
          }
        });
      }
    });

    return anchors;
  }

  static getAnchors(doc: Node): NodeAnchor[] {
    return [
      ...ProsemirrorHelper.getAnchorsForHeadingNodes(doc),
      ...ProsemirrorHelper.getAnchorsForImageNodes(doc),
    ];
  }

  /**
   * Builds the consolidated anchor text for the given comment-id.
   *
   * @param marks all available comment marks in a document.
   * @param commentId the comment-id to build the anchor text.
   * @returns consolidated anchor text.
   */
  static getAnchorTextForComment(
    marks: CommentMark[],
    commentId: string
  ): string | undefined {
    const anchorTexts = marks
      .filter((mark) => mark.id === commentId)
      .map((mark) => mark.text);

    return anchorTexts.length ? anchorTexts.join("") : undefined;
  }

  /**
   * Iterates through the document to find all of the images.
   *
   * @param doc Prosemirror document node
   * @returns Array<Node> of images
   */
  static getImages(doc: Node): Node[] {
    const images: Node[] = [];

    doc.descendants((node) => {
      if (node.type.name === "image") {
        images.push(node);
      }

      return true;
    });

    return images;
  }

  /**
   * Iterates through the document to find all valid Lightbox nodes.
   *
   * @param doc Prosemirror document node
   * @returns Array<NodeWithPos> of nodes allowed in Lightbox
   */
  static getLightboxNodes = (doc: Node) =>
    findChildren(doc, isLightboxNode, true);

  /**
   * Iterates through the document to find all of the videos.
   *
   * @param doc Prosemirror document node
   * @returns Array<Node> of videos
   */
  static getVideos(doc: Node): Node[] {
    const videos: Node[] = [];

    doc.descendants((node) => {
      if (node.type.name === "video") {
        videos.push(node);
      }

      return true;
    });

    return videos;
  }

  /**
   * Iterates through the document to find all of the attachments.
   *
   * @param doc Prosemirror document node
   * @returns Array<Node> of attachments
   */
  static getAttachments(doc: Node): Node[] {
    const attachments: Node[] = [];

    doc.descendants((node) => {
      if (node.type.name === "attachment") {
        attachments.push(node);
      }

      return true;
    });

    return attachments;
  }

  /**
   * Iterates through the document to find all of the tasks and their completion state.
   *
   * @param doc Prosemirror document node
   * @returns Array<Task>
   */
  static getTasks(doc: Node): Task[] {
    const tasks: Task[] = [];

    doc.descendants((node) => {
      if (!node.isBlock) {
        return false;
      }

      if (node.type.name === "checkbox_list") {
        node.content.forEach((listItem) => {
          let text = "";

          listItem.forEach((contentNode) => {
            if (contentNode.type.name === "paragraph") {
              text += contentNode.textContent;
            }
          });

          tasks.push({
            text,
            completed: listItem.attrs.checked,
          });
        });
      }

      return true;
    });

    return tasks;
  }

  /**
   * Returns a summary of total and completed tasks in the node.
   *
   * @param doc Prosemirror document node
   * @returns Object with completed and total keys
   */
  static getTasksSummary(doc: Node): { completed: number; total: number } {
    const tasks = ProsemirrorHelper.getTasks(doc);

    return {
      completed: tasks.filter((t) => t.completed).length,
      total: tasks.length,
    };
  }

  /**
   * Iterates through the document to find all of the headings and their level.
   *
   * @param doc Prosemirror document node
   * @returns Array<Heading>
   */
  static getHeadings(doc: Node) {
    const headings: Heading[] = [];
    const previouslySeen: Record<string, number> = {};

    doc.forEach((node) => {
      if (node.type.name === "heading") {
        // calculate the optimal id
        const id = headingToSlug(node);
        let name = id;

        // check if we've already used it, and if so how many times?
        // Make the new id based on that number ensuring that we have
        // unique ID's even when headings are identical
        if (previouslySeen[id] > 0) {
          name = headingToSlug(node, previouslySeen[id]);
        }

        // record that we've seen this id for the next loop
        previouslySeen[id] =
          previouslySeen[id] !== undefined ? previouslySeen[id] + 1 : 1;

        headings.push({
          title: ProsemirrorHelper.toPlainText(node),
          level: node.attrs.level,
          id: name,
        });
      }
    });
    return headings;
  }

  /**
   * Converts all attachment URLs in the ProsemirrorData to absolute URLs.
   * This is useful for ensuring that attachments can be accessed correctly
   * when the document is rendered in a different context or environment.
   *
   * @param data The ProsemirrorData object to process
   * @returns The ProsemirrorData with absolute URLs for attachments
   */
  static attachmentsToAbsoluteUrls(data: ProsemirrorData): ProsemirrorData {
    function replace(node: ProsemirrorData) {
      if (
        node.type === "image" &&
        node.attrs?.src &&
        String(node.attrs.src).match(
          new RegExp("^" + attachmentRedirectRegex.source)
        )
      ) {
        node.attrs.src = env.URL + node.attrs.src;
      }
      if (
        node.type === "video" &&
        node.attrs?.src &&
        String(node.attrs.src).match(
          new RegExp("^" + attachmentRedirectRegex.source)
        )
      ) {
        node.attrs.src = env.URL + node.attrs.src;
      }
      if (
        node.type === "attachment" &&
        node.attrs?.href &&
        String(node.attrs.src).match(
          new RegExp("^" + attachmentRedirectRegex.source)
        )
      ) {
        node.attrs.href = env.URL + node.attrs.href;
      }
      if (node.content) {
        node.content.forEach(replace);
      }

      return node;
    }

    return replace(data);
  }

  /**
   * Replaces all template variables in the node.
   *
   * @param data The ProsemirrorData object to replace variables in
   * @param user The user to use for replacing variables
   * @returns The content with variables replaced
   */
  static replaceTemplateVariables(data: ProsemirrorData, user: User) {
    function replace(node: ProsemirrorData) {
      if (node.type === "text" && node.text) {
        node.text = TextHelper.replaceTemplateVariables(node.text, user);
      }

      if (node.content) {
        node.content.forEach(replace);
      }

      return node;
    }

    return replace(data);
  }

  /**
   * Returns the paragraphs from the data if there are only plain paragraphs
   * without any formatting. Otherwise returns undefined.
   *
   * @param data The ProsemirrorData object
   * @returns An array of paragraph nodes or undefined
   */
  static getPlainParagraphs(data: ProsemirrorData) {
    const paragraphs: ProsemirrorData[] = [];
    if (!data.content) {
      return paragraphs;
    }

    for (const node of data.content) {
      if (
        node.type === "paragraph" &&
        (!node.content ||
          !node.content.some(
            (item) =>
              item.type !== "text" || (item.marks && item.marks.length > 0)
          ))
      ) {
        paragraphs.push(node);
      } else {
        return undefined;
      }
    }
    return paragraphs;
  }

  /**
   * Parse all mentions from a Prosemirror document.
   *
   * @param doc Prosemirror document node
   * @param options Optional filters to apply to mentions
   * @returns Array<MentionAttrs> of mentions found
   */
  static parseMentions(
    doc: Node,
    options?: Partial<MentionAttrs>
  ): MentionAttrs[] {
    const mentions: MentionAttrs[] = [];

    doc.descendants((node) => {
      if (node.type.name === "mention") {
        const mentionAttrs = node.attrs as MentionAttrs;

        // Apply filters if provided
        if (options) {
          let matches = true;
          for (const [key, value] of Object.entries(options)) {
            if (mentionAttrs[key as keyof MentionAttrs] !== value) {
              matches = false;
              break;
            }
          }
          if (matches) {
            mentions.push(mentionAttrs);
          }
        } else {
          mentions.push(mentionAttrs);
        }
      }

      return true;
    });

    return mentions;
  }
}<|MERGE_RESOLUTION|>--- conflicted
+++ resolved
@@ -1,12 +1,8 @@
 import { Node, Schema } from "prosemirror-model";
 import headingToSlug from "../editor/lib/headingToSlug";
 import textBetween from "../editor/lib/textBetween";
-<<<<<<< HEAD
 import { getTextSerializers } from "../editor/lib/textSerializers";
 import { MentionType, ProsemirrorData, UnfurlResponse } from "../types";
-=======
-import { ProsemirrorData } from "../types";
->>>>>>> 948e557b
 import { TextHelper } from "./TextHelper";
 import env from "../env";
 import { findChildren } from "@shared/editor/queries/findChildren";
