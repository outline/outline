// @flow
import * as React from 'react';
import Tooltip from 'components/Tooltip';
import distanceInWordsToNow from 'date-fns/distance_in_words_to_now';
import format from 'date-fns/format';

let callbacks = [];

// This is a shared timer that fires every minute, used for
// updating all Time components across the page all at once.
setInterval(() => {
  callbacks.forEach(cb => cb());
}, 1000 * 60);

function eachMinute(fn) {
  callbacks.push(fn);

  return () => {
    callbacks = callbacks.filter(cb => cb !== fn);
<<<<<<< HEAD
  }
=======
  };
>>>>>>> 09dea295
}

type Props = {
  dateTime: string,
  children?: React.Node,
};

class Time extends React.Component<Props> {
  removeEachMinuteCallback: () => void;

  componentDidMount() {
<<<<<<< HEAD
    this.removeEachMinuteCallback = eachMinute(this.forceUpdate);
=======
    this.removeEachMinuteCallback = eachMinute(() => {
      this.forceUpdate();
    });
>>>>>>> 09dea295
  }

  componentWillUnmount() {
    this.removeEachMinuteCallback();
  }

  render() {
    return (
<<<<<<< HEAD
      <Tooltip tooltip={format(this.props.dateTime, 'MMMM Do, YYYY h:mm a')} placement="bottom">
=======
      <Tooltip
        tooltip={format(this.props.dateTime, 'MMMM Do, YYYY h:mm a')}
        placement="bottom"
      >
>>>>>>> 09dea295
        <time dateTime={this.props.dateTime}>
          {this.props.children || distanceInWordsToNow(this.props.dateTime)}
        </time>
      </Tooltip>
    );
  }
}

export default Time;<|MERGE_RESOLUTION|>--- conflicted
+++ resolved
@@ -17,11 +17,7 @@
 
   return () => {
     callbacks = callbacks.filter(cb => cb !== fn);
-<<<<<<< HEAD
-  }
-=======
   };
->>>>>>> 09dea295
 }
 
 type Props = {
@@ -33,13 +29,9 @@
   removeEachMinuteCallback: () => void;
 
   componentDidMount() {
-<<<<<<< HEAD
-    this.removeEachMinuteCallback = eachMinute(this.forceUpdate);
-=======
     this.removeEachMinuteCallback = eachMinute(() => {
       this.forceUpdate();
     });
->>>>>>> 09dea295
   }
 
   componentWillUnmount() {
@@ -48,14 +40,10 @@
 
   render() {
     return (
-<<<<<<< HEAD
-      <Tooltip tooltip={format(this.props.dateTime, 'MMMM Do, YYYY h:mm a')} placement="bottom">
-=======
       <Tooltip
         tooltip={format(this.props.dateTime, 'MMMM Do, YYYY h:mm a')}
         placement="bottom"
       >
->>>>>>> 09dea295
         <time dateTime={this.props.dateTime}>
           {this.props.children || distanceInWordsToNow(this.props.dateTime)}
         </time>
