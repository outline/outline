{
  "currently editing": "currently editing",
  "currently viewing": "currently viewing",
  "previously edited": "previously edited",
  "You": "You",
  "Viewers": "Viewers",
  "Sorry, an error occurred saving the collection": "Sorry, an error occurred saving the collection",
  "Add a description": "Add a description",
  "Collapse": "Collapse",
  "Expand": "Expand",
  "Submenu": "Submenu",
  "Trash": "Trash",
  "Archive": "Archive",
  "Drafts": "Drafts",
  "Templates": "Templates",
  "Deleted Collection": "Deleted Collection",
  "New": "New",
  "Only visible to you": "Only visible to you",
  "Draft": "Draft",
  "Template": "Template",
  "New doc": "New doc",
  "deleted": "deleted",
  "archived": "archived",
  "created": "created",
  "published": "published",
  "saved": "saved",
  "updated": "updated",
  "Never viewed": "Never viewed",
  "Viewed": "Viewed",
  "in": "in",
  "nested document": "nested document",
  "nested document_plural": "nested documents",
  "Viewed by": "Viewed by",
  "only you": "only you",
  "person": "person",
  "people": "people",
  "Currently editing": "Currently editing",
  "Currently viewing": "Currently viewing",
  "Viewed {{ timeAgo }} ago": "Viewed {{ timeAgo }} ago",
  "Insert column after": "Insert column after",
  "Insert column before": "Insert column before",
  "Insert row after": "Insert row after",
  "Insert row before": "Insert row before",
  "Align center": "Align center",
  "Align left": "Align left",
  "Align right": "Align right",
  "Bulleted list": "Bulleted list",
  "Todo list": "Todo list",
  "Code block": "Code block",
  "Copied to clipboard": "Copied to clipboard",
  "Code": "Code",
  "Create link": "Create link",
  "Sorry, an error occurred creating the link": "Sorry, an error occurred creating the link",
  "Create a new doc": "Create a new doc",
  "Delete column": "Delete column",
  "Delete row": "Delete row",
  "Delete table": "Delete table",
  "Delete image": "Delete image",
  "Download image": "Download image",
  "Float left": "Float left",
  "Float right": "Float right",
  "Center large": "Center large",
  "Italic": "Italic",
  "Sorry, that link won’t work for this embed type": "Sorry, that link won’t work for this embed type",
  "Find or create a doc": "Find or create a doc",
  "Big heading": "Big heading",
  "Medium heading": "Medium heading",
  "Small heading": "Small heading",
  "Heading": "Heading",
  "Divider": "Divider",
  "Image": "Image",
  "Sorry, an error occurred uploading the image": "Sorry, an error occurred uploading the image",
  "Info": "Info",
  "Info notice": "Info notice",
  "Link": "Link",
  "Link copied to clipboard": "Link copied to clipboard",
  "Highlight": "Highlight",
  "Type '/' to insert": "Type '/' to insert",
  "Keep typing to filter": "Keep typing to filter",
  "No results": "No results",
  "Open link": "Open link",
  "Ordered list": "Ordered list",
  "Page break": "Page break",
  "Paste a link": "Paste a link",
  "Paste a {{service}} link…": "Paste a {{service}} link…",
  "Placeholder": "Placeholder",
  "Quote": "Quote",
  "Remove link": "Remove link",
  "Search or paste a link": "Search or paste a link",
  "Strikethrough": "Strikethrough",
  "Bold": "Bold",
  "Subheading": "Subheading",
  "Table": "Table",
  "Tip": "Tip",
  "Tip notice": "Tip notice",
  "Warning": "Warning",
  "Warning notice": "Warning notice",
  "Module failed to load": "Module failed to load",
  "Loading Failed": "Loading Failed",
  "Sorry, part of the application failed to load. This may be because it was updated since you opened the tab or because of a failed network request. Please try reloading.": "Sorry, part of the application failed to load. This may be because it was updated since you opened the tab or because of a failed network request. Please try reloading.",
  "Reload": "Reload",
  "Something Unexpected Happened": "Something Unexpected Happened",
  "Sorry, an unrecoverable error occurred{{notified}}. Please try reloading the page, it may have been a temporary glitch.": "Sorry, an unrecoverable error occurred{{notified}}. Please try reloading the page, it may have been a temporary glitch.",
  "our engineers have been notified": "our engineers have been notified",
  "Report a Bug": "Report a Bug",
  "Show Detail": "Show Detail",
  "Icon": "Icon",
  "Show menu": "Show menu",
  "Choose icon": "Choose icon",
  "Loading": "Loading",
  "Loading editor": "Loading editor",
  "Search": "Search",
  "Default access": "Default access",
  "View and edit": "View and edit",
  "View only": "View only",
  "No access": "No access",
  "Outline is available in your language {{optionLabel}}, would you like to change?": "Outline is available in your language {{optionLabel}}, would you like to change?",
  "Change Language": "Change Language",
  "Dismiss": "Dismiss",
  "Keyboard shortcuts": "Keyboard shortcuts",
  "Back": "Back",
  "Collections could not be loaded, please reload the app": "Collections could not be loaded, please reload the app",
  "New collection": "New collection",
  "Collections": "Collections",
  "Untitled": "Untitled",
  "Document not supported – try Markdown, Plain text, HTML, or Word": "Document not supported – try Markdown, Plain text, HTML, or Word",
  "Home": "Home",
  "Starred": "Starred",
  "Settings": "Settings",
  "Invite people": "Invite people",
  "Create a collection": "Create a collection",
  "Return to App": "Back to App",
  "Account": "Account",
  "Profile": "Profile",
  "Notifications": "Notifications",
  "API Tokens": "API Tokens",
  "Team": "Team",
  "Details": "Details",
  "Security": "Security",
  "Members": "Members",
  "Groups": "Groups",
  "Share Links": "Share Links",
  "Import": "Import",
  "Export": "Export",
  "Integrations": "Integrations",
  "Installation": "Installation",
  "Unstar": "Unstar",
  "Star": "Star",
  "Previous page": "Previous page",
  "Next page": "Next page",
  "Could not import file": "Could not import file",
  "Appearance": "Appearance",
  "System": "System",
  "Light": "Light",
  "Dark": "Dark",
  "API documentation": "API documentation",
  "Changelog": "Changelog",
  "Send us feedback": "Send us feedback",
  "Report a bug": "Report a bug",
  "Log out": "Log out",
  "Show path to document": "Show path to document",
  "Path to document": "Path to document",
  "Group member options": "Group member options",
  "Remove": "Remove",
  "New document": "New document",
  "Import document": "Import document",
  "Edit": "Edit",
  "Permissions": "Permissions",
  "Delete": "Delete",
  "Collection": "Collection",
  "Collection permissions": "Collection permissions",
  "Edit collection": "Edit collection",
  "Delete collection": "Delete collection",
  "Export collection": "Export collection",
  "Show sort menu": "Show sort menu",
  "Sort in sidebar": "Sort in sidebar",
  "Alphabetical sort": "Alphabetical sort",
  "Manual sort": "Manual sort",
  "Document duplicated": "Document duplicated",
  "Document archived": "Document archived",
  "Document restored": "Document restored",
  "Document unpublished": "Document unpublished",
  "Document options": "Document options",
  "Restore": "Restore",
  "Choose a collection": "Choose a collection",
  "Unpin": "Unpin",
  "Pin to collection": "Pin to collection",
  "Enable embeds": "Enable embeds",
  "Disable embeds": "Disable embeds",
  "New nested document": "New nested document",
  "Create template": "Create template",
  "Duplicate": "Duplicate",
  "Unpublish": "Unpublish",
  "Permanently delete": "Permanently delete",
  "Move": "Move",
  "History": "History",
  "Download": "Download",
  "Print": "Print",
  "Move {{ documentName }}": "Move {{ documentName }}",
  "Delete {{ documentName }}": "Delete {{ documentName }}",
  "Permanently delete {{ documentName }}": "Permanently delete {{ documentName }}",
  "Edit group": "Edit group",
  "Delete group": "Delete group",
  "Group options": "Group options",
  "Member options": "Member options",
  "collection": "collection",
  "New child document": "New child document",
  "New document in <em>{{ collectionName }}</em>": "New document in <em>{{ collectionName }}</em>",
  "New template": "New template",
  "Link copied": "Link copied",
  "Revision options": "Revision options",
  "Restore version": "Restore version",
  "Copy link": "Copy link",
  "Share link revoked": "Share link revoked",
  "Share link copied": "Share link copied",
  "Share options": "Share options",
  "Go to document": "Go to document",
  "Revoke link": "Revoke link",
  "Contents": "Contents",
  "Headings you add to the document will appear here": "Headings you add to the document will appear here",
  "Table of contents": "Table of contents",
  "By {{ author }}": "By {{ author }}",
  "Are you sure you want to make {{ userName }} an admin? Admins can modify team and billing information.": "Are you sure you want to make {{ userName }} an admin? Admins can modify team and billing information.",
  "Are you sure you want to make {{ userName }} a member?": "Are you sure you want to make {{ userName }} a member?",
  "Are you sure you want to make {{ userName }} a read-only viewer? They will not be able to edit any content": "Are you sure you want to make {{ userName }} a read-only viewer? They will not be able to edit any content",
  "Are you sure you want to suspend this account? Suspended users will be prevented from logging in.": "Are you sure you want to suspend this account? Suspended users will be prevented from logging in.",
  "User options": "User options",
  "Make {{ userName }} a member": "Make {{ userName }} a member",
  "Make {{ userName }} a viewer": "Make {{ userName }} a viewer",
  "Make {{ userName }} an admin…": "Make {{ userName }} an admin…",
  "Revoke invite": "Revoke invite",
  "Activate account": "Activate account",
  "Suspend account": "Suspend account",
  "API token created": "API token created",
  "Name your token something that will help you to remember it's use in the future, for example \"local development\", \"production\", or \"continuous integration\".": "Name your token something that will help you to remember it's use in the future, for example \"local development\", \"production\", or \"continuous integration\".",
  "Documents": "Documents",
  "The document archive is empty at the moment.": "The document archive is empty at the moment.",
  "Search in collection": "Search in collection",
  "<em>{{ collectionName }}</em> doesn’t contain any\n                    documents yet.": "<em>{{ collectionName }}</em> doesn’t contain any\n                    documents yet.",
  "Get started by creating a new one!": "Get started by creating a new one!",
  "Create a document": "Create a document",
  "Manage permissions": "Manage permissions",
  "This collection is only visible to those given access": "This collection is only visible to those given access",
  "Private": "Private",
  "Pinned": "Pinned",
  "Recently updated": "Recently updated",
  "Recently published": "Recently published",
  "Least recently updated": "Least recently updated",
  "A–Z": "A–Z",
  "Drop documents to import": "Drop documents to import",
  "The collection was updated": "The collection was updated",
  "You can edit the name and other details at any time, however doing so often might confuse your team mates.": "You can edit the name and other details at any time, however doing so often might confuse your team mates.",
  "Name": "Name",
  "Alphabetical": "Alphabetical",
  "Public document sharing": "Public document sharing",
  "When enabled, documents can be shared publicly on the internet.": "When enabled, documents can be shared publicly on the internet.",
  "Public sharing is currently disabled in the team security settings.": "Public sharing is currently disabled in the team security settings.",
  "Saving": "Saving",
  "Save": "Save",
  "Collections are for grouping your documents. They work best when organized around a topic or internal team — Product or Engineering for example.": "Collections are for grouping your documents. They work best when organized around a topic or internal team — Product or Engineering for example.",
  "This is the default level of access given to team members, you can give specific users or groups more access once the collection is created.": "This is the default level of access given to team members, you can give specific users or groups more access once the collection is created.",
  "Creating": "Creating",
  "Create": "Create",
  "{{ groupName }} was added to the collection": "{{ groupName }} was added to the collection",
  "Could not add user": "Could not add user",
  "Can’t find the group you’re looking for?": "Can’t find the group you’re looking for?",
  "Create a group": "Create a group",
  "Search by group name": "Search by group name",
  "Search groups": "Search groups",
  "No groups matching your search": "No groups matching your search",
  "No groups left to add": "No groups left to add",
  "Add": "Add",
  "{{ userName }} was added to the collection": "{{ userName }} was added to the collection",
  "Need to add someone who’s not yet on the team yet?": "Need to add someone who’s not yet on the team yet?",
  "Invite people to {{ teamName }}": "Invite people to {{ teamName }}",
  "Search by name": "Search by name",
  "Search people": "Search people",
  "No people matching your search": "No people matching your search",
  "No people left to add": "No people left to add",
  "Active <1></1> ago": "Active <1></1> ago",
  "Never signed in": "Never signed in",
  "Invited": "Invited",
  "Admin": "Admin",
  "{{ userName }} was removed from the collection": "{{ userName }} was removed from the collection",
  "Could not remove user": "Could not remove user",
  "{{ userName }} permissions were updated": "{{ userName }} permissions were updated",
  "Could not update user": "Could not update user",
  "The {{ groupName }} group was removed from the collection": "The {{ groupName }} group was removed from the collection",
  "Could not remove group": "Could not remove group",
  "{{ groupName }} permissions were updated": "{{ groupName }} permissions were updated",
  "Default access permissions were updated": "Default access permissions were updated",
  "Could not update permissions": "Could not update permissions",
  "The <em>{{ collectionName }}</em> collection is private. Team members have no access to it by default.": "The <em>{{ collectionName }}</em> collection is private. Team members have no access to it by default.",
  "Team members can view documents in the <em>{{ collectionName }}</em> collection by default.": "Team members can view documents in the <em>{{ collectionName }}</em> collection by default.",
  "Team members can view and edit documents in the <em>{{ collectionName }}</em> collection by\n          default.": "Team members can view and edit documents in the <em>{{ collectionName }}</em> collection by\n          default.",
  "Additional access": "Additional access",
  "Add groups": "Add groups",
  "Add people": "Add people",
  "Add specific access for individual groups and team members": "Add specific access for individual groups and team members",
  "Add groups to {{ collectionName }}": "Add groups to {{ collectionName }}",
  "Add people to {{ collectionName }}": "Add people to {{ collectionName }}",
  "Hide contents": "Hide contents",
  "Show contents": "Show contents",
  "Edit {{noun}}": "Edit {{noun}}",
  "Archived": "Archived",
  "Save Draft": "Save Draft",
  "Done Editing": "Done Editing",
  "New from template": "New from template",
  "Publish": "Publish",
  "Publishing": "Publishing",
  "Nested documents": "Nested documents",
  "Anyone with the link <1></1>can view this document": "Anyone with the link <1></1>can view this document",
  "Share": "Share",
  "Share this document": "Share this document",
  "This document is shared because the parent <em>{{ documentTitle }}</em> is publicly shared": "This document is shared because the parent <em>{{ documentTitle }}</em> is publicly shared",
  "Publish to internet": "Publish to internet",
  "Anyone with the link can view this document": "Anyone with the link can view this document",
  "Only team members with permission can view": "Only team members with permission can view",
  "The shared link was last accessed {{ timeAgo }}.": "The shared link was last accessed {{ timeAgo }}.",
  "Share nested documents": "Share nested documents",
  "Nested documents are publicly available": "Nested documents are publicly available",
  "Nested documents are not shared": "Nested documents are not shared",
  "Are you sure you want to delete the <em>{{ documentTitle }}</em> template?": "Are you sure you want to delete the <em>{{ documentTitle }}</em> template?",
  "Are you sure about that? Deleting the <em>{{ documentTitle }}</em> document will delete all of its history and any nested documents.": "Are you sure about that? Deleting the <em>{{ documentTitle }}</em> document will delete all of its history and any nested documents.",
  "If you’d like the option of referencing or restoring the {{noun}} in the future, consider archiving it instead.": "If you’d like the option of referencing or restoring the {{noun}} in the future, consider archiving it instead.",
  "Deleting": "Deleting",
  "I’m sure – Delete": "I’m sure – Delete",
  "Archiving": "Archiving",
  "Couldn’t create the document, try again?": "Couldn’t create the document, try again?",
  "Document permanently deleted": "Document permanently deleted",
  "Are you sure you want to permanently delete the <em>{{ documentTitle }}</em> document? This action is immediate and cannot be undone.": "Are you sure you want to permanently delete the <em>{{ documentTitle }}</em> document? This action is immediate and cannot be undone.",
  "Search documents": "Search documents",
  "No documents found for your filters.": "No documents found for your filters.",
  "You’ve not got any drafts at the moment.": "You’ve not got any drafts at the moment.",
  "Not found": "Not found",
  "We were unable to find the page you’re looking for. Go to the <2>homepage</2>?": "We were unable to find the page you’re looking for. Go to the <2>homepage</2>?",
  "Offline": "Offline",
  "We were unable to load the document while offline.": "We were unable to load the document while offline.",
  "Your account has been suspended": "Your account has been suspended",
  "A team admin (<em>{{ suspendedContactEmail }}</em>) has suspended your account. To re-activate your account, please reach out to them directly.": "A team admin (<em>{{ suspendedContactEmail }}</em>) has suspended your account. To re-activate your account, please reach out to them directly.",
  "Are you sure about that? Deleting the <em>{{groupName}}</em> group will cause its members to lose access to collections and documents that it is associated with.": "Are you sure about that? Deleting the <em>{{groupName}}</em> group will cause its members to lose access to collections and documents that it is associated with.",
  "You can edit the name of this group at any time, however doing so too often might confuse your team mates.": "You can edit the name of this group at any time, however doing so too often might confuse your team mates.",
  "{{userName}} was added to the group": "{{userName}} was added to the group",
  "Add team members below to give them access to the group. Need to add someone who’s not yet on the team yet?": "Add team members below to give them access to the group. Need to add someone who’s not yet on the team yet?",
  "Invite them to {{teamName}}": "Invite them to {{teamName}}",
  "{{userName}} was removed from the group": "{{userName}} was removed from the group",
  "Add and remove team members in the <em>{{groupName}}</em> group. Adding people to the group will give them access to any collections this group has been added to.": "Add and remove team members in the <em>{{groupName}}</em> group. Adding people to the group will give them access to any collections this group has been added to.",
  "Listing team members in the <em>{{groupName}}</em> group.": "Listing team members in the <em>{{groupName}}</em> group.",
  "This group has no members.": "This group has no members.",
  "Add people to {{groupName}}": "Add people to {{groupName}}",
  "Groups are for organizing your team. They work best when centered around a function or a responsibility — Support or Engineering for example.": "Groups are for organizing your team. They work best when centered around a function or a responsibility — Support or Engineering for example.",
  "You’ll be able to add people to the group next.": "You’ll be able to add people to the group next.",
  "Continue": "Continue",
  "Group members": "Group members",
  "Recently viewed": "Recently viewed",
  "Created by me": "Created by me",
  "We sent out your invites!": "We sent out your invites!",
  "Sorry, you can only send {{MAX_INVITES}} invites at a time": "Sorry, you can only send {{MAX_INVITES}} invites at a time",
  "Invite team members or guests to join your knowledge base. Team members can sign in with {{signinMethods}} or use their email address.": "Invite team members or guests to join your knowledge base. Team members can sign in with {{signinMethods}} or use their email address.",
  "Invite team members to join your knowledge base. They will need to sign in with {{signinMethods}}.": "Invite team members to join your knowledge base. They will need to sign in with {{signinMethods}}.",
  "As an admin you can also <2>enable email sign-in</2>.": "As an admin you can also <2>enable email sign-in</2>.",
  "Want a link to share directly with your team?": "Want a link to share directly with your team?",
  "Email": "Email",
  "Full name": "Full name",
  "Remove invite": "Remove invite",
  "Add another": "Add another",
  "Inviting": "Inviting",
  "Send Invites": "Send Invites",
  "Navigation": "Navigation",
  "Edit current document": "Edit current document",
  "Move current document": "Move current document",
  "Jump to search": "Jump to search",
  "Jump to home": "Jump to home",
  "Toggle navigation": "Toggle navigation",
  "Focus search input": "Focus search input",
  "Open this guide": "Open this guide",
  "Save document and exit": "Save document and exit",
  "Publish document and exit": "Publish document and exit",
  "Save document": "Save document",
  "Cancel editing": "Cancel editing",
  "Formatting": "Formatting",
  "Paragraph": "Paragraph",
  "Large header": "Large header",
  "Medium header": "Medium header",
  "Small header": "Small header",
  "Underline": "Underline",
  "Undo": "Undo",
  "Redo": "Redo",
  "Lists": "Lists",
  "Indent list item": "Indent list item",
  "Outdent list item": "Outdent list item",
  "Move list item up": "Move list item up",
  "Move list item down": "Move list item down",
  "Numbered list": "Numbered list",
  "Blockquote": "Blockquote",
  "Horizontal divider": "Horizontal divider",
  "Inline code": "Inline code",
  "Any collection": "Any collection",
  "Any time": "Any time",
  "Past day": "Past day",
  "Past week": "Past week",
  "Past month": "Past month",
  "Past year": "Past year",
  "Active documents": "Active documents",
  "Documents in collections you are able to access": "Documents in collections you are able to access",
  "All documents": "All documents",
  "Include documents that are in the archive": "Include documents that are in the archive",
  "Any author": "Any author",
  "Author": "Author",
  "Not Found": "Not Found",
  "We were unable to find the page you’re looking for.": "We were unable to find the page you’re looking for.",
  "Use the <em>{{ meta }}+K</em> shortcut to search from anywhere in your knowledge base": "Use the <em>{{ meta }}+K</em> shortcut to search from anywhere in your knowledge base",
  "No documents found for your search filters. <1></1>": "No documents found for your search filters. <1></1>",
  "Create a new document?": "Create a new document?",
  "Clear filters": "Clear filters",
  "Last active": "Last active",
  "Role": "Role",
  "Viewer": "Viewer",
  "Suspended": "Suspended",
  "Shared": "Shared",
  "by {{ name }}": "by {{ name }}",
  "Last accessed": "Last accessed",
  "Add to Slack": "Add to Slack",
  "Active": "Active",
  "Everyone": "Everyone",
  "Admins": "Admins",
  "Settings saved": "Settings saved",
  "Unable to upload new logo": "Unable to upload new logo",
  "These details affect the way that your Outline appears to everyone on the team.": "These details affect the way that your Outline appears to everyone on the team.",
  "Logo": "Logo",
  "Crop logo": "Crop logo",
  "Upload": "Upload",
  "Subdomain": "Subdomain",
  "Your knowledge base will be accessible at": "Your knowledge base will be accessible at",
  "New group": "New group",
  "Groups can be used to organize and manage the people on your team.": "Groups can be used to organize and manage the people on your team.",
  "All groups": "All groups",
  "No groups have been created yet": "No groups have been created yet",
  "Import started": "Import started",
  "Export in progress…": "Export in progress…",
  "It is possible to import a zip file of folders and Markdown files previously exported from an Outline instance. Support will soon be added for importing from other services.": "It is possible to import a zip file of folders and Markdown files previously exported from an Outline instance. Support will soon be added for importing from other services.",
  "Your file has been uploaded and the import is currently being processed, you can safely leave this page while it completes.": "Your file has been uploaded and the import is currently being processed, you can safely leave this page while it completes.",
  "Sorry, the file <em>{{ fileName }}</em> is missing valid collections or documents.": "Sorry, the file <em>{{ fileName }}</em> is missing valid collections or documents.",
  "<em>{{ fileName }}</em> looks good, the following collections and their documents will be imported:": "<em>{{ fileName }}</em> looks good, the following collections and their documents will be imported:",
  "Uploading": "Uploading",
  "Confirm & Import": "Confirm & Import",
  "Choose File": "Choose File",
  "A full export might take some time, consider exporting a single document or collection if possible. We’ll put together a zip of all your documents in Markdown format and email it to <em>{{ userEmail }}</em>.": "A full export might take some time, consider exporting a single document or collection if possible. We’ll put together a zip of all your documents in Markdown format and email it to <em>{{ userEmail }}</em>.",
  "Export Requested": "Export Requested",
  "Requesting Export": "Requesting Export",
  "Export Data": "Export Data",
  "Document published": "Document published",
  "Receive a notification whenever a new document is published": "Receive a notification whenever a new document is published",
  "Document updated": "Document updated",
  "Receive a notification when a document you created is edited": "Receive a notification when a document you created is edited",
  "Collection created": "Collection created",
  "Receive a notification whenever a new collection is created": "Receive a notification whenever a new collection is created",
  "Getting started": "Getting started",
  "Tips on getting started with Outline`s features and functionality": "Tips on getting started with Outline`s features and functionality",
  "New features": "New features",
  "Receive an email when new features of note are added": "Receive an email when new features of note are added",
  "Notifications saved": "Notifications saved",
  "Unsubscription successful. Your notification settings were updated": "Unsubscription successful. Your notification settings were updated",
  "Manage when and where you receive email notifications from Outline. Your email address can be updated in your SSO provider.": "Manage when and where you receive email notifications from Outline. Your email address can be updated in your SSO provider.",
  "Email address": "Email address",
  "Everyone that has signed into Outline appears here. It’s possible that there are other users who have access through {team.signinMethods} but haven’t signed in yet.": "Everyone that has signed into Outline appears here. It’s possible that there are other users who have access through {team.signinMethods} but haven’t signed in yet.",
  "Filter": "Filter",
  "Profile saved": "Profile saved",
  "Profile picture updated": "Profile picture updated",
  "Unable to upload new profile picture": "Unable to upload new profile picture",
  "Photo": "Photo",
<<<<<<< HEAD
  "Full name": "Full name",
=======
  "Upload": "Upload",
>>>>>>> 7ae3adde
  "Language": "Language",
  "Please note that translations are currently in early access.<1></1>Community contributions are accepted though our <4>translation portal</4>": "Please note that translations are currently in early access.<1></1>Community contributions are accepted though our <4>translation portal</4>",
  "Delete Account": "Delete Account",
  "You may delete your account at any time, note that this is unrecoverable": "You may delete your account at any time, note that this is unrecoverable",
  "Delete account": "Delete account",
  "Settings that impact the access, security, and content of your knowledge base.": "Settings that impact the access, security, and content of your knowledge base.",
  "Allow email authentication": "Allow email authentication",
  "When enabled, users can sign-in using their email address": "When enabled, users can sign-in using their email address",
  "When enabled, documents can be shared publicly on the internet by any team member": "When enabled, documents can be shared publicly on the internet by any team member",
  "Rich service embeds": "Rich service embeds",
  "Links to supported services are shown as rich embeds within your documents": "Links to supported services are shown as rich embeds within your documents",
  "Documents that have been shared are listed below. Anyone that has the public link can access a read-only version of the document until the link has been revoked.": "Documents that have been shared are listed below. Anyone that has the public link can access a read-only version of the document until the link has been revoked.",
  "Sharing is currently disabled.": "Sharing is currently disabled.",
  "You can globally enable and disable public document sharing in the <em>security settings</em>.": "You can globally enable and disable public document sharing in the <em>security settings</em>.",
  "Shared documents": "Shared documents",
  "No share links, yet.": "No share links, yet.",
  "Whoops, you need to accept the permissions in Slack to connect Outline to your team. Try again?": "Whoops, you need to accept the permissions in Slack to connect Outline to your team. Try again?",
  "Something went wrong while authenticating your request. Please try logging in again?": "Something went wrong while authenticating your request. Please try logging in again?",
  "Get rich previews of Outline links shared in Slack and use the <em>{{ command }}</em> slash command to search for documents without leaving your chat.": "Get rich previews of Outline links shared in Slack and use the <em>{{ command }}</em> slash command to search for documents without leaving your chat.",
  "Disconnect": "Disconnect",
  "Connect Outline collections to Slack channels and messages will be automatically posted to Slack when documents are published or updated.": "Connect Outline collections to Slack channels and messages will be automatically posted to Slack when documents are published or updated.",
  "Connected to the <em>{{ channelName }}</em> channel": "Connected to the <em>{{ channelName }}</em> channel",
  "Connect": "Connect",
  "New token": "New token",
  "You can create an unlimited amount of personal tokens to authenticate\n          with the API. Tokens have the same permissions as your user account.\n          For more details see the <em>developer documentation</em>.": "You can create an unlimited amount of personal tokens to authenticate\n          with the API. Tokens have the same permissions as your user account.\n          For more details see the <em>developer documentation</em>.",
  "Tokens": "Tokens",
  "Create a token": "Create a token",
  "Zapier": "Zapier",
  "Zapier is a platform that allows Outline to easily integrate with thousands of other business tools. Head over to Zapier to setup a \"Zap\" and start programmatically interacting with Outline.'": "Zapier is a platform that allows Outline to easily integrate with thousands of other business tools. Head over to Zapier to setup a \"Zap\" and start programmatically interacting with Outline.'",
  "Open Zapier": "Open Zapier",
  "You’ve not starred any documents yet.": "You’ve not starred any documents yet.",
  "There are no templates just yet.": "There are no templates just yet.",
  "You can create templates to help your team create consistent and accurate documentation.": "You can create templates to help your team create consistent and accurate documentation.",
  "Trash is empty at the moment.": "Trash is empty at the moment.",
  "Are you sure? Deleting your account will destroy identifying data associated with your user and cannot be undone. You will be immediately logged out of Outline and all your API tokens will be revoked.": "Are you sure? Deleting your account will destroy identifying data associated with your user and cannot be undone. You will be immediately logged out of Outline and all your API tokens will be revoked.",
  "<em>Note:</em> Signing back in will cause a new account to be automatically reprovisioned.": "<em>Note:</em> Signing back in will cause a new account to be automatically reprovisioned.",
  "Delete My Account": "Delete My Account",
  "You joined": "You joined",
  "Joined": "Joined",
  "{{ time }} ago.": "{{ time }} ago.",
  "Edit Profile": "Edit Profile",
  "{{ userName }} hasn’t updated any documents yet.": "{{ userName }} hasn’t updated any documents yet."
}<|MERGE_RESOLUTION|>--- conflicted
+++ resolved
@@ -469,11 +469,6 @@
   "Profile picture updated": "Profile picture updated",
   "Unable to upload new profile picture": "Unable to upload new profile picture",
   "Photo": "Photo",
-<<<<<<< HEAD
-  "Full name": "Full name",
-=======
-  "Upload": "Upload",
->>>>>>> 7ae3adde
   "Language": "Language",
   "Please note that translations are currently in early access.<1></1>Community contributions are accepted though our <4>translation portal</4>": "Please note that translations are currently in early access.<1></1>Community contributions are accepted though our <4>translation portal</4>",
   "Delete Account": "Delete Account",
