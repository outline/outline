--- conflicted
+++ resolved
@@ -61,11 +61,8 @@
   RELEASE: string | undefined;
   APP_NAME: string;
   ROOT_SHARE_ID?: string;
-<<<<<<< HEAD
   OIDC_DISABLE_REDIRECT?: boolean;
-=======
   OIDC_LOGOUT_URI?: string;
->>>>>>> 69eb7b9d
   analytics: {
     service?: IntegrationService | UserCreatableIntegrationService;
     settings?: IntegrationSettings<IntegrationType.Analytics>;
