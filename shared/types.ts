--- conflicted
+++ resolved
@@ -374,9 +374,6 @@
 
 export type JSONObject = { [x: string]: JSONValue };
 
-<<<<<<< HEAD
-export type ProsemirrorData = JSONObject;
-
 export enum Direction {
   LTR = "ltr",
   RTL = "rtl",
@@ -387,7 +384,7 @@
   Left = "left",
   Right = "right",
 }
-=======
+
 export type ProsemirrorData = {
   type: string;
   content: ProsemirrorData[];
@@ -402,5 +399,4 @@
 export type ProsemirrorDoc = {
   type: "doc";
   content: ProsemirrorData[];
-};
->>>>>>> d51267b8
+};