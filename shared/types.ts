--- conflicted
+++ resolved
@@ -120,13 +120,10 @@
   PublicBranding = "publicBranding",
   /** Whether viewers should see download options. */
   ViewersCanExport = "viewersCanExport",
-<<<<<<< HEAD
   /** Whether users can comment on documents. */
   Commenting = "commenting",
-=======
   /** The custom theme for the team. */
   CustomTheme = "customTheme",
->>>>>>> eb42f800
 }
 
 export type TeamPreferences = {
