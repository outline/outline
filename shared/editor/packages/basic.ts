import Extension from "../lib/Extension";
import Bold from "../marks/Bold";
import Code from "../marks/Code";
import Italic from "../marks/Italic";
import Link from "../marks/Link";
import Mark from "../marks/Mark";
import Strikethrough from "../marks/Strikethrough";
import Underline from "../marks/Underline";
import Doc from "../nodes/Doc";
import Emoji from "../nodes/Emoji";
import HardBreak from "../nodes/HardBreak";
import Image from "../nodes/Image";
import Node from "../nodes/Node";
import Paragraph from "../nodes/Paragraph";
import Text from "../nodes/Text";
import ClipboardTextSerializer from "../plugins/ClipboardTextSerializer";
import DateTime from "../plugins/DateTime";
import History from "../plugins/History";
import Keys from "../plugins/Keys";
import MaxLength from "../plugins/MaxLength";
import PasteHandler from "../plugins/PasteHandler";
import Placeholder from "../plugins/Placeholder";
import SmartText from "../plugins/SmartText";
import TrailingNode from "../plugins/TrailingNode";

const basicPackage: (typeof Node | typeof Mark | typeof Extension)[] = [
  Doc,
  HardBreak,
  Paragraph,
  Emoji,
  Text,
  Image,
  Bold,
  Code,
  Italic,
  Underline,
  Link,
  Strikethrough,
  History,
  SmartText,
  TrailingNode,
  PasteHandler,
  Placeholder,
  MaxLength,
  DateTime,
<<<<<<< HEAD
  Keys,
=======
  ClipboardTextSerializer,
>>>>>>> c4c5b628
];

export default basicPackage;<|MERGE_RESOLUTION|>--- conflicted
+++ resolved
@@ -43,11 +43,8 @@
   Placeholder,
   MaxLength,
   DateTime,
-<<<<<<< HEAD
   Keys,
-=======
   ClipboardTextSerializer,
->>>>>>> c4c5b628
 ];
 
 export default basicPackage;