/* eslint-disable no-irregular-whitespace */
import { lighten, transparentize } from "polished";
import styled, { DefaultTheme, css, keyframes } from "styled-components";
import { videoStyle } from "./Video";

export type Props = {
  readOnly?: boolean;
  readOnlyWriteCheckboxes?: boolean;
  staticHTML?: boolean;
  editorStyle?: React.CSSProperties;
  grow?: boolean;
  theme: DefaultTheme;
};

export const pulse = keyframes`
  0% { box-shadow: 0 0 0 1px rgba(255, 213, 0, 0.75) }
  50% { box-shadow: 0 0 0 4px rgba(255, 213, 0, 0.75) }
  100% { box-shadow: 0 0 0 1px rgba(255, 213, 0, 0.75) }
`;

const codeMarkCursor = () => css`
  /* Based on https://github.com/curvenote/editor/blob/main/packages/prosemirror-codemark/src/codemark.css */
  .no-cursor {
    caret-color: transparent;
  }

  div:focus .fake-cursor,
  span:focus .fake-cursor {
    margin-right: -1px;
    border-left-width: 1px;
    border-left-style: solid;
    animation: ProseMirror-cursor-blink 1.1s steps(2, start) infinite;
    position: relative;
    z-index: 1;
  }
`;

const mathStyle = (props: Props) => css`
  /* Based on https://github.com/benrbray/prosemirror-math/blob/master/style/math.css */

  .math-node {
    min-width: 1em;
    min-height: 1em;
    font-size: 0.95em;
    font-family: ${props.theme.fontFamilyMono};
    cursor: auto;
  }

  .math-node.empty-math .math-render::before {
    content: "Empty math";
    color: ${props.theme.placeholder};
    font-size: 14px;
  }

  .math-node .math-render.parse-error::before {
    content: "(math error)";
    color: ${props.theme.brand.red};
    cursor: help;
  }

  .math-node.ProseMirror-selectednode {
    outline: none;
  }

  .math-node .math-src {
    display: none;
    color: ${props.theme.codeStatement};
    tab-size: 4;
  }

  .math-node.ProseMirror-selectednode .math-src {
    display: inline;
  }

  .math-node.ProseMirror-selectednode .math-render {
    display: none;
  }

  math-inline {
    display: inline;
    white-space: nowrap;
  }

  math-inline .math-render {
    display: inline-block;
    font-size: 0.85em;
  }

  math-inline .math-src .ProseMirror {
    display: inline;
    margin: 0px 3px;
  }

  math-block {
    display: block;
  }

  math-block .math-render {
    display: block;
  }

  math-block.ProseMirror-selectednode,
  math-block.empty-math {
    border-radius: 4px;
    border: 1px solid ${props.theme.codeBorder};
    background: ${props.theme.codeBackground};
    padding: 0.75em 1em;
    font-family: ${props.theme.fontFamilyMono};
    font-size: 80%;
  }

  math-block.empty-math {
    text-align: center;
  }

  math-block .math-src .ProseMirror {
    width: 100%;
    display: block;
  }

  math-block .katex-display {
    margin: 0;
  }

  .katex-html *::selection {
    background-color: none !important;
  }

  .math-node.math-select .math-render {
    background-color: #c0c0c0ff;
  }

  math-inline.math-select .math-render {
    padding-top: 2px;
  }
`;

const codeBlockStyle = (props: Props) => css`
  .token.comment,
  .token.prolog,
  .token.doctype,
  .token.cdata {
    color: ${props.theme.codeComment};
  }

  .token.punctuation {
    color: ${props.theme.codePunctuation};
  }

  .token.namespace {
    opacity: 0.7;
  }

  .token.operator,
  .token.boolean,
  .token.number {
    color: ${props.theme.codeNumber};
  }

  .token.property {
    color: ${props.theme.codeProperty};
  }

  .token.tag {
    color: ${props.theme.codeTag};
  }

  .token.string {
    color: ${props.theme.codeString};
  }

  .token.selector {
    color: ${props.theme.codeSelector};
  }

  .token.attr-name {
    color: ${props.theme.codeAttr};
  }

  .token.entity,
  .token.url,
  .language-css .token.string,
  .style .token.string {
    color: ${props.theme.codeEntity};
  }

  .token.attr-value,
  .token.keyword,
  .token.control,
  .token.directive,
  .token.unit {
    color: ${props.theme.codeKeyword};
  }

  .token.function,
  .token.class-name-definition {
    color: ${props.theme.codeFunction};
  }

  .token.class-name {
    color: ${props.theme.codeClassName};
  }

  .token.statement,
  .token.regex,
  .token.atrule {
    color: ${props.theme.codeStatement};
  }

  .token.placeholder,
  .token.variable {
    color: ${props.theme.codePlaceholder};
  }

  .token.deleted {
    text-decoration: line-through;
  }

  .token.inserted {
    border-bottom: 1px dotted ${props.theme.codeInserted};
    text-decoration: none;
  }

  .token.italic {
    font-style: italic;
  }

  .token.important,
  .token.bold {
    font-weight: bold;
  }

  .token.important {
    color: ${props.theme.codeImportant};
  }

  .token.entity {
    cursor: help;
  }
`;

const findAndReplaceStyle = () => css`
  .find-result {
    background: rgba(255, 213, 0, 0.25);

    &.current-result {
      background: rgba(255, 213, 0, 0.75);
      animation: ${pulse} 150ms 1;
    }
  }
`;

const emailStyle = (props: Props) => css`
  .attachment {
    display: block;
    color: ${props.theme.text} !important;
    box-shadow: 0 0 0 1px ${props.theme.divider};
    white-space: nowrap;
    border-radius: 8px;
    padding: 6px 8px;
  }

  .image > img {
    width: auto;
    height: auto;
  }
`;

const style = (props: Props) => `
flex-grow: ${props.grow ? 1 : 0};
justify-content: start;
color: ${props.theme.text};
font-family: ${props.theme.fontFamily};
font-weight: ${props.theme.fontWeightRegular};
font-size: 1em;
line-height: -0.011;
width: 100%;

.mention {
  background: ${props.theme.mentionBackground};
  border-radius: 8px;
  padding-bottom: 2px;
  padding-top: 1px;
  padding-left: 4px;
  padding-right: 4px;
  font-weight: 500;
  font-size: 0.9em;
  cursor: default;

  &:before {
    content: "@";
  }
}

> div {
  background: transparent;
}

& * {
  box-sizing: content-box;
}

.ProseMirror {
  position: relative;
  outline: none;
  word-wrap: break-word;
  white-space: pre-wrap;
  white-space: break-spaces;
  padding: ${props.editorStyle?.padding ?? "initial"};
  margin: ${props.editorStyle?.margin ?? "initial"};

  .ProseMirror {
    padding: 0;
    margin: 0;
  }

  & > .ProseMirror-yjs-cursor {
    display: none;
  }

  & > * {
    margin-top: .5em;
    margin-bottom: .5em;

    &:last-child {
      margin-bottom: 0;
    }
  }

  & > :first-child,
  & > button:first-child + * {
    margin-top: 0;
  }

  h1,
  h2,
  h3,
  h4,
  h5,
  h6 {
    margin-top: 1em;
    margin-bottom: 0.25em;
    font-weight: 600;
    cursor: text;

    & + p,
    // accounts for block insert trigger and other widgets between heading and paragraph
    & + .ProseMirror-widget + p {
      margin-top: 0.25em;
    }

    &:not(.placeholder):before {
      display: ${props.readOnly ? "none" : "inline-block"};
      font-family: ${props.theme.fontFamilyMono};
      color: ${props.theme.textSecondary};
      font-size: 13px;
      font-weight: 500;
      line-height: 0;
      margin-inline-start: -24px;
      transition: opacity 150ms ease-in-out;
      opacity: 0;
      width: 24px;
    }

    &:hover,
    &:focus-within {
      .heading-actions {
        opacity: 1;
      }
    }
  }

  // all of heading sizes are stepped down one from global styles, except h1
  // which is between h1 and h2
  h1 { font-size: 28px; }
  h2 { font-size: 22px; }
  h3 { font-size: 18px; }
  h4 { font-size: 16px; }
  h5 { font-size: 15px; }
  h6 { font-size: 15px; }

  .ProseMirror-yjs-cursor {
    position: relative;
    margin-left: -1px;
    margin-right: -1px;
    border-left: 1px solid black;
    border-right: 1px solid black;
    height: 1em;
    word-break: normal;

    &:after {
      content: "";
      display: block;
      position: absolute;
      left: -8px;
      right: -8px;
      top: 0;
      bottom: 0;
    }
    > div {
      opacity: 0;
      transition: opacity 100ms ease-in-out;
      position: absolute;
      top: -1.8em;
      font-size: 13px;
      background-color: rgb(250, 129, 0);
      font-style: normal;
      line-height: normal;
      user-select: none;
      white-space: nowrap;
      color: white;
      padding: 2px 6px;
      font-weight: 500;
      border-radius: 4px;
      pointer-events: none;
      left: -1px;
    }

    &:hover {
      > div {
        opacity: 1;
      }
    }
  }
}

&.show-cursor-names .ProseMirror-yjs-cursor > div {
  opacity: 1;
}

pre {
  white-space: pre-wrap;
}

li {
  position: relative;
}

iframe.embed {
  width: 100%;
  height: 400px;
  border: 1px solid ${props.theme.embedBorder};
  border-radius: 6px;
}

.image,
.video {
  line-height: 0;
  text-align: center;
  max-width: 100%;
  clear: both;
  position: relative;
  z-index: 1;

  img,
  video {
    pointer-events: ${props.readOnly ? "initial" : "none"};
    display: inline-block;
    max-width: 100%;
  }

  video {
    pointer-events: initial;
    ${videoStyle}
  }

  .ProseMirror-selectednode img {
    pointer-events: initial;
  }
}

.image.placeholder,
.video.placeholder {
  position: relative;
  background: ${props.theme.background};
  margin-bottom: calc(28px + 1.2em);

  img,
  video {
    opacity: 0.5;
  }

  video {
    border-radius: 8px;
  }
}

.file.placeholder {
  display: flex;
  align-items: center;
  background: ${props.theme.background};
  box-shadow: 0 0 0 1px ${props.theme.divider};
  white-space: nowrap;
  border-radius: 8px;
  padding: 6px 8px;
  max-width: 840px;
  cursor: default;

  margin-top: 0.5em;
  margin-bottom: 0.5em;

  .title,
  .subtitle {
    margin-left: 8px;
  }

  .title {
    font-weight: 600;
    font-size: 14px;
    color:  ${props.theme.text};
  }

  .subtitle {
    font-size: 13px;
    color: ${props.theme.textTertiary};
    line-height: 0;
  }

  span {
    font-family: ${props.theme.fontFamilyMono};
  }
}

.attachment-replacement-uploading {
  .widget {
    opacity: 0.5;
  }
}

.image-replacement-uploading {
  img {
    opacity: 0.5;
  }
}

.image-right-50 {
  float: right;
  margin-left: 2em;
  margin-bottom: 1em;
  clear: initial;
}

.image-left-50 {
  float: left;
  margin-right: 2em;
  margin-bottom: 1em;
  clear: initial;
}

.image-full-width {
  width: initial;
  max-width: 100vw;
  clear: both;
  position: initial;
  margin-inline-start: var(--offset);

  img {
    max-width: 100vw;
    max-height: min(450px, 50vh);
    object-fit: cover;
    object-position: center;
  }
}

.ProseMirror-hideselection *::selection {
  background: transparent;
}
.ProseMirror-hideselection *::-moz-selection {
  background: transparent;
}
.ProseMirror-hideselection {
  caret-color: transparent;
}

.ProseMirror-selectednode {
  outline: 2px solid
    ${props.readOnly ? "transparent" : props.theme.selected};

  @media print {
    outline: none;
  }
}

/* Make sure li selections wrap around markers */

li.ProseMirror-selectednode {
  outline: none;
}

li.ProseMirror-selectednode:after {
  content: "";
  position: absolute;
  inset-inline-start: -32px;
  inset-inline-end: -2px;
  top: -2px;
  bottom: -2px;
  border: 2px solid ${props.theme.selected};
  pointer-events: none;
}

img.ProseMirror-separator {
  display: inline;
  border: none !important;
  margin: 0 !important;
}

// Removes forced paragraph spaces below images, this is needed to images
// being inline nodes that are displayed like blocks
.component-image + img.ProseMirror-separator,
.component-image + img.ProseMirror-separator + br.ProseMirror-trailingBreak {
  display: none;
}

.ProseMirror[contenteditable="false"] {
  .caption {
    pointer-events: none;
  }
  .caption:empty {
    visibility: hidden;
  }
}

.heading-content {
  &:before {
    content: "​";
    display: inline;
  }
}

.heading-name {
  color: ${props.theme.text};
  pointer-events: none;
  display: block;
  position: relative;
  top: -60px;
  visibility: hidden;

  &:hover {
    text-decoration: none;
  }
}

.heading-name:first-child,
.heading-name:first-child + .ProseMirror-yjs-cursor {
  & + h1,
  & + h2,
  & + h3,
  & + h4 {
    margin-top: 0;
  }
}

a:first-child {
  h1,
  h2,
  h3,
  h4,
  h5,
  h6 {
    margin-top: 0;
  }
}

h1:not(.placeholder):before {
  content: "H1";
}
h2:not(.placeholder):before {
  content: "H2";
}
h3:not(.placeholder):before {
  content: "H3";
}
h4:not(.placeholder):before {
  content: "H4";
}
h5:not(.placeholder):before {
  content: "H5";
}
h6:not(.placeholder):before {
  content: "H6";
}

.ProseMirror[contenteditable="true"]:focus-within,
.ProseMirror-focused {
  h1,
  h2,
  h3,
  h4,
  h5,
  h6 {
    &:not(.placeholder):before {
      opacity: 1;
    }
  }
}

.with-emoji {
  margin-inline-start: -1em;
}

.heading-anchor,
.heading-fold {
  display: inline-block;
  color: ${props.theme.text};
  opacity: .75;
  cursor: var(--pointer);
  background: none;
  outline: none;
  border: 0;
  margin: 0;
  padding: 0;
  text-align: left;
  font-weight: 500;
  font-family: ${props.theme.fontFamilyMono};
  font-size: 14px;
  line-height: 0;
  width: 12px;
  height: 24px;

  &:focus,
  &:hover {
    opacity: 1;
  }
}

.heading-anchor {
  box-sizing: border-box;
}

.heading-actions {
  opacity: 0;
  user-select: none;
  background: ${props.theme.background};
  margin-inline-start: -26px;
  flex-direction: row;
  display: inline-flex;
  position: relative;
  top: -2px;
  width: 26px;
  height: 24px;

  &.collapsed {
    opacity: 1;
  }

  &.collapsed .heading-anchor {
    opacity: 0;
  }

  &.collapsed .heading-fold {
    opacity: 1;
  }
}

h1,
h2,
h3,
h4,
h5,
h6 {
  &:hover {
    .heading-anchor {
      opacity: 0.75 !important;
    }
    .heading-anchor:hover {
      opacity: 1 !important;
    }
  }
}

.heading-fold {
  display: inline-block;
  transform-origin: center;
  padding: 0;

  &.collapsed {
    svg {
      transform: rotate(-90deg);
      pointer-events: none;

      &:dir(rtl) {
        transform: rotate(90deg);
      }
    }
    transition-delay: 0.1s;
    opacity: 1;
  }
}

.placeholder:before {
  display: block;
  opacity: 0;
  transition: opacity 150ms ease-in-out;
  content: ${props.readOnly ? "" : "attr(data-empty-text)"};
  pointer-events: none;
  height: 0;
  color: ${props.theme.placeholder};
}

/** Show the placeholder if focused or the first visible item nth(2) accounts for block insert trigger */
.ProseMirror-focused .placeholder:before,
.placeholder:nth-child(1):before,
.placeholder:nth-child(2):before {
  opacity: 1;
}

.comment-marker {
  border-bottom: 2px solid ${props.theme.commentMarkBackground};
  transition: background 100ms ease-in-out;
  border-radius: 2px;

  &:hover {
    ${props.readOnly ? "cursor: var(--pointer);" : ""}
    background: ${props.theme.commentMarkBackground};
  }
}

.notice-block {
  display: flex;
  align-items: center;
  background: ${transparentize(0.9, props.theme.noticeInfoBackground)};
  border-inline-start: 4px solid ${props.theme.noticeInfoBackground};
  color: ${props.theme.noticeInfoText};
  border-radius: 4px;
  padding-top: 8px;
  padding-bottom: 8px;
  padding-inline-start: 8px;
  padding-inline-end: 10px;
  margin: 8px 0;

  a {
    color: ${props.theme.noticeInfoText};
  }

  a:not(.heading-name) {
    text-decoration: underline;
  }

  p:first-child {
    margin-top: 0;
  }

  p:last-child {
    margin-bottom: 0;
  }
}

.notice-block .content {
  flex-grow: 1;
  min-width: 0;
}

.notice-block .icon {
  width: 24px;
  height: 24px;
  align-self: flex-start;
  margin-inline-end: 4px;
  color: ${props.theme.noticeInfoBackground};
}

.notice-block.tip {
  background: ${transparentize(0.9, props.theme.noticeTipBackground)};
  border-inline-start: 4px solid ${props.theme.noticeTipBackground};
  color: ${props.theme.noticeTipText};

  .icon {
    color: ${props.theme.noticeTipBackground};
  }

  a {
    color: ${props.theme.noticeTipText};
  }
}

.notice-block.warning {
  background: ${transparentize(0.9, props.theme.noticeWarningBackground)};
  border-inline-start: 4px solid ${props.theme.noticeWarningBackground};
  color: ${props.theme.noticeWarningText};

  .icon {
    color: ${props.theme.noticeWarningBackground};
  }

  a {
    color: ${props.theme.noticeWarningText};
  }
}

.notice-block.success {
  background: ${transparentize(0.9, props.theme.noticeSuccessBackground)};
  border-inline-start: 4px solid ${props.theme.noticeSuccessBackground};
  color: ${props.theme.noticeSuccessText};

  .icon {
    color: ${props.theme.noticeSuccessBackground};
  }

  a {
    color: ${props.theme.noticeSuccessText};
  }
}

blockquote {
  margin: 0;
<<<<<<< HEAD
  padding-bottom: 8px;
  padding-top: 8px;
  padding-inline-start: 1.5rem;
  padding-inline-end: 10px;
  font-style: italic;
=======
  padding: 8px 10px 8px 1.5em;
>>>>>>> d51267b8
  overflow: hidden;
  position: relative;

  &:before {
    content: "";
    display: inline-block;
    width: 2px;
    border-radius: 1px;
    position: absolute;
    margin-inline-start: -1.5em;
    top: 0;
    bottom: 0;
    background: ${props.theme.quote};
  }
}

b,
strong {
  font-weight: 600;
}

.template-placeholder {
  color: ${props.theme.placeholder};
  border-bottom: 1px dotted ${props.theme.placeholder};
  border-radius: 2px;
  cursor: text;

  &:hover {
    border-bottom: 1px dotted
      ${props.readOnly ? props.theme.placeholder : props.theme.textSecondary};
  }
}

p {
  margin: 0;
  min-height: 1.6em;
}

.heading-content a,
p a {
  color: ${props.theme.text};
  text-decoration: underline;
  text-decoration-color: ${lighten(0.5, props.theme.text)};
  text-decoration-thickness: 1px;
  text-underline-offset: .15em;
  font-weight: 500;

  &:hover {
    text-decoration: underline;
    text-decoration-color: ${props.theme.text};
    text-decoration-thickness: 1px;
  }
}

a {
  color: ${props.theme.link};
  cursor: pointer;
}

.ProseMirror-focused {
  a {
    cursor: text;
  }
}

a:hover {
  text-decoration: ${props.readOnly ? "underline" : "none"};
}

ul,
ol {
  padding-top: 0;
  padding-bottom: 0;
  margin-top: 0;
  margin-bottom: 0;
  margin-inline-start: -26px;
  margin-inline-end: 0.1rem;
  padding-inline-start: 48px;
  padding-inline-end: 0;
}

ol ol {
  list-style: lower-alpha;
}

ol ol ol {
  list-style: lower-roman;
}

ul.checkbox_list {
  padding: 0;
  margin-inline-start: -24px;
  margin-inline-end: 0;
}

ul li,
ol li {
  position: relative;
  white-space: initial;

  p {
    white-space: pre-wrap;
  }

  > div {
    width: 100%;
  }
}

ul.checkbox_list > li {
  display: flex;
  list-style: none;
  padding-inline-start: 24px;
}

ul.checkbox_list > li.checked > div > p {
  color: ${props.theme.textTertiary};
}

ul li::before,
ol li::before {
  background: url("data:image/svg+xml;base64,PHN2ZyB3aWR0aD0iMjQiIGhlaWdodD0iMjQiIHZpZXdCb3g9IjAgMCAyNCAyNCIgZmlsbD0ibm9uZSIgeG1sbnM9Imh0dHA6Ly93d3cudzMub3JnLzIwMDAvc3ZnIj4KPHJlY3QgeD0iOCIgeT0iNyIgd2lkdGg9IjMiIGhlaWdodD0iMiIgcng9IjEiIGZpbGw9IiM0RTVDNkUiLz4KPHJlY3QgeD0iOCIgeT0iMTEiIHdpZHRoPSIzIiBoZWlnaHQ9IjIiIHJ4PSIxIiBmaWxsPSIjNEU1QzZFIi8+CjxyZWN0IHg9IjgiIHk9IjE1IiB3aWR0aD0iMyIgaGVpZ2h0PSIyIiByeD0iMSIgZmlsbD0iIzRFNUM2RSIvPgo8cmVjdCB4PSIxMyIgeT0iNyIgd2lkdGg9IjMiIGhlaWdodD0iMiIgcng9IjEiIGZpbGw9IiM0RTVDNkUiLz4KPHJlY3QgeD0iMTMiIHk9IjExIiB3aWR0aD0iMyIgaGVpZ2h0PSIyIiByeD0iMSIgZmlsbD0iIzRFNUM2RSIvPgo8cmVjdCB4PSIxMyIgeT0iMTUiIHdpZHRoPSIzIiBoZWlnaHQ9IjIiIHJ4PSIxIiBmaWxsPSIjNEU1QzZFIi8+Cjwvc3ZnPgo=") no-repeat;
  background-position: 0 2px;
  content: "";
  display: ${props.readOnly ? "none" : "inline-block"};
  cursor: grab;
  width: 24px;
  height: 24px;
  position: absolute;
  inset-inline-start: -40px;
  opacity: 0;
  transition: opacity 200ms ease-in-out;
}

ul li[draggable=true]::before,
ol li[draggable=true]::before {
  cursor: grabbing;
}

ul > li.counter-2::before,
ol li.counter-2::before {
  inset-inline-start: -50px;
}

ul > li.hovering::before,
ol li.hovering::before {
  opacity: 0.5;
}

ul li.ProseMirror-selectednode::after,
ol li.ProseMirror-selectednode::after {
  display: none;
}

ul.checkbox_list > li::before {
  inset-inline-start: 0;
}

ul.checkbox_list li .checkbox {
  display: inline-block;
  cursor: var(--pointer);
  pointer-events: ${
    props.readOnly && !props.readOnlyWriteCheckboxes ? "none" : "initial"
  };
  opacity: ${props.readOnly && !props.readOnlyWriteCheckboxes ? 0.75 : 1};
  margin-bottom: 0;
  margin-top: 0;
  margin-inline-end: 0.5em;
  margin-inline-start: 0;
  width: 14px;
  height: 14px;
  position: relative;
  top: 1px;
  transition: transform 100ms ease-in-out;
  opacity: .8;

  background-image: ${`url("data:image/svg+xml,%3Csvg width='14' height='14' viewBox='0 0 14 14' fill='none' xmlns='http://www.w3.org/2000/svg'%3E%3Cpath fill-rule='evenodd' clip-rule='evenodd' d='M3 0C1.34315 0 0 1.34315 0 3V11C0 12.6569 1.34315 14 3 14H11C12.6569 14 14 12.6569 14 11V3C14 1.34315 12.6569 0 11 0H3ZM3 2C2.44772 2 2 2.44772 2 3V11C2 11.5523 2.44772 12 3 12H11C11.5523 12 12 11.5523 12 11V3C12 2.44772 11.5523 2 11 2H3Z' fill='${props.theme.text.replace(
    "#",
    "%23"
  )}' /%3E%3C/svg%3E%0A");`}

  &[aria-checked=true] {
    opacity: 1;
    background-image: ${`url(
        "data:image/svg+xml,%3Csvg width='14' height='14' viewBox='0 0 14 14' fill='none' xmlns='http://www.w3.org/2000/svg'%3E%3Cpath fill-rule='evenodd' clip-rule='evenodd' d='M3 0C1.34315 0 0 1.34315 0 3V11C0 12.6569 1.34315 14 3 14H11C12.6569 14 14 12.6569 14 11V3C14 1.34315 12.6569 0 11 0H3ZM4.26825 5.85982L5.95873 7.88839L9.70003 2.9C10.0314 2.45817 10.6582 2.36863 11.1 2.7C11.5419 3.03137 11.6314 3.65817 11.3 4.1L6.80002 10.1C6.41275 10.6164 5.64501 10.636 5.2318 10.1402L2.7318 7.14018C2.37824 6.71591 2.43556 6.08534 2.85984 5.73178C3.28412 5.37821 3.91468 5.43554 4.26825 5.85982Z' fill='${props.theme.accent.replace(
          "#",
          "%23"
        )}' /%3E%3C/svg%3E%0A"
      )`};
  }

  &:active {
    transform: scale(0.9);
  }
}

li p:first-child {
  margin: 0;
  word-break: break-word;
}

hr {
  position: relative;
  height: 1em;
  border: 0;
}

hr:before {
  content: "";
  display: block;
  position: absolute;
  border-top: 1px solid ${props.theme.horizontalRule};
  top: 0.5em;
  left: 0;
  right: 0;
}

hr.page-break {
  page-break-after: always;
}

hr.page-break:before {
  border-top: 1px dashed ${props.theme.horizontalRule};
}

.math-inline .math-src .ProseMirror,
code {
  border-radius: 4px;
  border: 1px solid ${props.theme.codeBorder};
  background: ${props.theme.codeBackground};
  padding: 3px 4px;
  color: ${props.theme.codeString};
  font-family: ${props.theme.fontFamilyMono};
  font-size: 80%;
}

mark {
  border-radius: 1px;
  color: ${props.theme.textHighlightForeground};
  background: ${props.theme.textHighlight};

  a {
    color: ${props.theme.textHighlightForeground};
  }
}

.external-link {
  cursor: pointer;
  display: inline-block;
  position: relative;
  top: 2px;
  width: 16px;
  height: 16px;
}

.code-block {
  position: relative;
}

.code-block[data-language=mermaidjs] {
  margin: 0.75em 0;

  ${
    !props.staticHTML &&
    css`
      pre {
        border-bottom-left-radius: 0;
        border-bottom-right-radius: 0;
        margin-bottom: -20px;
        overflow: hidden;
      }
    `
  }

  // Hide code without display none so toolbar can still be positioned against it
  &:not(.code-active) {
    height: ${props.staticHTML ? "auto" : "0"};
    margin: -0.75em 0;
    overflow: hidden;

    // Allows the margin to collapse correctly by moving div out of the flow
    position: ${props.staticHTML ? "relative" : "absolute"};
  }
}

/* Hide code without display none so toolbar can still be positioned against it */
.ProseMirror[contenteditable="false"] .code-block[data-language=mermaidjs] {
  height: ${props.staticHTML ? "auto" : "0"};
  margin: -0.5em 0;
  overflow: hidden;
}

.code-block.with-line-numbers {
  pre {
    padding-left: calc(var(--line-number-gutter-width, 0) * 1em + 1.5em);
  }

  &:after {
    content: attr(data-line-numbers);
    position: absolute;
    padding-left: 0.5em;
    left: 1px;
    top: calc(1px + 0.75em);
    width: calc(var(--line-number-gutter-width,0) * 1em + .25em);
    word-break: break-all;
    white-space: break-spaces;
    font-family: ${props.theme.fontFamilyMono};
    font-size: 13px;
    line-height: 1.4em;
    color: ${props.theme.textTertiary};
    background: ${props.theme.codeBackground};
    text-align: right;
    font-variant-numeric: tabular-nums;
    user-select: none;
  }
}

.mermaid-diagram-wrapper {
  display: flex;
  align-items: center;
  justify-content: center;
  margin: 0.75em 0;
  min-height: 1.6em;
  background: ${props.theme.codeBackground};
  border-radius: 6px;
  border: 1px solid ${props.theme.codeBorder};
  padding: 8px;
  user-select: none;
  cursor: default;

  * {
    font-family: ${props.theme.fontFamily};
  }

  &.empty {
    font-family: ${props.theme.fontFamilyMono};
    font-size: 14px;
    color: ${props.theme.placeholder};
  }

  &.parse-error {
    font-family: ${props.theme.fontFamilyMono};
    font-size: 14px;
    color: ${props.theme.brand.red};
  }
}

pre {
  display: block;
  overflow-x: auto;
  padding: 0.75em 1em;
  line-height: 1.4em;
  position: relative;
  background: ${props.theme.codeBackground};
  border-radius: 4px;
  border: 1px solid ${props.theme.codeBorder};
  margin: .5em 0;

  -webkit-font-smoothing: initial;
  font-family: ${props.theme.fontFamilyMono};
  font-size: 13px;
  direction: ltr;
  text-align: left;
  white-space: pre;
  word-spacing: normal;
  word-break: normal;
  -moz-tab-size: 4;
  -o-tab-size: 4;
  tab-size: 4;
  -webkit-hyphens: none;
  -moz-hyphens: none;
  -ms-hyphens: none;
  hyphens: none;
  color: ${props.theme.code};

  code {
    font-size: 13px;
    background: none;
    padding: 0;
    border: 0;
  }
}

table {
  width: 100%;
  border-collapse: collapse;
  border-radius: 4px;
  margin-top: 1em;
  box-sizing: border-box;

  * {
    box-sizing: border-box;
  }

  tr {
    position: relative;
    border-bottom: 1px solid ${props.theme.tableDivider};
  }

  tr:first-of-type {
    background: ${props.theme.secondaryBackground};
  }

  th {
    background: transparent;
  }

  td,
  th {
    position: relative;
    vertical-align: top;
    border: 1px solid ${props.theme.tableDivider};
    position: relative;
    padding: 4px 8px;
    text-align: start;
    min-width: 100px;
  }

  td .component-embed {
    padding: 4px 0;
  }

  .selectedCell {
    background: ${
      props.readOnly ? "inherit" : props.theme.tableSelectedBackground
    };

    /* fixes Firefox background color painting over border:
     * https://bugzilla.mozilla.org/show_bug.cgi?id=688556 */
    background-clip: padding-box;
  }

  .grip-column {
    /* usage of ::after for all of the table grips works around a bug in
     * prosemirror-tables that causes Safari to hang when selecting a cell
     * in an empty table:
     * https://github.com/ProseMirror/prosemirror/issues/947 */
    &::after {
      content: "";
      cursor: var(--pointer);
      position: absolute;
      top: -16px;
      inset-inline-start: 0;
      width: 100%;
      height: 12px;
      background: ${props.theme.tableDivider};
      border-bottom: 3px solid ${props.theme.background};
      display: ${props.readOnly ? "none" : "block"};
    }

    &:hover::after {
      background: ${props.theme.text};
    }
    &.first::after {
      border-start-start-radius: 3px;
    }
    &.last::after {
      border-start-end-radius: 3px;
    }
    &.selected::after {
      background: ${props.theme.tableSelected};
    }
  }

  .grip-row {
    &::after {
      content: "";
      cursor: var(--pointer);
      position: absolute;
      inset-inline-start: -16px;
      top: 0;
      height: 100%;
      width: 12px;
      background: ${props.theme.tableDivider};
      border-inline-end: 3px solid;
      border-color: ${props.theme.background};
      display: ${props.readOnly ? "none" : "block"};
    }

    &:hover::after {
      background: ${props.theme.text};
    }
    &.first::after {
      border-start-start-radius: 3px;
    }
    &.last::after {
      border-end-start-radius: 3px;
    }
    &.selected::after {
      background: ${props.theme.tableSelected};
    }
  }

  .grip-table {
    &::after {
      content: "";
      cursor: var(--pointer);
      background: ${props.theme.tableDivider};
      width: 13px;
      height: 13px;
      border-radius: 13px;
      border: 2px solid ${props.theme.background};
      position: absolute;
      top: -18px;
      inset-inline-start: -18px;
      display: ${props.readOnly ? "none" : "block"};
    }

    &:hover::after {
      background: ${props.theme.text};
    }
    &.selected::after {
      background: ${props.theme.tableSelected};
    }
  }
}

.scrollable-wrapper {
  position: relative;
  margin: 0.5em 0px;
  scrollbar-width: thin;
  scrollbar-color: transparent transparent;

  &:hover {
    scrollbar-color: ${props.theme.scrollbarThumb} ${
  props.theme.scrollbarBackground
};
  }

  & ::-webkit-scrollbar {
    height: 14px;
    background-color: transparent;
  }

  &:hover ::-webkit-scrollbar {
    background-color: ${props.theme.scrollbarBackground};
  }

  & ::-webkit-scrollbar-thumb {
    background-color: transparent;
    border: 3px solid transparent;
    border-radius: 7px;
  }

  &:hover ::-webkit-scrollbar-thumb {
    background-color: ${props.theme.scrollbarThumb};
    border-color: ${props.theme.scrollbarBackground};
  }
}

.scrollable {
  overflow-y: hidden;
  overflow-x: auto;
  padding-inline-start: 1em;
  margin-inline-start: -1em;
  transition: border 250ms ease-in-out 0s;
}

.scrollable-shadow {
  position: absolute;
  top: 16px;
  bottom: 0;
  inset-inline-start: -1em;
  width: 32px;
  z-index: 1;
  transition: box-shadow 250ms ease-in-out;
  border: 0px solid transparent;
  pointer-events: none;

  &.left {
    box-shadow: 16px 0 16px -16px inset rgba(0, 0, 0, ${
      props.theme.isDark ? 1 : 0.25
    });
    border-left: 1em solid ${props.theme.background};
  }

  &.right {
    right: 0;
    left: auto;
    box-shadow: -16px 0 16px -16px inset rgba(0, 0, 0, ${
      props.theme.isDark ? 1 : 0.25
    });
  }
}

.block-menu-trigger {
  opacity: 0;
  pointer-events: none;
  display: ${props.readOnly ? "none" : "inline"};
  width: 24px;
  height: 24px;
  color: ${props.theme.textSecondary};
  background: none;
  position: absolute;
  transition: color 150ms cubic-bezier(0.175, 0.885, 0.32, 1.275),
    opacity 150ms ease-in-out;
  outline: none;
  border: 0;
  padding: 0;
  margin-top: 1px;
  margin-inline-start: -28px;
  border-radius: 4px;

  &:hover,
  &:focus {
    cursor: var(--pointer);
    color: ${props.theme.text};
    background: ${props.theme.secondaryBackground};
  }
}

.ProseMirror[contenteditable="true"]:focus-within,
.ProseMirror-focused .block-menu-trigger,
.block-menu-trigger:active,
.block-menu-trigger:focus {
  opacity: 1;
  pointer-events: initial;
}

.ProseMirror-gapcursor {
  display: none;
  pointer-events: none;
  position: absolute;
}

.ProseMirror-gapcursor:after {
  content: "";
  display: block;
  position: absolute;
  top: -2px;
  width: 20px;
  border-top: 1px solid ${props.theme.cursor};
  animation: ProseMirror-cursor-blink 1.1s steps(2, start) infinite;
}

.folded-content,
.folded-content + .mermaid-diagram-wrapper {
  display: none;
  user-select: none;
}

@keyframes ProseMirror-cursor-blink {
  to {
    visibility: hidden;
  }
}

.ProseMirror-focused .ProseMirror-gapcursor {
  display: block;
}

del {
  color: ${props.theme.slate};
  text-decoration: strikethrough;
}

ins[data-operation-index] {
  color: ${props.theme.textDiffInserted};
  background-color: ${props.theme.textDiffInsertedBackground};
  text-decoration: none;
}

del[data-operation-index] {
  color: ${props.theme.textDiffDeleted};
  background-color: ${props.theme.textDiffDeletedBackground};
  text-decoration: none;

  img {
    opacity: .5;
  }
}

@media print {
  .placeholder:before,
  .block-menu-trigger,
  .heading-actions,
  button.show-source-button,
  h1:not(.placeholder):before,
  h2:not(.placeholder):before,
  h3:not(.placeholder):before,
  h4:not(.placeholder):before,
  h5:not(.placeholder):before,
  h6:not(.placeholder):before {
    display: none;
  }

  .image {
    page-break-inside: avoid;
  }

  .comment-marker {
    border: 0;
    background: none;
  }

  .page-break {
    opacity: 0;
  }

  pre {
    overflow-x: hidden;
    white-space: pre-wrap;
  }

  em,
  blockquote {
    font-family: "SF Pro Text", ${props.theme.fontFamily};
  }
}
`;

const EditorContainer = styled.div<Props>`
  ${style}
  ${mathStyle}
  ${codeMarkCursor}
  ${codeBlockStyle}
  ${findAndReplaceStyle}
  ${emailStyle}
`;

export default EditorContainer;<|MERGE_RESOLUTION|>--- conflicted
+++ resolved
@@ -902,15 +902,11 @@
 
 blockquote {
   margin: 0;
-<<<<<<< HEAD
   padding-bottom: 8px;
   padding-top: 8px;
   padding-inline-start: 1.5rem;
   padding-inline-end: 10px;
   font-style: italic;
-=======
-  padding: 8px 10px 8px 1.5em;
->>>>>>> d51267b8
   overflow: hidden;
   position: relative;
 
