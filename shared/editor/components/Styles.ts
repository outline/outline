--- conflicted
+++ resolved
@@ -295,15 +295,11 @@
   cursor: default;
   text-decoration: none;
 
-<<<<<<< HEAD
-  &.mention-user:before {
-=======
-  &::before {
->>>>>>> 85957c10
+  &.mention-user::before {
     content: "@";
   }
 
-  &.mention-document:before {
+  &.mention-document::before {
     content: "+";
   }
 }
