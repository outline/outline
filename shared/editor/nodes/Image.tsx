import { Token } from "markdown-it";
import { InputRule } from "prosemirror-inputrules";
import { Node as ProsemirrorNode, NodeSpec, NodeType } from "prosemirror-model";
import {
  NodeSelection,
  Plugin,
  Command,
  TextSelection,
} from "prosemirror-state";
import * as React from "react";
import { sanitizeUrl } from "../../utils/urls";
import Caption from "../components/Caption";
import ImageComponent from "../components/Image";
import { MarkdownSerializerState } from "../lib/markdown/serializer";
import { EditorStyleHelper } from "../styles/EditorStyleHelper";
import { ComponentProps } from "../types";
import SimpleImage from "./SimpleImage";
import { LightboxImageFactory } from "../lib/Lightbox";
<<<<<<< HEAD
import { AttachmentPreset } from "@shared/types";
import FileHelper from "../lib/FileHelper";
=======
import { addComment } from "../commands/comment";
>>>>>>> e767ec34

const imageSizeRegex = /\s=(\d+)?x(\d+)?$/;

type TitleAttributes = {
  layoutClass?: string;
  title?: string;
  width?: number;
  height?: number;
};

const parseTitleAttribute = (tokenTitle: string): TitleAttributes => {
  const attributes: TitleAttributes = {
    layoutClass: undefined,
    title: undefined,
    width: undefined,
    height: undefined,
  };
  if (!tokenTitle) {
    return attributes;
  }

  ["right-50", "left-50", "full-width"].map((className) => {
    if (tokenTitle.includes(className)) {
      attributes.layoutClass = className;
      tokenTitle = tokenTitle.replace(className, "");
    }
  });

  const match = tokenTitle.match(imageSizeRegex);
  if (match) {
    attributes.width = parseInt(match[1], 10);
    attributes.height = parseInt(match[2], 10);
    tokenTitle = tokenTitle.replace(imageSizeRegex, "");
  }

  attributes.title = tokenTitle;

  return attributes;
};

export const downloadImageNode = async (
  node: ProsemirrorNode,
  cache?: RequestCache
) => {
  try {
    const image = await fetch(node.attrs.src, {
      cache,
    });
    const imageBlob = await image.blob();
    const imageURL = URL.createObjectURL(imageBlob);
    const extension = imageBlob.type.split(/\/|\+/g)[1];
    const potentialName = node.attrs.alt || "image";

    // create a temporary link node and click it with our image data
    const link = document.createElement("a");
    link.href = imageURL;
    link.download = `${potentialName}.${extension}`;
    document.body.appendChild(link);
    link.click();

    // cleanup
    document.body.removeChild(link);
  } catch {
    if (cache !== "reload") {
      downloadImageNode(node, "reload");
    } else {
      window.open(sanitizeUrl(node.attrs.src), "_blank");
    }
  }
};

export default class Image extends SimpleImage {
  get schema(): NodeSpec {
    return {
      inline: true,
      attrs: {
        src: {
          default: "",
          validate: "string",
        },
        width: {
          default: undefined,
        },
        height: {
          default: undefined,
        },
        alt: {
          default: null,
          validate: "string|null",
        },
        source: {
          default: null,
          validate: "string|null",
        },
        layoutClass: {
          default: null,
          validate: "string|null",
        },
        title: {
          default: null,
          validate: "string|null",
        },
        marks: {
          default: undefined,
        },
      },
      content: "text*",
      marks: "",
      group: "inline",
      selectable: true,
      // See: https://bugzilla.mozilla.org/show_bug.cgi?id=1289000
      draggable: false,
      atom: true,
      parseDOM: [
        {
          tag: "div[class~=image]",
          getAttrs: (dom: HTMLDivElement) => {
            const img = dom.getElementsByTagName("img")[0] as
              | HTMLImageElement
              | undefined;
            const className = dom.className;
            const layoutClassMatched =
              className && className.match(/image-(.*)$/);
            const layoutClass = layoutClassMatched
              ? layoutClassMatched[1]
              : null;

            const width = img?.getAttribute("width");
            const height = img?.getAttribute("height");
            return {
              src: img?.getAttribute("src"),
              alt: img?.getAttribute("alt"),
              title: img?.getAttribute("title"),
              width: width ? parseInt(width, 10) : undefined,
              height: height ? parseInt(height, 10) : undefined,
              layoutClass,
            };
          },
        },
        {
          tag: "img",
          getAttrs: (dom: HTMLImageElement) => {
            // Don't parse images from our own editor with this rule.
            if (dom.parentElement?.classList.contains("image")) {
              return false;
            }

            // First try HTML attributes
            let width = dom.getAttribute("width");
            let height = dom.getAttribute("height");

            // If no HTML attributes, try CSS styles
            if (!width && dom.style.width) {
              const styleWidth = dom.style.width;
              if (styleWidth.endsWith("px")) {
                width = styleWidth.slice(0, -2);
              }
            }
            if (!height && dom.style.height) {
              const styleHeight = dom.style.height;
              if (styleHeight.endsWith("px")) {
                height = styleHeight.slice(0, -2);
              }
            }

            return {
              src: dom.getAttribute("src"),
              alt: dom.getAttribute("alt"),
              title: dom.getAttribute("title"),
              width: width ? parseInt(width, 10) : undefined,
              height: height ? parseInt(height, 10) : undefined,
            };
          },
        },
      ],
      toDOM: (node) => {
        const className = node.attrs.layoutClass
          ? `image image-${node.attrs.layoutClass}`
          : "image";

        const children = [
          [
            "img",
            {
              ...node.attrs,
              src: sanitizeUrl(node.attrs.src),
              width: node.attrs.width,
              height: node.attrs.height,
              contentEditable: "false",
            },
          ],
        ];

        if (node.attrs.alt) {
          children.push([
            "p",
            { class: EditorStyleHelper.imageCaption },
            node.attrs.alt,
          ]);
        }

        return [
          "div",
          {
            class: className,
          },
          ...children,
        ];
      },
      leafText: (node) =>
        node.attrs.alt ? `(image: ${node.attrs.alt})` : "(image)",
    };
  }

  get plugins() {
    return [
      ...super.plugins,
      new Plugin({
        props: {
          handleKeyDown: (view, event) => {
            // prevent prosemirror's default spacebar behavior
            // & zoom in if the selected node is image
            if (event.key === " ") {
              const { state } = view;
              const { selection } = state;
              if (selection instanceof NodeSelection) {
                const { node } = selection;
                if (node.type.name === "image") {
                  const image = document.querySelector(
                    ".ProseMirror-selectednode img"
                  ) as HTMLImageElement;
                  image.click();
                  return true;
                }
              }
            }

            return false;
          },
        },
      }),
    ];
  }

  handleChangeSize =
    ({ node, getPos }: ComponentProps) =>
    ({ width, height }: { width: number; height?: number }) => {
      const { view, commands } = this.editor;
      const { doc, tr } = view.state;

      const pos = getPos();
      const $pos = doc.resolve(pos);

      view.dispatch(tr.setSelection(new NodeSelection($pos)));
      commands["resizeImage"]({
        width,
        height: height || node.attrs.height,
      });
    };

  handleCaptionKeyDown =
    ({ node, getPos }: ComponentProps) =>
    (event: React.KeyboardEvent<HTMLParagraphElement>) => {
      // Pressing Enter in the caption field should move the cursor/selection
      // below the image and create a new paragraph.
      if (event.key === "Enter") {
        event.preventDefault();

        const { view } = this.editor;
        const $pos = view.state.doc.resolve(getPos() + node.nodeSize);
        view.dispatch(
          view.state.tr
            .setSelection(TextSelection.near($pos))
            .split($pos.pos)
            .scrollIntoView()
        );
        view.focus();
        return;
      }

      // Pressing Backspace in an an empty caption field focused the image.
      if (event.key === "Backspace" && event.currentTarget.innerText === "") {
        event.preventDefault();
        event.stopPropagation();
        const { view } = this.editor;
        const $pos = view.state.doc.resolve(getPos());
        const tr = view.state.tr.setSelection(new NodeSelection($pos));
        view.dispatch(tr);
        view.focus();
        return;
      }
    };

  handleCaptionBlur =
    ({ node, getPos }: ComponentProps) =>
    (event: React.FocusEvent<HTMLParagraphElement>) => {
      const caption = event.currentTarget.innerText;
      if (caption === node.attrs.alt) {
        return;
      }

      const { view } = this.editor;
      const { tr } = view.state;

      // update meta on object
      const pos = getPos();
      const transaction = tr.setNodeMarkup(pos, undefined, {
        ...node.attrs,
        alt: caption,
      });
      view.dispatch(transaction);
    };

  handleClick =
    ({ getPos, view }: ComponentProps) =>
    () => {
      this.editor.updateActiveLightboxImage(
        LightboxImageFactory.createLightboxImage(view, getPos())
      );
    };

  component = (props: ComponentProps) => {
    const [isDownloading, setIsDownloading] = React.useState(false);

    const handleDownload = React.useCallback(
      async (event: React.MouseEvent<HTMLButtonElement>) => {
        event.preventDefault();
        event.stopPropagation();

        if (isDownloading) {
          return;
        }
        setIsDownloading(true);
        await downloadImageNode(props.node);
        setIsDownloading(false);
      },
      [isDownloading, props]
    );

    return (
      <ImageComponent
        {...props}
        isDownloading={isDownloading}
        onClick={this.handleClick(props)}
        onDownload={handleDownload}
        onChangeSize={this.handleChangeSize(props)}
      >
        <Caption
          width={props.node.attrs.width}
          onBlur={this.handleCaptionBlur(props)}
          onKeyDown={this.handleCaptionKeyDown(props)}
          isSelected={props.isSelected}
          placeholder={this.options.dictionary.imageCaptionPlaceholder}
        >
          {props.node.attrs.alt}
        </Caption>
      </ImageComponent>
    );
  };

  toMarkdown(state: MarkdownSerializerState, node: ProsemirrorNode) {
    // Skip the preceding space for images at the start of a list item or Markdown parsers may
    // render them as code blocks
    let markdown = state.inList ? "" : " ";

    markdown +=
      "![" +
      state.esc((node.attrs.alt || "").replace("\n", "") || "", false) +
      "](" +
      state.esc(node.attrs.src || "", false);

    let size = "";
    if (node.attrs.width || node.attrs.height) {
      size = ` =${state.esc(
        node.attrs.width ? String(node.attrs.width) : "",
        false
      )}x${state.esc(
        node.attrs.height ? String(node.attrs.height) : "",
        false
      )}`;
    }
    if (node.attrs.layoutClass) {
      markdown += ' "' + state.esc(node.attrs.layoutClass, false) + size + '"';
    } else if (node.attrs.title) {
      markdown += ' "' + state.esc(node.attrs.title, false) + size + '"';
    } else if (size) {
      markdown += ' "' + size + '"';
    }
    markdown += ")";
    state.write(markdown);
  }

  parseMarkdown() {
    return {
      node: "image",
      getAttrs: (token: Token) => ({
        src: token.attrGet("src"),
        alt: token.content || null,
        ...parseTitleAttribute(token?.attrGet("title") || ""),
      }),
    };
  }

  keys(): Record<string, Command> {
    return {
      "Mod-Alt-m": addComment({ userId: this.options.userId }),
    };
  }

  commands({ type }: { type: NodeType }) {
    const { uploadFile } = this.editor.props;

    return {
      ...super.commands({ type }),
      editDiagram: (): Command => (state, dispatch) => {
        const { node } = state.selection;

        const emptyImage =
          "iVBORw0KGgoAAAANSUhEUgAAAAEAAAABCAYAAAAfFcSJAAADz3RFWHRteGZpbGUAJTNDbXhmaWxlJTIwaG9zdCUzRCUyMmFwcC5kaWFncmFtcy5uZXQlMjIlMjBhZ2VudCUzRCUyMk1vemlsbGElMkY1LjAlMjAoTWFjaW50b3NoJTNCJTIwSW50ZWwlMjBNYWMlMjBPUyUyMFglMjAxMF8xNV83KSUyMEFwcGxlV2ViS2l0JTJGNTM3LjM2JTIwKEtIVE1MJTJDJTIwbGlrZSUyMEdlY2tvKSUyMENocm9tZSUyRjEzOS4wLjAuMCUyMFNhZmFyaSUyRjUzNy4zNiUyMiUyMHZlcnNpb24lM0QlMjIyOC4yLjglMjIlMjBzY2FsZSUzRCUyMjElMjIlMjBib3JkZXIlM0QlMjIwJTIyJTNFJTBBJTIwJTIwJTNDZGlhZ3JhbSUyMG5hbWUlM0QlMjJQYWdlLTElMjIlMjBpZCUzRCUyMloxN1hHdVRjUnQteXp1N2xJbm1ZJTIyJTNFJTBBJTIwJTIwJTIwJTIwJTNDbXhHcmFwaE1vZGVsJTIwZHglM0QlMjIxMjE2JTIyJTIwZHklM0QlMjI3NzIlMjIlMjBncmlkJTNEJTIyMSUyMiUyMGdyaWRTaXplJTNEJTIyMTAlMjIlMjBndWlkZXMlM0QlMjIxJTIyJTIwdG9vbHRpcHMlM0QlMjIxJTIyJTIwY29ubmVjdCUzRCUyMjElMjIlMjBhcnJvd3MlM0QlMjIxJTIyJTIwZm9sZCUzRCUyMjElMjIlMjBwYWdlJTNEJTIyMSUyMiUyMHBhZ2VTY2FsZSUzRCUyMjElMjIlMjBwYWdlV2lkdGglM0QlMjI4NTAlMjIlMjBwYWdlSGVpZ2h0JTNEJTIyMTEwMCUyMiUyMG1hdGglM0QlMjIwJTIyJTIwc2hhZG93JTNEJTIyMCUyMiUzRSUwQSUyMCUyMCUyMCUyMCUyMCUyMCUzQ3Jvb3QlM0UlMEElMjAlMjAlMjAlMjAlMjAlMjAlMjAlMjAlM0NteENlbGwlMjBpZCUzRCUyMjAlMjIlMjAlMkYlM0UlMEElMjAlMjAlMjAlMjAlMjAlMjAlMjAlMjAlM0NteENlbGwlMjBpZCUzRCUyMjElMjIlMjBwYXJlbnQlM0QlMjIwJTIyJTIwJTJGJTNFJTBBJTIwJTIwJTIwJTIwJTIwJTIwJTNDJTJGcm9vdCUzRSUwQSUyMCUyMCUyMCUyMCUzQyUyRm14R3JhcGhNb2RlbCUzRSUwQSUyMCUyMCUzQyUyRmRpYWdyYW0lM0UlMEElM0MlMkZteGZpbGUlM0UlMEGDoGKLAAAADUlEQVR4AWJiYGRkAAAAAP//LRIDJAAAAAZJREFUAwAAFAAF3SeUTQAAAABJRU5ErkJggg==";

        var url =
          "https://embed.diagrams.net/?embed=1&ui=atlas&spin=1&modified=unsavedChanges&proto=json";
        var source = node?.attrs.src;
        var drawIoWindow = null;

        if (drawIoWindow == null || drawIoWindow.closed) {
          // Implements protocol for loading and exporting with embedded XML
          var receive = function (evt) {
            if (evt.data.length > 0 && evt.source == drawIoWindow) {
              var msg = JSON.parse(evt.data);

              // Received if the editor is ready
              if (msg.event == "init") {
                if (!source) {
                  drawIoWindow.postMessage(
                    JSON.stringify({
                      action: "load",
                      xmlpng: emptyImage,
                    }),
                    "*"
                  );
                }
                // Download the image as a data URI
                fetch(source)
                  .then((response) => response.blob())
                  .then((blob) => {
                    const reader = new FileReader();
                    reader.onloadend = function () {
                      const base64data = reader.result;
                      // Strips the "data:<mime-type>;base64," prefix
                      const base64 = (base64data as string).split(",")[1];
                      // Sends the data URI with embedded XML to editor
                      drawIoWindow.postMessage(
                        JSON.stringify({
                          action: "load",
                          xmlpng: base64,
                        }),
                        "*"
                      );
                    };
                    reader.readAsDataURL(blob);
                  });
              }
              // Received if the user clicks save
              else if (msg.event == "save") {
                // Sends a request to export the diagram as XML with embedded PNG
                drawIoWindow.postMessage(
                  JSON.stringify({
                    action: "export",
                    format: "xmlpng",
                    spinKey: "saving",
                  }),
                  "*"
                );
              }
              // Received if the export request was processed
              else if (msg.event == "export") {
                // Updates the data URI of the image
                // source.setAttribute('src', msg.data);
                const base64 = msg.data.split(",")[1];

                // Convert msg.data from data:image/png;base64, format to File object
                const file = new File(
                  [Uint8Array.from(atob(base64), (c) => c.charCodeAt(0))],
                  "diagram.png",
                  {
                    type: "image/png",
                  }
                );

                FileHelper.getImageDimensions(file).then((dimensions) => {
                  uploadFile(file, {
                    preset: AttachmentPreset.DocumentAttachment,
                  }).then((uploadedFile) => {
                    if (state.selection.node?.type.name === "image") {
                      const attrs = {
                        ...state.selection.node.attrs,
                        ...dimensions,
                        src: uploadedFile,
                        source: "drawio",
                      };
                      const { selection } = state;
                      dispatch?.(
                        state.tr.setNodeMarkup(selection.from, undefined, attrs)
                      );
                      return;
                    }

                    // insert image.
                    const imageNode = type.create({
                      ...dimensions,
                      src: uploadedFile,
                      source: "drawio",
                    });
                    const { tr } = state;
                    const transaction = tr.insert(
                      state.selection.from,
                      imageNode
                    );
                    dispatch?.(transaction);
                  });
                });
              }

              // Received if the user clicks exit or after export
              if (msg.event == "exit" || msg.event == "export") {
                // Closes the editor
                window.removeEventListener("message", receive);
                drawIoWindow.close();
                drawIoWindow = null;
              }
            }
          };

          // Opens the editor
          window.addEventListener("message", receive);
          drawIoWindow = window.open(url);
        } else {
          // Shows existing editor window
          drawIoWindow.focus();
        }
      },
      downloadImage: (): Command => (state) => {
        if (!(state.selection instanceof NodeSelection)) {
          return false;
        }
        const { node } = state.selection;

        if (node.type.name !== "image") {
          return false;
        }

        void downloadImageNode(node);

        return true;
      },
      alignRight: (): Command => (state, dispatch) => {
        if (!(state.selection instanceof NodeSelection)) {
          return false;
        }
        const attrs = {
          ...state.selection.node.attrs,
          title: null,
          layoutClass: "right-50",
        };
        const { selection } = state;
        dispatch?.(state.tr.setNodeMarkup(selection.from, undefined, attrs));
        return true;
      },
      alignLeft: (): Command => (state, dispatch) => {
        if (!(state.selection instanceof NodeSelection)) {
          return false;
        }
        const attrs = {
          ...state.selection.node.attrs,
          title: null,
          layoutClass: "left-50",
        };
        const { selection } = state;
        dispatch?.(state.tr.setNodeMarkup(selection.from, undefined, attrs));
        return true;
      },
      alignFullWidth: (): Command => (state, dispatch) => {
        if (!(state.selection instanceof NodeSelection)) {
          return false;
        }
        let layoutClass: string | null = "full-width";
        if (state.selection.node.attrs.layoutClass === layoutClass) {
          layoutClass = null;
        }
        const attrs = {
          ...state.selection.node.attrs,
          title: null,
          layoutClass,
        };
        const { selection } = state;
        dispatch?.(state.tr.setNodeMarkup(selection.from, undefined, attrs));
        return true;
      },
      alignCenter: (): Command => (state, dispatch) => {
        if (!(state.selection instanceof NodeSelection)) {
          return false;
        }
        const attrs = { ...state.selection.node.attrs, layoutClass: null };
        const { selection } = state;
        dispatch?.(state.tr.setNodeMarkup(selection.from, undefined, attrs));
        return true;
      },
      resizeImage:
        ({ width, height }: { width: number; height: number }): Command =>
        (state, dispatch) => {
          if (!(state.selection instanceof NodeSelection)) {
            return false;
          }

          const { selection } = state;
          const transformedAttrs = {
            ...state.selection.node.attrs,
            width,
            height,
          };

          const tr = state.tr
            .setNodeMarkup(selection.from, undefined, transformedAttrs)
            .setMeta("addToHistory", true);

          const $pos = tr.doc.resolve(selection.from);
          dispatch?.(tr.setSelection(new NodeSelection($pos)));
          return true;
        },
      commentOnImage: (): Command =>
        addComment({ userId: this.options.userId }),
    };
  }

  inputRules({ type }: { type: NodeType }) {
    /**
     * Matches following attributes in Markdown-typed image: [, alt, src, class]
     *
     * Example:
     * ![Lorem](image.jpg) -> [, "Lorem", "image.jpg"]
     * ![](image.jpg "class") -> [, "", "image.jpg", "small"]
     * ![Lorem](image.jpg "class") -> [, "Lorem", "image.jpg", "small"]
     */
    const IMAGE_INPUT_REGEX =
      /!\[(?<alt>[^\][]*?)]\((?<filename>[^\][]*?)(?=“|\))“?(?<layoutclass>[^\][”]+)?”?\)$/;

    return [
      new InputRule(IMAGE_INPUT_REGEX, (state, match, start, end) => {
        const [okay, alt, src, matchedTitle] = match;
        const { tr } = state;

        if (okay) {
          tr.replaceWith(
            start - 1,
            end,
            type.create({
              src,
              alt,
              ...parseTitleAttribute(matchedTitle),
            })
          );
        }

        return tr;
      }),
    ];
  }
}<|MERGE_RESOLUTION|>--- conflicted
+++ resolved
@@ -11,17 +11,14 @@
 import { sanitizeUrl } from "../../utils/urls";
 import Caption from "../components/Caption";
 import ImageComponent from "../components/Image";
+import { addComment } from "../commands/comment";
 import { MarkdownSerializerState } from "../lib/markdown/serializer";
 import { EditorStyleHelper } from "../styles/EditorStyleHelper";
 import { ComponentProps } from "../types";
 import SimpleImage from "./SimpleImage";
 import { LightboxImageFactory } from "../lib/Lightbox";
-<<<<<<< HEAD
 import { AttachmentPreset } from "@shared/types";
 import FileHelper from "../lib/FileHelper";
-=======
-import { addComment } from "../commands/comment";
->>>>>>> e767ec34
 
 const imageSizeRegex = /\s=(\d+)?x(\d+)?$/;
 
