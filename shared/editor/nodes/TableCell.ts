import type { Token } from "markdown-it";
import type { NodeSpec } from "prosemirror-model";
import { Slice } from "prosemirror-model";
import type { EditorState } from "prosemirror-state";
import { Plugin, PluginKey } from "prosemirror-state";
import { DecorationSet, Decoration } from "prosemirror-view";
import { addRowBefore, selectRow, selectTable } from "../commands/table";
import { getCellAttrs, setCellAttrs } from "../lib/table";
import {
  getCellsInColumn,
  getRowIndexInMap,
  isRowSelected,
  isTableSelected,
} from "../queries/table";
import { EditorStyleHelper } from "../styles/EditorStyleHelper";
import { cn } from "../styles/utils";
import Node from "./Node";

export default class TableCell extends Node {
  get name() {
    return "td";
  }

  get schema(): NodeSpec {
    return {
      content: "block+",
      tableRole: "cell",
      isolating: true,
      parseDOM: [{ tag: "td", getAttrs: getCellAttrs }],
      toDOM(node) {
        return ["td", setCellAttrs(node), 0];
      },
      attrs: {
        colspan: { default: 1 },
        rowspan: { default: 1 },
        alignment: { default: null },
        colwidth: { default: null },
      },
    };
  }

  toMarkdown() {
    // see: renderTable
  }

  parseMarkdown() {
    return {
      block: "td",
      getAttrs: (tok: Token) => ({ alignment: tok.info }),
    };
  }

<<<<<<< HEAD
  get plugins() {
    function buildAddRowDecoration(pos: number, index: number) {
      const className = cn(EditorStyleHelper.tableAddRow, {
        first: index === 0,
      });

      return Decoration.widget(
        pos + 1,
        () => {
          const plus = document.createElement("a");
          plus.role = "button";
          plus.className = className;
          plus.dataset.index = index.toString();
          return plus;
        },
        {
          key: cn(className, index),
        }
      );
    }

    const createRowDecorations = (state: EditorState) => {
      if (!this.editor.view?.editable) {
        return DecorationSet.empty;
      }

      const { doc } = state;
      const decorations: Decoration[] = [];
      const rows = getCellsInColumn(0)(state);

      if (rows) {
        rows.forEach((pos, visualIndex) => {
          const actualRowIndex = getRowIndexInMap(visualIndex, state);
          const index = actualRowIndex !== -1 ? actualRowIndex : visualIndex;

          if (index === 0) {
            const className = cn(EditorStyleHelper.tableGrip, {
              selected: isTableSelected(state),
            });

            decorations.push(
              Decoration.widget(
                pos + 1,
                () => {
                  const grip = document.createElement("a");
                  grip.role = "button";
                  grip.className = className;
                  return grip;
                },
                {
                  key: className,
                }
              )
            );
          }

          const className = cn(EditorStyleHelper.tableGripRow, {
            selected: isRowSelected(index)(state) || isTableSelected(state),
            first: index === 0,
            last: visualIndex === rows.length - 1,
          });

          decorations.push(
            Decoration.widget(
              pos + 1,
              () => {
                const grip = document.createElement("a");
                grip.role = "button";
                grip.className = className;
                grip.dataset.index = index.toString();
                return grip;
              },
              {
                key: cn(className, index),
              }
            )
          );

          if (index === 0) {
            decorations.push(buildAddRowDecoration(pos, index));
          }

          decorations.push(buildAddRowDecoration(pos, index + 1));
        });
      }

      return DecorationSet.create(doc, decorations);
    };

    return [
      new Plugin({
        key: new PluginKey("table-cell-decorations"),
        state: {
          init: (_, state) => createRowDecorations(state),
          apply: (tr, pluginState, oldState, newState) => {
            // Only recompute if selection or document changed
            if (!tr.selectionSet && !tr.docChanged) {
              return pluginState;
            }

            return createRowDecorations(newState);
          },
        },
        props: {
          transformCopied: (slice) => {
            // check if the copied selection is a single table, with a single row, with a single cell. If so,
            // copy the cell content only – not a table with a single cell. This leads to more predictable pasting
            // behavior, both in and outside the app.
            if (slice.content.childCount === 1) {
              const table = slice.content.firstChild;
              if (
                table?.type.spec.tableRole === "table" &&
                table.childCount === 1
              ) {
                const row = table.firstChild;
                if (
                  row?.type.spec.tableRole === "row" &&
                  row.childCount === 1
                ) {
                  const cell = row.firstChild;
                  if (cell?.type.spec.tableRole === "cell") {
                    return new Slice(
                      cell.content,
                      slice.openStart,
                      slice.openEnd
                    );
                  }
                }
              }
            }

            return slice;
          },
          handleDOMEvents: {
            mousedown: (view, event) => {
              if (!(event.target instanceof HTMLElement)) {
                return false;
              }

              const targetAddRow = event.target.closest(
                `.${EditorStyleHelper.tableAddRow}`
              );
              if (targetAddRow) {
                event.preventDefault();
                event.stopImmediatePropagation();
                const index = Number(targetAddRow.getAttribute("data-index"));

                addRowBefore({ index })(view.state, view.dispatch);
                return true;
              }

              const targetGrip = event.target.closest(
                `.${EditorStyleHelper.tableGrip}`
              );
              if (targetGrip) {
                event.preventDefault();
                event.stopImmediatePropagation();
                selectTable()(view.state, view.dispatch);
                return true;
              }

              const targetGripRow = event.target.closest(
                `.${EditorStyleHelper.tableGripRow}`
              );
              if (targetGripRow) {
                event.preventDefault();
                event.stopImmediatePropagation();

                selectRow(
                  Number(targetGripRow.getAttribute("data-index")),
                  event.metaKey || event.shiftKey
                )(view.state, view.dispatch);
                return true;
              }

              return false;
            },
          },
          decorations(state) {
            return this.getState(state);
          },
        },
      }),
    ];
  }
=======
  // get plugins() {
  //   function buildAddRowDecoration(pos: number, index: number) {
  //     const className = cn(EditorStyleHelper.tableAddRow, {
  //       first: index === 0,
  //     });

  //     return Decoration.widget(
  //       pos + 1,
  //       () => {
  //         const plus = document.createElement("a");
  //         plus.role = "button";
  //         plus.className = className;
  //         plus.dataset.index = index.toString();
  //         return plus;
  //       },
  //       {
  //         key: cn(className, index),
  //       }
  //     );
  //   }

  //   return [
  //     new Plugin({
  //       props: {
  //         transformCopied: (slice) => {
  //           // check if the copied selection is a single table, with a single row, with a single cell. If so,
  //           // copy the cell content only – not a table with a single cell. This leads to more predictable pasting
  //           // behavior, both in and outside the app.
  //           if (slice.content.childCount === 1) {
  //             const table = slice.content.firstChild;
  //             if (
  //               table?.type.spec.tableRole === "table" &&
  //               table.childCount === 1
  //             ) {
  //               const row = table.firstChild;
  //               if (
  //                 row?.type.spec.tableRole === "row" &&
  //                 row.childCount === 1
  //               ) {
  //                 const cell = row.firstChild;
  //                 if (cell?.type.spec.tableRole === "cell") {
  //                   return new Slice(
  //                     cell.content,
  //                     slice.openStart,
  //                     slice.openEnd
  //                   );
  //                 }
  //               }
  //             }
  //           }

  //           return slice;
  //         },
  //         handleDOMEvents: {
  //           mousedown: (view, event) => {
  //             if (!(event.target instanceof HTMLElement)) {
  //               return false;
  //             }

  //             const targetAddRow = event.target.closest(
  //               `.${EditorStyleHelper.tableAddRow}`
  //             );
  //             if (targetAddRow) {
  //               event.preventDefault();
  //               event.stopImmediatePropagation();
  //               const index = Number(targetAddRow.getAttribute("data-index"));

  //               addRowBefore({ index })(view.state, view.dispatch);
  //               return true;
  //             }

  //             const targetGrip = event.target.closest(
  //               `.${EditorStyleHelper.tableGrip}`
  //             );
  //             if (targetGrip) {
  //               event.preventDefault();
  //               event.stopImmediatePropagation();
  //               selectTable()(view.state, view.dispatch);
  //               return true;
  //             }

  //             const targetGripRow = event.target.closest(
  //               `.${EditorStyleHelper.tableGripRow}`
  //             );
  //             if (targetGripRow) {
  //               event.preventDefault();
  //               event.stopImmediatePropagation();

  //               selectRow(
  //                 Number(targetGripRow.getAttribute("data-index")),
  //                 event.metaKey || event.shiftKey
  //               )(view.state, view.dispatch);
  //               return true;
  //             }

  //             return false;
  //           },
  //         },
  //         decorations: (state) => {
  //           if (!this.editor.view?.editable) {
  //             return;
  //           }

  //           const { doc } = state;
  //           const decorations: Decoration[] = [];
  //           const rows = getCellsInColumn(0)(state);

  //           if (rows) {
  //             rows.forEach((pos, visualIndex) => {
  //               const actualRowIndex = getRowIndexInMap(visualIndex, state);
  //               const index =
  //                 actualRowIndex !== -1 ? actualRowIndex : visualIndex;
  //               if (index === 0) {
  //                 const className = cn(EditorStyleHelper.tableGrip, {
  //                   selected: isTableSelected(state),
  //                 });

  //                 decorations.push(
  //                   Decoration.widget(
  //                     pos + 1,
  //                     () => {
  //                       const grip = document.createElement("a");
  //                       grip.role = "button";
  //                       grip.className = className;
  //                       return grip;
  //                     },
  //                     {
  //                       key: className,
  //                     }
  //                   )
  //                 );
  //               }

  //               const className = cn(EditorStyleHelper.tableGripRow, {
  //                 selected:
  //                   isRowSelected(index)(state) || isTableSelected(state),
  //                 first: index === 0,
  //                 last: visualIndex === rows.length - 1,
  //               });

  //               decorations.push(
  //                 Decoration.widget(
  //                   pos + 1,
  //                   () => {
  //                     const grip = document.createElement("a");
  //                     grip.role = "button";
  //                     grip.className = className;
  //                     grip.dataset.index = index.toString();
  //                     return grip;
  //                   },
  //                   {
  //                     key: cn(className, index),
  //                   }
  //                 )
  //               );

  //               if (index === 0) {
  //                 decorations.push(buildAddRowDecoration(pos, index));
  //               }

  //               decorations.push(buildAddRowDecoration(pos, index + 1));
  //             });
  //           }

  //           return DecorationSet.create(doc, decorations);
  //         },
  //       },
  //     }),
  //   ];
  // }
>>>>>>> 4d9a9880
}<|MERGE_RESOLUTION|>--- conflicted
+++ resolved
@@ -1,19 +1,6 @@
 import type { Token } from "markdown-it";
 import type { NodeSpec } from "prosemirror-model";
-import { Slice } from "prosemirror-model";
-import type { EditorState } from "prosemirror-state";
-import { Plugin, PluginKey } from "prosemirror-state";
-import { DecorationSet, Decoration } from "prosemirror-view";
-import { addRowBefore, selectRow, selectTable } from "../commands/table";
 import { getCellAttrs, setCellAttrs } from "../lib/table";
-import {
-  getCellsInColumn,
-  getRowIndexInMap,
-  isRowSelected,
-  isTableSelected,
-} from "../queries/table";
-import { EditorStyleHelper } from "../styles/EditorStyleHelper";
-import { cn } from "../styles/utils";
 import Node from "./Node";
 
 export default class TableCell extends Node {
@@ -50,193 +37,6 @@
     };
   }
 
-<<<<<<< HEAD
-  get plugins() {
-    function buildAddRowDecoration(pos: number, index: number) {
-      const className = cn(EditorStyleHelper.tableAddRow, {
-        first: index === 0,
-      });
-
-      return Decoration.widget(
-        pos + 1,
-        () => {
-          const plus = document.createElement("a");
-          plus.role = "button";
-          plus.className = className;
-          plus.dataset.index = index.toString();
-          return plus;
-        },
-        {
-          key: cn(className, index),
-        }
-      );
-    }
-
-    const createRowDecorations = (state: EditorState) => {
-      if (!this.editor.view?.editable) {
-        return DecorationSet.empty;
-      }
-
-      const { doc } = state;
-      const decorations: Decoration[] = [];
-      const rows = getCellsInColumn(0)(state);
-
-      if (rows) {
-        rows.forEach((pos, visualIndex) => {
-          const actualRowIndex = getRowIndexInMap(visualIndex, state);
-          const index = actualRowIndex !== -1 ? actualRowIndex : visualIndex;
-
-          if (index === 0) {
-            const className = cn(EditorStyleHelper.tableGrip, {
-              selected: isTableSelected(state),
-            });
-
-            decorations.push(
-              Decoration.widget(
-                pos + 1,
-                () => {
-                  const grip = document.createElement("a");
-                  grip.role = "button";
-                  grip.className = className;
-                  return grip;
-                },
-                {
-                  key: className,
-                }
-              )
-            );
-          }
-
-          const className = cn(EditorStyleHelper.tableGripRow, {
-            selected: isRowSelected(index)(state) || isTableSelected(state),
-            first: index === 0,
-            last: visualIndex === rows.length - 1,
-          });
-
-          decorations.push(
-            Decoration.widget(
-              pos + 1,
-              () => {
-                const grip = document.createElement("a");
-                grip.role = "button";
-                grip.className = className;
-                grip.dataset.index = index.toString();
-                return grip;
-              },
-              {
-                key: cn(className, index),
-              }
-            )
-          );
-
-          if (index === 0) {
-            decorations.push(buildAddRowDecoration(pos, index));
-          }
-
-          decorations.push(buildAddRowDecoration(pos, index + 1));
-        });
-      }
-
-      return DecorationSet.create(doc, decorations);
-    };
-
-    return [
-      new Plugin({
-        key: new PluginKey("table-cell-decorations"),
-        state: {
-          init: (_, state) => createRowDecorations(state),
-          apply: (tr, pluginState, oldState, newState) => {
-            // Only recompute if selection or document changed
-            if (!tr.selectionSet && !tr.docChanged) {
-              return pluginState;
-            }
-
-            return createRowDecorations(newState);
-          },
-        },
-        props: {
-          transformCopied: (slice) => {
-            // check if the copied selection is a single table, with a single row, with a single cell. If so,
-            // copy the cell content only – not a table with a single cell. This leads to more predictable pasting
-            // behavior, both in and outside the app.
-            if (slice.content.childCount === 1) {
-              const table = slice.content.firstChild;
-              if (
-                table?.type.spec.tableRole === "table" &&
-                table.childCount === 1
-              ) {
-                const row = table.firstChild;
-                if (
-                  row?.type.spec.tableRole === "row" &&
-                  row.childCount === 1
-                ) {
-                  const cell = row.firstChild;
-                  if (cell?.type.spec.tableRole === "cell") {
-                    return new Slice(
-                      cell.content,
-                      slice.openStart,
-                      slice.openEnd
-                    );
-                  }
-                }
-              }
-            }
-
-            return slice;
-          },
-          handleDOMEvents: {
-            mousedown: (view, event) => {
-              if (!(event.target instanceof HTMLElement)) {
-                return false;
-              }
-
-              const targetAddRow = event.target.closest(
-                `.${EditorStyleHelper.tableAddRow}`
-              );
-              if (targetAddRow) {
-                event.preventDefault();
-                event.stopImmediatePropagation();
-                const index = Number(targetAddRow.getAttribute("data-index"));
-
-                addRowBefore({ index })(view.state, view.dispatch);
-                return true;
-              }
-
-              const targetGrip = event.target.closest(
-                `.${EditorStyleHelper.tableGrip}`
-              );
-              if (targetGrip) {
-                event.preventDefault();
-                event.stopImmediatePropagation();
-                selectTable()(view.state, view.dispatch);
-                return true;
-              }
-
-              const targetGripRow = event.target.closest(
-                `.${EditorStyleHelper.tableGripRow}`
-              );
-              if (targetGripRow) {
-                event.preventDefault();
-                event.stopImmediatePropagation();
-
-                selectRow(
-                  Number(targetGripRow.getAttribute("data-index")),
-                  event.metaKey || event.shiftKey
-                )(view.state, view.dispatch);
-                return true;
-              }
-
-              return false;
-            },
-          },
-          decorations(state) {
-            return this.getState(state);
-          },
-        },
-      }),
-    ];
-  }
-=======
   // get plugins() {
   //   function buildAddRowDecoration(pos: number, index: number) {
   //     const className = cn(EditorStyleHelper.tableAddRow, {
@@ -407,5 +207,4 @@
   //     }),
   //   ];
   // }
->>>>>>> 4d9a9880
 }