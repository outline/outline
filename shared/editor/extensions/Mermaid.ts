import debounce from "lodash/debounce";
import last from "lodash/last";
import sortBy from "lodash/sortBy";
<<<<<<< HEAD
import { load as loadYaml, JSON_SCHEMA } from "js-yaml";
=======
import { v4 as uuidv4 } from "uuid";
>>>>>>> e4268c9a
import type MermaidUnsafe from "mermaid";
import { Node } from "prosemirror-model";
import {
  Plugin,
  PluginKey,
  TextSelection,
  Transaction,
} from "prosemirror-state";
import { Decoration, DecorationSet } from "prosemirror-view";
import { isCode } from "../lib/isCode";
import { isRemoteTransaction } from "../lib/multiplayer";
import { findBlockNodes } from "../queries/findChildren";
import { NodeWithPos } from "../types";
import type { Editor } from "../../../app/editor";
import { LightboxImageFactory } from "../lib/Lightbox";

type MermaidState = {
  decorationSet: DecorationSet;
  isDark: boolean;
};

type FrontMatterMetadata = {
  title?: string;
  displayMode?: string;
  config?: Record<string, unknown>;
  [key: string]: unknown;
};

type ExtractedFrontMatter = {
  metadata: FrontMatterMetadata;
  text: string;
};

class Cache {
  static get(key: string) {
    return this.data.get(key);
  }

  static set(key: string, value: string) {
    this.data.set(key, value);

    if (this.data.size > this.maxSize) {
      this.data.delete(this.data.keys().next().value);
    }
  }

  private static maxSize = 20;
  private static data: Map<string, string> = new Map();
}

// Module-level state for Mermaid library management
// Note: These are intentionally global since Mermaid itself is a singleton
let mermaid: typeof MermaidUnsafe;
let lastInitializedConfigHash = "";

// Cache for frontmatter extraction to avoid re-parsing YAML on every render
const frontMatterCache = new Map<string, ExtractedFrontMatter>();

// Regex for extracting YAML frontmatter from Mermaid diagrams
const FRONTMATTER_REGEX = /^---\s*\n([\s\S]*?)\n---\s*\n/;

/**
 * Reset all caches and flags - useful for testing
 * @internal
 */
export function resetMermaidState(): void {
  frontMatterCache.clear();
  lastInitializedConfigHash = "";
}

/**
 * Generate a stable hash for a config object
 * Sorts keys to ensure consistent hashing
 */
function hashConfig(config: Record<string, unknown>): string {
  if (!config || Object.keys(config).length === 0) {
    return "";
  }
  const sortedKeys = Object.keys(config).sort();
  const sortedConfig = sortedKeys.reduce((acc, key) => {
    acc[key] = config[key];
    return acc;
  }, {} as Record<string, unknown>);
  return JSON.stringify(sortedConfig);
}

/**
 * Extract Frontmatter configuration from Mermaid diagram text
 * Results are cached to avoid re-parsing YAML on every render
 */
function extractFrontMatter(text: string): ExtractedFrontMatter {
  // Check cache first
  if (frontMatterCache.has(text)) {
    return frontMatterCache.get(text)!;
  }

  const match = text.match(FRONTMATTER_REGEX);

  if (!match) {
    const result = { metadata: {}, text };
    frontMatterCache.set(text, result);
    return result;
  }

  // Extract cleaned text once from the match instead of using replace
  const cleanedText = text.slice(match[0].length);

  try {
    const yamlContent = match[1];
    const metadata = (loadYaml(yamlContent, { schema: JSON_SCHEMA }) as FrontMatterMetadata) || {};

    const result = {
      metadata,
      text: cleanedText,
    };

    // Cache with size limit
    if (frontMatterCache.size > 50) {
      const firstKey = frontMatterCache.keys().next().value;
      frontMatterCache.delete(firstKey);
    }
    frontMatterCache.set(text, result);

    return result;
  } catch {
    // If YAML parsing fails, return text without frontmatter
    const result = {
      metadata: {},
      text: cleanedText,
    };
    frontMatterCache.set(text, result);
    return result;
  }
}


class MermaidRenderer {
  readonly diagramId: string;
  private _element: HTMLElement | null = null;
  readonly elementId: string;
  readonly editor: Editor;
  readonly iconPackConfigs?: Array<{ name: string; url: string }>;
  private _rendererFunc?: (block: { node: Node; pos: number }, isDark: boolean) => void;

<<<<<<< HEAD
  constructor(editor: Editor, iconPackConfigs?: Array<{ name: string; url: string }>) {
    this.diagramId = crypto.randomUUID();
=======
  constructor(editor: Editor) {
    this.diagramId = uuidv4();
>>>>>>> e4268c9a
    this.elementId = `mermaid-diagram-wrapper-${this.diagramId}`;
    this.editor = editor;
    this.iconPackConfigs = iconPackConfigs;
  }

  get element(): HTMLElement {
    if (!this._element) {
      // Safety check - only create elements when document is ready
      if (typeof document === 'undefined') {
        throw new Error('Document not available');
      }
      this._element = document.getElementById(this.elementId) || document.createElement("div");
      this._element.id = this.elementId;
      this._element.classList.add("mermaid-diagram-wrapper");
    }
    return this._element;
  }

  renderImmediately = async (
    block: { node: Node; pos: number },
    isDark: boolean
  ) => {
    const element = this.element;
    const originalText = block.node.textContent;
    let renderElement: HTMLElement | null = null;

    try {
      // Cache key based on theme and diagram text
      // Note: originalText may include frontmatter which will be processed by Mermaid
      const cacheKey = `${isDark ? "dark" : "light"}-${originalText}`;
      const cache = Cache.get(cacheKey);
      if (cache) {
        element.classList.remove("parse-error", "empty");
        element.innerHTML = cache;
        return;
      }

      // Load Mermaid library if not already loaded
      await this.ensureMermaidLoaded();

      if (!mermaid) {
        throw new Error("Failed to load Mermaid library");
      }

      // Always register ELK and icon packs before rendering
      // This is safe to call multiple times per Mermaid docs
      await this.registerExtensions();

      // Validate text content
      if (!originalText || originalText.trim().length === 0) {
        element.innerText = "Empty diagram";
        element.classList.add("empty");
        element.classList.remove("parse-error");
        return;
      }

      // Create a temporary element that will render the diagram off-screen. This is necessary
      // as Mermaid will error if the element is not visible, such as if the heading is collapsed
      renderElement = document.createElement("div");
      renderElement.style.position = "absolute";
      renderElement.style.left = "-9999px";
      renderElement.style.top = "-9999px";
      renderElement.style.visibility = "hidden";
      renderElement.style.pointerEvents = "none";
      document.body.appendChild(renderElement);

      // Build base site-wide configuration
      // Per Mermaid docs: mermaid.initialize() sets site-wide config,
      // and diagram-specific frontmatter will override it per-diagram
      const siteConfig = {
        startOnLoad: true,
        // TODO: Make dynamic based on the width of the editor or remove in
        // the future if Mermaid is able to handle this automatically.
        gantt: { useWidth: 700 },
        pie: { useWidth: 700 },
        elk: { mergeEdges: true },
        fontFamily: getComputedStyle(this.element).fontFamily || "inherit",
        theme: (isDark ? "dark" : "default") as "dark" | "default",
        darkMode: isDark,
        logLevel: "error" as const, // Reduce console noise
        securityLevel: "strict" as const, // Allow more diagram types
      };

      // Only re-initialize if the base config (primarily theme) has changed
      // Don't include diagram-specific frontmatter in initialize() - Mermaid handles that internally
      const siteConfigHash = hashConfig(siteConfig);
      if (siteConfigHash !== lastInitializedConfigHash) {
        mermaid.initialize(siteConfig);
        lastInitializedConfigHash = siteConfigHash;
      }

      // Render the diagram with original text INCLUDING frontmatter
      // Per Mermaid docs: mermaid.render() expects and processes frontmatter internally
      // Use off-screen element only if the main element is not visible
      const result = await mermaid.render(
        `mermaid-diagram-${this.diagramId}`,
        originalText,
        element.offsetParent === null ? renderElement : element
      );

      // Check if result is valid
      if (!result || !result.svg) {
        throw new Error("Mermaid render returned invalid result");
      }

      const { svg, bindFunctions } = result;

      // Cache the rendered SVG so we won't need to calculate it again in the same session
      if (originalText && svg) {
        Cache.set(cacheKey, svg);
      }

      // Update element
      element.classList.remove("parse-error", "empty");
      element.innerHTML = svg;

      // Allow the user to interact with the diagram
      if (bindFunctions && typeof bindFunctions === 'function') {
        bindFunctions(element);
      }

    } catch (error) {
      this.handleRenderError(element, originalText, error);
    } finally {
      // Always clean up the render element
      if (renderElement && renderElement.parentNode) {
        renderElement.parentNode.removeChild(renderElement);
      }
    }
  };

  get render() {
    if (!this._rendererFunc) {
      this._rendererFunc = debounce(this.renderImmediately.bind(this), 250);
    }
    return this._rendererFunc;
  }

  private async ensureMermaidLoaded(): Promise<void> {
    // Dynamic import mermaid library once
    if (!mermaid) {
      mermaid = (await import("mermaid")).default;
    }
  }

  private async registerExtensions(): Promise<void> {
    // Always register ELK layout loaders before each render
    // Per Mermaid docs: "can be called multiple times safely"
    // This ensures ELK is available regardless of page navigation order
    try {
      const elkLayouts = await import("@mermaid-js/layout-elk");
      if (elkLayouts.default && mermaid.registerLayoutLoaders) {
        mermaid.registerLayoutLoaders(elkLayouts.default);
      }
    } catch {
      // ELK layout package not available - diagrams will fall back to dagre
    }

    // Always register icon packs if configured
    // Per Mermaid docs: "can be called multiple times safely"
    // This ensures icons work regardless of page navigation order
    if (this.iconPackConfigs && this.iconPackConfigs.length > 0 && mermaid.registerIconPacks) {
      try {
        const iconPacks = this.iconPackConfigs.map((config) => ({
          name: config.name,
          loader: () => fetch(config.url).then((res) => res.json()),
        }));
        mermaid.registerIconPacks(iconPacks);
      } catch {
        // Icon packs registration failed
      }
    }
  }

  handleRenderError(element: HTMLElement, originalText: string, error: unknown): void {
    const isEmpty = originalText.trim().length === 0;

    element.classList.remove("empty");

    if (isEmpty) {
      element.innerText = "Empty diagram";
      element.classList.add("empty");
    } else {
      const errorMessage = error instanceof Error ? error.message : String(error);
      element.innerText = `Failed to render Mermaid diagram: ${errorMessage}`;
      element.classList.add("parse-error");
    }
  }

}

function overlap(
  start1: number,
  end1: number,
  start2: number,
  end2: number
): number {
  return Math.max(0, Math.min(end1, end2) - Math.max(start1, start2));
}
/*
  This code find the decoration that overlap the most with a given node.
  This will ensure we can find the best decoration that match the last change set
  See: https://github.com/outline/outline/pull/5852/files#r1334929120
*/
function findBestOverlapDecoration(
  decorations: Decoration[],
  block: NodeWithPos
): Decoration | undefined {
  if (decorations.length === 0) {
    return undefined;
  }
  return last(
    sortBy(decorations, (decoration) =>
      overlap(
        decoration.from,
        decoration.to,
        block.pos,
        block.pos + block.node.nodeSize
      )
    )
  );
}

function getNewState({
  doc,
  name,
  pluginState,
  editor,
  iconPackConfigs,
}: {
  doc: Node;
  name: string;
  pluginState: MermaidState;
  editor: Editor;
  iconPackConfigs?: Array<{ name: string; url: string }>;
}): MermaidState {
  const decorations: Decoration[] = [];

  // Find all blocks that represent Mermaid diagrams
  const blocks = findBlockNodes(doc).filter(
    (item) =>
      item.node.type.name === name && item.node.attrs.language === "mermaidjs"
  );

  blocks.forEach((block) => {
    const existingDecorations = pluginState.decorationSet.find(
      block.pos,
      block.pos + block.node.nodeSize,
      (spec) => !!spec.diagramId
    );

    const bestDecoration = findBestOverlapDecoration(
      existingDecorations,
      block
    );

    const renderer: MermaidRenderer =
      bestDecoration?.spec?.renderer ?? new MermaidRenderer(editor, iconPackConfigs);

    const diagramDecoration = Decoration.widget(
      block.pos + block.node.nodeSize,
      () => {
        renderer.render(block, pluginState.isDark);
        return renderer.element;
      },
      {
        diagramId: renderer.diagramId,
        renderer,
        side: -10,
      }
    );

    const diagramIdDecoration = Decoration.node(
      block.pos,
      block.pos + block.node.nodeSize,
      {},
      {
        diagramId: renderer.diagramId,
        renderer,
      }
    );

    decorations.push(diagramDecoration);
    decorations.push(diagramIdDecoration);
  });

  return {
    decorationSet: DecorationSet.create(doc, decorations),
    isDark: pluginState.isDark,
  };
}

export default function Mermaid({
  name,
  isDark,
  editor,
  iconPackConfigs,
}: {
  name: string;
  isDark: boolean;
  editor: Editor;
  iconPackConfigs?: Array<{ name: string; url: string }>;
}) {
  return new Plugin({
    key: new PluginKey("mermaid"),
    state: {
      init: (_, { doc }) => {
        const pluginState: MermaidState = {
          decorationSet: DecorationSet.create(doc, []),
          isDark,
        };
        return getNewState({
          doc,
          name,
          pluginState,
          editor,
          iconPackConfigs,
        });
      },
      apply: (
        transaction: Transaction,
        pluginState: MermaidState,
        oldState,
        state
      ) => {
        const nodeName = state.selection.$head.parent.type.name;
        const previousNodeName = oldState.selection.$head.parent.type.name;
        const codeBlockChanged =
          transaction.docChanged && [nodeName, previousNodeName].includes(name);
        const themeMeta = transaction.getMeta("theme");
        const mermaidMeta = transaction.getMeta("mermaid");
        const themeToggled = themeMeta?.isDark !== undefined;

        if (themeToggled) {
          pluginState.isDark = themeMeta.isDark;
        }

        if (
          mermaidMeta ||
          themeToggled ||
          codeBlockChanged ||
          isRemoteTransaction(transaction)
        ) {
          return getNewState({
            doc: transaction.doc,
            name,
            pluginState,
            editor,
            iconPackConfigs,
          });
        }

        return {
          decorationSet: pluginState.decorationSet.map(
            transaction.mapping,
            transaction.doc
          ),
          isDark: pluginState.isDark,
        };
      },
    },
    view: (view) => {
      view.dispatch(view.state.tr.setMeta("mermaid", { loaded: true }));
      return {};
    },
    props: {
      decorations(state) {
        return this.getState(state)?.decorationSet;
      },
      handleDOMEvents: {
        mouseup(view, event) {
          const target = event.target as HTMLElement;
          const diagram = target?.closest(".mermaid-diagram-wrapper");
          const codeBlock = diagram?.previousElementSibling;

          if (!codeBlock) {
            return false;
          }

          const pos = view.posAtDOM(codeBlock, 0);
          if (!pos) {
            return false;
          }

          if (diagram && event.detail === 1) {
            const { selection: textSelection } = view.state;
            const $pos = view.state.doc.resolve(pos);
            const selected =
              textSelection.from >= $pos.start() &&
              textSelection.to <= $pos.end();
            if (selected || editor.props.readOnly) {
              editor.updateActiveLightboxImage(
                LightboxImageFactory.createLightboxImage(view, $pos.before())
              );
              return true;
            }

            // select node
            view.dispatch(
              view.state.tr
                .setSelection(TextSelection.near(view.state.doc.resolve(pos)))
                .scrollIntoView()
            );
            return true;
          }

          return false;
        },
        keydown: (view, event) => {
          switch (event.key) {
            case "ArrowDown": {
              const { selection } = view.state;
              const $pos = view.state.doc.resolve(
                Math.min(selection.from + 1, view.state.doc.nodeSize)
              );
              const nextBlock = $pos.nodeAfter;

              if (
                nextBlock &&
                isCode(nextBlock) &&
                nextBlock.attrs.language === "mermaidjs"
              ) {
                view.dispatch(
                  view.state.tr
                    .setSelection(
                      TextSelection.near(
                        view.state.doc.resolve(selection.to + 1)
                      )
                    )
                    .scrollIntoView()
                );
                event.preventDefault();
                return true;
              }
              return false;
            }
            case "ArrowUp": {
              const { selection } = view.state;
              const $pos = view.state.doc.resolve(
                Math.max(0, selection.from - 1)
              );
              const prevBlock = $pos.nodeBefore;

              if (
                prevBlock &&
                isCode(prevBlock) &&
                prevBlock.attrs.language === "mermaidjs"
              ) {
                view.dispatch(
                  view.state.tr
                    .setSelection(
                      TextSelection.near(
                        view.state.doc.resolve(selection.from - 2)
                      )
                    )
                    .scrollIntoView()
                );
                event.preventDefault();
                return true;
              }
              return false;
            }
          }

          return false;
        },
      },
    },
  });
}<|MERGE_RESOLUTION|>--- conflicted
+++ resolved
@@ -1,11 +1,8 @@
 import debounce from "lodash/debounce";
 import last from "lodash/last";
 import sortBy from "lodash/sortBy";
-<<<<<<< HEAD
 import { load as loadYaml, JSON_SCHEMA } from "js-yaml";
-=======
 import { v4 as uuidv4 } from "uuid";
->>>>>>> e4268c9a
 import type MermaidUnsafe from "mermaid";
 import { Node } from "prosemirror-model";
 import {
@@ -150,13 +147,8 @@
   readonly iconPackConfigs?: Array<{ name: string; url: string }>;
   private _rendererFunc?: (block: { node: Node; pos: number }, isDark: boolean) => void;
 
-<<<<<<< HEAD
   constructor(editor: Editor, iconPackConfigs?: Array<{ name: string; url: string }>) {
-    this.diagramId = crypto.randomUUID();
-=======
-  constructor(editor: Editor) {
     this.diagramId = uuidv4();
->>>>>>> e4268c9a
     this.elementId = `mermaid-diagram-wrapper-${this.diagramId}`;
     this.editor = editor;
     this.iconPackConfigs = iconPackConfigs;
