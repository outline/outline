import { Node } from "prosemirror-model";
import {
  Plugin,
  PluginKey,
  TextSelection,
  Transaction,
} from "prosemirror-state";
import { Decoration, DecorationSet } from "prosemirror-view";
import { v4 as uuidv4 } from "uuid";
import { isCode } from "../lib/isCode";
import { findBlockNodes } from "../queries/findChildren";

type MermaidState = {
  decorationSet: DecorationSet;
  isDark: boolean;
};

function getNewState({
  doc,
  name,
  pluginState,
}: {
  doc: Node;
  name: string;
  pluginState: MermaidState;
}) {
  const decorations: Decoration[] = [];

  // Find all blocks that represent Mermaid diagrams
  const blocks: { node: Node; pos: number }[] = findBlockNodes(doc).filter(
    (item) =>
      item.node.type.name === name && item.node.attrs.language === "mermaidjs"
  );

  blocks.forEach((block) => {
    const existingDecorations = pluginState.decorationSet.find(
      block.pos,
      block.pos + block.node.nodeSize
    );

    // Attempt to find the existing diagramId from the decoration, or assign
    // a new one if none exists yet.
    const diagramId = existingDecorations[0]?.spec["diagramId"] ?? uuidv4();

    const diagramDecoration = Decoration.widget(
      block.pos + block.node.nodeSize,
      () => {
        const elementId = "mermaid-diagram-wrapper-" + diagramId;
        const element =
          document.getElementById(elementId) || document.createElement("div");
        element.id = elementId;
        element.classList.add("mermaid-diagram-wrapper");

        void import("mermaid").then((module) => {
          module.default.initialize({
            startOnLoad: true,
            // TODO: Make dynamic based on the width of the editor or remove in
            // the future if Mermaid is able to handle this automatically.
            gantt: {
              useWidth: 700,
            },
            theme: pluginState.isDark ? "dark" : "default",
            fontFamily: "inherit",
          });
<<<<<<< HEAD

          module.default
            .render("mermaid-diagram-" + diagramId, block.node.textContent)
            .then(({ svg, bindFunctions }) => {
              element.innerHTML = svg;
              bindFunctions?.(element);
            })
            .catch((error) => {
              // eslint-disable-next-line no-console
              console.log(error);
              const errorNode = document.getElementById(
                "d" + "mermaid-diagram-" + diagramId
              );
              if (errorNode) {
                element.appendChild(errorNode);
              }
            });
=======
          try {
            module.default.render(
              "mermaid-diagram-" + diagramId,
              block.node.textContent,
              (svgCode) => {
                element.classList.remove("parse-error", "empty");
                element.innerHTML = svgCode;
              }
            );
          } catch (error) {
            const isEmpty = block.node.textContent.trim().length === 0;

            if (isEmpty) {
              element.innerText = "Empty diagram";
              element.classList.add("empty");
            } else {
              element.innerText = "Error rendering diagram";
              element.classList.add("parse-error");
            }
          }
>>>>>>> 3ba73094
        });

        return element;
      },
      {
        diagramId,
      }
    );

    const diagramIdDecoration = Decoration.node(
      block.pos,
      block.pos + block.node.nodeSize,
      {},
      {
        diagramId,
      }
    );

    decorations.push(diagramDecoration);
    decorations.push(diagramIdDecoration);
  });

  return {
    decorationSet: DecorationSet.create(doc, decorations),
    isDark: pluginState.isDark,
  };
}

export default function Mermaid({
  name,
  isDark,
}: {
  name: string;
  isDark: boolean;
}) {
  return new Plugin({
    key: new PluginKey("mermaid"),
    state: {
      init: (_, { doc }) => {
        const pluginState: MermaidState = {
          decorationSet: DecorationSet.create(doc, []),
          isDark,
        };
        return pluginState;
      },
      apply: (
        transaction: Transaction,
        pluginState: MermaidState,
        oldState,
        state
      ) => {
        const nodeName = state.selection.$head.parent.type.name;
        const previousNodeName = oldState.selection.$head.parent.type.name;
        const codeBlockChanged =
          transaction.docChanged && [nodeName, previousNodeName].includes(name);
        const ySyncEdit = !!transaction.getMeta("y-sync$");
        const themeMeta = transaction.getMeta("theme");
        const mermaidMeta = transaction.getMeta("mermaid");
        const themeToggled = themeMeta?.isDark !== undefined;

        if (themeToggled) {
          pluginState.isDark = themeMeta.isDark;
        }

        if (mermaidMeta || themeToggled || codeBlockChanged || ySyncEdit) {
          return getNewState({
            doc: transaction.doc,
            name,
            pluginState,
          });
        }

        return {
          decorationSet: pluginState.decorationSet.map(
            transaction.mapping,
            transaction.doc
          ),
          isDark: pluginState.isDark,
        };
      },
    },
    view: (view) => {
      view.dispatch(view.state.tr.setMeta("mermaid", { loaded: true }));
      return {};
    },
    props: {
      decorations(state) {
        return this.getState(state)?.decorationSet;
      },
      handleDOMEvents: {
        mousedown(view, event) {
          const target = event.target as HTMLElement;
          const diagram = target?.closest(".mermaid-diagram-wrapper");
          const codeBlock = diagram?.previousElementSibling;

          if (!codeBlock) {
            return false;
          }

          const pos = view.posAtDOM(codeBlock, 0);
          if (!pos) {
            return false;
          }

          // select node
          if (diagram && event.detail === 1) {
            view.dispatch(
              view.state.tr
                .setSelection(TextSelection.near(view.state.doc.resolve(pos)))
                .scrollIntoView()
            );
            return true;
          }

          return false;
        },
        keydown: (view, event) => {
          switch (event.key) {
            case "ArrowDown": {
              const { selection } = view.state;
              const $pos = view.state.doc.resolve(selection.from + 1);
              const nextBlock = $pos.nodeAfter;

              if (
                nextBlock &&
                isCode(nextBlock) &&
                nextBlock.attrs.language === "mermaidjs"
              ) {
                view.dispatch(
                  view.state.tr
                    .setSelection(
                      TextSelection.near(
                        view.state.doc.resolve(selection.to + 1)
                      )
                    )
                    .scrollIntoView()
                );
                event.preventDefault();
                return true;
              }
              return false;
            }
            case "ArrowUp": {
              const { selection } = view.state;
              const $pos = view.state.doc.resolve(selection.from - 1);
              const prevBlock = $pos.nodeBefore;

              if (
                prevBlock &&
                isCode(prevBlock) &&
                prevBlock.attrs.language === "mermaidjs"
              ) {
                view.dispatch(
                  view.state.tr
                    .setSelection(
                      TextSelection.near(
                        view.state.doc.resolve(selection.from - 2)
                      )
                    )
                    .scrollIntoView()
                );
                event.preventDefault();
                return true;
              }
              return false;
            }
          }

          return false;
        },
      },
    },
  });
}<|MERGE_RESOLUTION|>--- conflicted
+++ resolved
@@ -62,46 +62,28 @@
             theme: pluginState.isDark ? "dark" : "default",
             fontFamily: "inherit",
           });
-<<<<<<< HEAD
 
           module.default
-            .render("mermaid-diagram-" + diagramId, block.node.textContent)
+            .render(
+              "mermaid-diagram-" + diagramId,
+              block.node.textContent,
+              element
+            )
             .then(({ svg, bindFunctions }) => {
               element.innerHTML = svg;
               bindFunctions?.(element);
             })
-            .catch((error) => {
-              // eslint-disable-next-line no-console
-              console.log(error);
-              const errorNode = document.getElementById(
-                "d" + "mermaid-diagram-" + diagramId
-              );
-              if (errorNode) {
-                element.appendChild(errorNode);
+            .catch(() => {
+              const isEmpty = block.node.textContent.trim().length === 0;
+
+              if (isEmpty) {
+                element.innerText = "Empty diagram";
+                element.classList.add("empty");
+              } else {
+                element.innerText = "Error rendering diagram";
+                element.classList.add("parse-error");
               }
             });
-=======
-          try {
-            module.default.render(
-              "mermaid-diagram-" + diagramId,
-              block.node.textContent,
-              (svgCode) => {
-                element.classList.remove("parse-error", "empty");
-                element.innerHTML = svgCode;
-              }
-            );
-          } catch (error) {
-            const isEmpty = block.node.textContent.trim().length === 0;
-
-            if (isEmpty) {
-              element.innerText = "Empty diagram";
-              element.classList.add("empty");
-            } else {
-              element.innerText = "Error rendering diagram";
-              element.classList.add("parse-error");
-            }
-          }
->>>>>>> 3ba73094
         });
 
         return element;
