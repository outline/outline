--- conflicted
+++ resolved
@@ -236,19 +236,18 @@
     matcher: matcher(GoogleDataStudio),
   },
   {
-<<<<<<< HEAD
+    title: "Google Forms",
+    keywords: "form survey",
+    icon: () => <Img src="/images/google-forms.png" alt="Google Forms" />,
+    component: GoogleForms,
+    matcher: matcher(GoogleForms),
+  },
+  {
     title: "Grist",
     keywords: "spreadsheet",
     icon: () => <Img src="/images/grist.png" alt="Grist" />,
     component: Grist,
     matcher: matcher(Grist),
-=======
-    title: "Google Forms",
-    keywords: "form survey",
-    icon: () => <Img src="/images/google-forms.png" alt="Google Forms" />,
-    component: GoogleForms,
-    matcher: matcher(GoogleForms),
->>>>>>> 8c39487c
   },
   {
     title: "InVision",
