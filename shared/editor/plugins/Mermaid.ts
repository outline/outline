import { Node } from "prosemirror-model";
import { Plugin, PluginKey, Transaction } from "prosemirror-state";
import { findBlockNodes } from "prosemirror-utils";
import { Decoration, DecorationSet } from "prosemirror-view";
import { v4 as uuidv4 } from "uuid";

type MermaidState = {
  decorationSet: DecorationSet;
  diagramVisibility: Record<number, boolean>;
  isDark: boolean;
};

function getNewState({
  doc,
  name,
  pluginState,
}: {
  doc: Node;
  name: string;
  pluginState: MermaidState;
}) {
  const decorations: Decoration[] = [];

  // Find all blocks that represent Mermaid diagrams
  const blocks: { node: Node; pos: number }[] = findBlockNodes(doc).filter(
    (item) =>
      item.node.type.name === name && item.node.attrs.language === "mermaidjs"
  );

  blocks.forEach((block) => {
    const diagramDecorationPos = block.pos + block.node.nodeSize;
    const existingDecorations = pluginState.decorationSet.find(
      block.pos,
      diagramDecorationPos
    );

    // Attempt to find the existing diagramId from the decoration, or assign
    // a new one if none exists yet.
    let diagramId = existingDecorations[0]?.spec["diagramId"];
    if (diagramId === undefined) {
      diagramId = uuidv4();
    }

    // Make the diagram visible by default if it contains source code
    if (pluginState.diagramVisibility[diagramId] === undefined) {
      pluginState.diagramVisibility[diagramId] = !!block.node.textContent;
    }

    const diagramDecoration = Decoration.widget(
      block.pos + block.node.nodeSize,
      () => {
        const elementId = "mermaid-diagram-wrapper-" + diagramId;
<<<<<<< HEAD
        const diagramWrapper =
          document.getElementById(elementId) || document.createElement("div");
        diagramWrapper.id = elementId;
        diagramWrapper.classList.add("mermaid-diagram-wrapper");

        if (pluginState.diagramVisibility[diagramId] === false) {
          diagramWrapper.classList.add("diagram-hidden");
          return diagramWrapper;
        } else {
          diagramWrapper.classList.remove("diagram-hidden");
=======
        const element =
          document.getElementById(elementId) || document.createElement("div");
        element.id = elementId;
        element.classList.add("mermaid-diagram-wrapper");

        if (pluginState.diagramVisibility[diagramId] === false) {
          element.classList.add("diagram-hidden");
          return element;
        } else {
          element.classList.remove("diagram-hidden");
>>>>>>> f86ae64a
        }

        import("mermaid").then((module) => {
          module.default.initialize({
            startOnLoad: true,
            flowchart: {
              htmlLabels: false,
            },
            // TODO: Make dynamic based on the width of the editor or remove in
            // the future if Mermaid is able to handle this automatically.
            gantt: {
              useWidth: 700,
            },
            theme: pluginState.isDark ? "dark" : "default",
            fontFamily: "inherit",
          });
<<<<<<< HEAD

          module.default
            .render("mermaid-diagram-" + diagramId, block.node.textContent)
            .then(({ svg, bindFunctions }) => {
              diagramWrapper.innerHTML = svg;
              bindFunctions?.(diagramWrapper);
            })
            .catch((error) => {
              console.log(error);
              const errorNode = document.getElementById(
                "d" + "mermaid-diagram-" + diagramId
              );
              if (errorNode) {
                diagramWrapper.appendChild(errorNode);
              }
            });
=======
          try {
            module.default.render(
              "mermaid-diagram-" + diagramId,
              block.node.textContent,
              (svgCode) => {
                element.innerHTML = svgCode;
              }
            );
          } catch (error) {
            console.log(error);
            const errorNode = document.getElementById(
              "d" + "mermaid-diagram-" + diagramId
            );
            if (errorNode) {
              element.appendChild(errorNode);
            }
          }
>>>>>>> f86ae64a
        });

        return element;
      },
      {
        diagramId,
      }
    );

    const attributes = { "data-diagram-id": "" + diagramId };
    if (pluginState.diagramVisibility[diagramId] !== false) {
      attributes["class"] = "code-hidden";
    }

    const diagramIdDecoration = Decoration.node(
      block.pos,
      block.pos + block.node.nodeSize,
      attributes,
      {
        diagramId,
      }
    );

    decorations.push(diagramDecoration);
    decorations.push(diagramIdDecoration);
  });

  return {
    decorationSet: DecorationSet.create(doc, decorations),
    diagramVisibility: pluginState.diagramVisibility,
    isDark: pluginState.isDark,
  };
}

export default function Mermaid({
  name,
  isDark,
}: {
  name: string;
  isDark: boolean;
}) {
  let diagramShown = false;

  return new Plugin({
    key: new PluginKey("mermaid"),
    state: {
      init: (_: Plugin, { doc }) => {
        const pluginState: MermaidState = {
          decorationSet: DecorationSet.create(doc, []),
          diagramVisibility: {},
          isDark,
        };
        return pluginState;
      },
      apply: (
        transaction: Transaction,
        pluginState: MermaidState,
        oldState,
        state
      ) => {
        const nodeName = state.selection.$head.parent.type.name;
        const previousNodeName = oldState.selection.$head.parent.type.name;
        const codeBlockChanged =
          transaction.docChanged && [nodeName, previousNodeName].includes(name);
        const ySyncEdit = !!transaction.getMeta("y-sync$");
        const mermaidMeta = transaction.getMeta("mermaid");
        const themeMeta = transaction.getMeta("theme");
        const diagramToggled = mermaidMeta?.toggleDiagram !== undefined;
        const themeToggled = themeMeta?.isDark !== undefined;

        if (themeToggled) {
          pluginState.isDark = themeMeta.isDark;
        }

        if (diagramToggled) {
          pluginState.diagramVisibility[
            mermaidMeta.toggleDiagram
          ] = !pluginState.diagramVisibility[mermaidMeta.toggleDiagram];
        }

        if (
          !diagramShown ||
          themeToggled ||
          codeBlockChanged ||
          diagramToggled ||
          ySyncEdit
        ) {
          diagramShown = true;
          return getNewState({
            doc: transaction.doc,
            name,
            pluginState,
          });
        }

        return {
          decorationSet: pluginState.decorationSet.map(
            transaction.mapping,
            transaction.doc
          ),
          diagramVisibility: pluginState.diagramVisibility,
          isDark: pluginState.isDark,
        };
      },
    },
    view: (view) => {
      if (!diagramShown) {
        // we don't draw diagrams on code blocks on the first render as part of mounting
        // as it's expensive (relative to the rest of the document). Instead let
        // it render without a diagram and then trigger a defered render of Mermaid
        // by updating the plugins metadata
        setTimeout(() => {
          view.dispatch(view.state.tr.setMeta("mermaid", { loaded: true }));
        }, 10);
      }

      return {};
    },
    props: {
      decorations(state) {
        return this.getState(state).decorationSet;
      },
    },
  });
}<|MERGE_RESOLUTION|>--- conflicted
+++ resolved
@@ -50,18 +50,6 @@
       block.pos + block.node.nodeSize,
       () => {
         const elementId = "mermaid-diagram-wrapper-" + diagramId;
-<<<<<<< HEAD
-        const diagramWrapper =
-          document.getElementById(elementId) || document.createElement("div");
-        diagramWrapper.id = elementId;
-        diagramWrapper.classList.add("mermaid-diagram-wrapper");
-
-        if (pluginState.diagramVisibility[diagramId] === false) {
-          diagramWrapper.classList.add("diagram-hidden");
-          return diagramWrapper;
-        } else {
-          diagramWrapper.classList.remove("diagram-hidden");
-=======
         const element =
           document.getElementById(elementId) || document.createElement("div");
         element.id = elementId;
@@ -72,7 +60,6 @@
           return element;
         } else {
           element.classList.remove("diagram-hidden");
->>>>>>> f86ae64a
         }
 
         import("mermaid").then((module) => {
@@ -89,13 +76,12 @@
             theme: pluginState.isDark ? "dark" : "default",
             fontFamily: "inherit",
           });
-<<<<<<< HEAD
 
           module.default
             .render("mermaid-diagram-" + diagramId, block.node.textContent)
             .then(({ svg, bindFunctions }) => {
-              diagramWrapper.innerHTML = svg;
-              bindFunctions?.(diagramWrapper);
+              element.innerHTML = svg;
+              bindFunctions?.(element);
             })
             .catch((error) => {
               console.log(error);
@@ -103,28 +89,9 @@
                 "d" + "mermaid-diagram-" + diagramId
               );
               if (errorNode) {
-                diagramWrapper.appendChild(errorNode);
+                element.appendChild(errorNode);
               }
             });
-=======
-          try {
-            module.default.render(
-              "mermaid-diagram-" + diagramId,
-              block.node.textContent,
-              (svgCode) => {
-                element.innerHTML = svgCode;
-              }
-            );
-          } catch (error) {
-            console.log(error);
-            const errorNode = document.getElementById(
-              "d" + "mermaid-diagram-" + diagramId
-            );
-            if (errorNode) {
-              element.appendChild(errorNode);
-            }
-          }
->>>>>>> f86ae64a
         });
 
         return element;
