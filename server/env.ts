--- conflicted
+++ resolved
@@ -363,49 +363,7 @@
   );
 
   /**
-<<<<<<< HEAD
-   * GitHub OAuth2 client credentials. To enable integration with GitHub.
-   */
-
-  @IsOptional()
-  @CannotUseWithout("GITHUB_CLIENT_SECRET")
-  public GITHUB_CLIENT_ID = this.toOptionalString(process.env.GITHUB_CLIENT_ID);
-
-  @IsOptional()
-  @CannotUseWithout("GITHUB_CLIENT_ID")
-  public GITHUB_CLIENT_SECRET = this.toOptionalString(
-    process.env.GITHUB_CLIENT_SECRET
-  );
-
-  @IsOptional()
-  @CannotUseWithout("GITHUB_CLIENT_ID")
-  public GITHUB_APP_NAME = this.toOptionalString(process.env.GITHUB_APP_NAME);
-
-  @IsOptional()
-  @CannotUseWithout("GITHUB_APP_PRIVATE_KEY")
-  public GITHUB_APP_ID = this.toOptionalString(process.env.GITHUB_APP_ID);
-
-  @IsOptional()
-  @CannotUseWithout("GITHUB_APP_ID")
-  public GITHUB_APP_PRIVATE_KEY = this.toOptionalString(
-    process.env.GITHUB_APP_PRIVATE_KEY
-  );
-
-  public PLUGINS_DISABLED = (process.env.PLUGINS_DISABLED ?? "").split(",");
-
-  /**
-   * This is used to verify webhook requests received from Slack.
-   */
-  @IsOptional()
-  public SLACK_VERIFICATION_TOKEN = this.toOptionalString(
-    process.env.SLACK_VERIFICATION_TOKEN
-  );
-
-  /**
-   * This is injected into the slack-app-id header meta tag if provided.
-=======
    * Injected into the `slack-app-id` header meta tag if provided.
->>>>>>> fe12e5b2
    */
   @IsOptional()
   @CannotUseWithout("SLACK_CLIENT_ID")
