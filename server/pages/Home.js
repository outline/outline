--- conflicted
+++ resolved
@@ -24,13 +24,9 @@
       </Helmet>
       <Grid>
         <Hero id="signin">
-<<<<<<< HEAD
+          <AuthErrors notice={props.notice} />
           {process.env.TEAM_LOGO && <Logo src={process.env.TEAM_LOGO} />}
           <h1>Our team’s knowledge base</h1>
-=======
-          <AuthErrors notice={props.notice} />
-          <h1>Your team’s knowledge base</h1>
->>>>>>> 766a52f1
           <HeroText>
             Team wiki, documentation, meeting notes, playbooks, onboarding, work
             logs, brainstorming, & more…
@@ -38,13 +34,9 @@
           <p>
             <SigninButtons {...props} />
           </p>
-<<<<<<< HEAD
-          <AuthErrors notice={props.notice} />
           <p>
             <a href={githubUrl()}>Powered by Outline</a>
           </p>
-=======
->>>>>>> 766a52f1
         </Hero>
       </Grid>
     </span>
