import http, { IncomingMessage } from "http";
import { Duplex } from "stream";
import invariant from "invariant";
import Koa from "koa";
<<<<<<< HEAD
import { Server } from "socket.io";
import { createAdapter } from "socket.io-redis";
import SocketAuth from "socketio-auth";
=======
import { each, find } from "lodash";
import IO, { Client } from "socket.io";
import socketRedisAdapter from "socket.io-redis";
>>>>>>> 95f4fb24
import Logger from "@server/logging/Logger";
import Metrics from "@server/logging/metrics";
import { Document, Collection, View, User } from "@server/models";
import { can } from "@server/policies";
import { getUserForJWT } from "@server/utils/jwt";
import { websocketQueue } from "../queues";
import WebsocketsProcessor from "../queues/processors/WebsocketsProcessor";
import Redis from "../redis";

type SocketWithAuth = IO.Socket & {
  auth: boolean;
  client: Client & {
    user?: User;
  };
};

export default function init(
  app: Koa,
  server: http.Server,
  serviceNames: string[]
) {
  const path = "/realtime";

  // Websockets for events and non-collaborative documents
  const io = new Server(server, {
    path,
    allowEIO3: true,
    serveClient: false,
    cookie: false,
    cors: {
      origin: "*",
      methods: ["GET", "POST"],
    },
  });

  // Remove the upgrade handler that we just added when registering the IO engine
  // And re-add it with a check to only handle the realtime path, this allows
  // collaboration websockets to exist in the same process as engine.io.
  const listeners = server.listeners("upgrade");
  const ioHandleUpgrade = listeners.pop();

  if (ioHandleUpgrade) {
    server.removeListener(
      "upgrade",
      ioHandleUpgrade as (...args: any[]) => void
    );
  }

  server.on("upgrade", function (
    req: IncomingMessage,
    socket: Duplex,
    head: Buffer
  ) {
    if (req.url?.startsWith(path)) {
      invariant(ioHandleUpgrade, "Existing upgrade handler must exist");
      ioHandleUpgrade(req, socket, head);
      return;
    }

    if (serviceNames.includes("collaboration")) {
      // Nothing to do, the collaboration service will handle this request
      return;
    }

    // If the collaboration service isn't running then we need to close the connection
    socket.end(`HTTP/1.1 400 Bad Request\r\n`);
  });

  server.on("shutdown", () => {
    Metrics.gaugePerInstance("websockets.count", 0);
  });

  // Forbid all unauthenticated connections
  each(io.nsps, forbidConnections);

  io.adapter(
    createAdapter({
      pubClient: Redis.defaultClient,
      subClient: Redis.defaultSubscriber,
    })
  );

  io.of("/").adapter.on("error", (err: Error) => {
    if (err.name === "MaxRetriesPerRequestError") {
      Logger.error("Redis maximum retries exceeded in socketio adapter", err);
      throw err;
    } else {
      Logger.error("Redis error in socketio adapter", err);
    }
  });

  io.on("connection", (socket: SocketWithAuth) => {
    Metrics.increment("websockets.connected");
    Metrics.gaugePerInstance(
      "websockets.count",
      socket.client.conn.server.clientsCount
    );

    socket.auth = false;

    socket.on("authentication", async function (data) {
      try {
        await authenticate(socket, data);

        Logger.debug("websockets", `Authenticated socket ${socket.id}`);
        socket.auth = true;

        each(io.nsps, function (nsp) {
          restoreConnection(nsp, socket);
        });

        void authenticated(io, socket);
      } catch (err) {
        Logger.error(`Authentication error socket ${socket.id}`, err);
        socket.emit("unauthorized", { message: err.message }, function () {
          socket.disconnect();
        });
      }
    });

    socket.on("disconnect", async () => {
      Metrics.increment("websockets.disconnected");
      Metrics.gaugePerInstance(
        "websockets.count",
        socket.client.conn.server.clientsCount
      );
      await Redis.defaultClient.hdel(socket.id, "userId");
    });

    setTimeout(function () {
      // If the socket didn't authenticate after connection, disconnect it
      if (!socket.auth) {
        Logger.debug("websockets", `Disconnecting socket ${socket.id}`);

        // @ts-expect-error should be boolean
        socket.disconnect("unauthorized");
      }
    }, 1000);
  });

  // Handle events from event queue that should be sent to the clients down ws
  const websockets = new WebsocketsProcessor();
  websocketQueue.process(async function websocketEventsProcessor(job) {
    const event = job.data;
    websockets.perform(event, io).catch((error) => {
      Logger.error("Error processing websocket event", error, {
        event,
      });
    });
  });
}

async function authenticated(io: IO.Server, socket: SocketWithAuth) {
  const { user } = socket.client;
  if (!user) {
    throw new Error("User not returned from auth");
  }

  // the rooms associated with the current team
  // and user so we can send authenticated events
  const rooms = [`team-${user.teamId}`, `user-${user.id}`];

  // the rooms associated with collections this user
  // has access to on connection. New collection subscriptions
  // are managed from the client as needed through the 'join' event
  const collectionIds: string[] = await user.collectionIds();

  collectionIds.forEach((collectionId) =>
    rooms.push(`collection-${collectionId}`)
  );

  // join all of the rooms at once
  socket.join(rooms);

  // allow the client to request to join rooms
  socket.on("join", async (event) => {
    // user is joining a collection channel, because their permissions have
    // changed, granting them access.
    if (event.collectionId) {
      const collection = await Collection.scope({
        method: ["withMembership", user.id],
      }).findByPk(event.collectionId);

      if (can(user, "read", collection)) {
        socket.join(`collection-${event.collectionId}`, () => {
          Metrics.increment("websockets.collections.join");
        });
      }
    }

    // user is joining a document channel, because they have navigated to
    // view a document.
    if (event.documentId) {
      const document = await Document.findByPk(event.documentId, {
        userId: user.id,
      });

<<<<<<< HEAD
      // join all of the rooms at once
      await socket.join(rooms);

      // allow the client to request to join rooms
      socket.on("join", async (event) => {
        // user is joining a collection channel, because their permissions have
        // changed, granting them access.
        if (event.collectionId) {
          const collection = await Collection.scope({
            method: ["withMembership", user.id],
          }).findByPk(event.collectionId);

          if (can(user, "read", collection)) {
            await socket.join(`collection-${event.collectionId}`);
            Metrics.increment("websockets.collections.join");
          }
        }
=======
      if (can(user, "read", document)) {
        const room = `document-${event.documentId}`;
        await View.touch(event.documentId, user.id, event.isEditing);
        const editing = await View.findRecentlyEditingByDocument(
          event.documentId
        );
>>>>>>> 95f4fb24

        socket.join(room, () => {
          Metrics.increment("websockets.documents.join");

          // let everyone else in the room know that a new user joined
          io.to(room).emit("user.join", {
            userId: user.id,
            documentId: event.documentId,
            isEditing: event.isEditing,
          });

<<<<<<< HEAD
          if (can(user, "read", document)) {
            const room = `document-${event.documentId}`;
            await View.touch(event.documentId, user.id, event.isEditing);
            const editing = await View.findRecentlyEditingByDocument(
              event.documentId
            );

            await socket.join(room);
            Metrics.increment("websockets.documents.join");

            // let everyone else in the room know that a new user joined
            io.to(room).emit("user.join", {
              userId: user.id,
              documentId: event.documentId,
              isEditing: event.isEditing,
            });

            // let this user know who else is already present in the room
            try {
              const socketIds = await io.in(room).allSockets();

              // because a single user can have multiple socket connections we
              // need to make sure that only unique userIds are returned. A Map
              // makes this easy.
              const userIds = new Map();

              for (const socketId of socketIds) {
                const userId = await Redis.defaultClient.hget(
                  socketId,
                  "userId"
                );
                userIds.set(userId, userId);
              }

              socket.emit("document.presence", {
                documentId: event.documentId,
                userIds: Array.from(userIds.keys()),
                editingIds: editing.map((view) => view.userId),
              });
            } catch (err) {
              if (err) {
                Logger.error("Error getting clients for room", err);
                return;
              }
            }
          }
        }
      });

      // allow the client to request to leave rooms
      socket.on("leave", async (event) => {
        if (event.collectionId) {
          await socket.leave(`collection-${event.collectionId}`);
          Metrics.increment("websockets.collections.leave");
        }

        if (event.documentId) {
          const room = `document-${event.documentId}`;

          await socket.leave(room);
          Metrics.increment("websockets.documents.leave");
          io.to(room).emit("user.leave", {
            userId: user.id,
            documentId: event.documentId,
=======
          // let this user know who else is already present in the room
          io.in(room).clients(async (err: Error, sockets: string[]) => {
            if (err) {
              Logger.error("Error getting clients for room", err, {
                sockets,
              });
              return;
            }

            // because a single user can have multiple socket connections we
            // need to make sure that only unique userIds are returned. A Map
            // makes this easy.
            const userIds = new Map();

            for (const socketId of sockets) {
              const userId = await Redis.defaultClient.hget(socketId, "userId");
              userIds.set(userId, userId);
            }

            socket.emit("document.presence", {
              documentId: event.documentId,
              userIds: Array.from(userIds.keys()),
              editingIds: editing.map((view) => view.userId),
            });
>>>>>>> 95f4fb24
          });
        });
      }
    }
  });

  // allow the client to request to leave rooms
  socket.on("leave", (event) => {
    if (event.collectionId) {
      socket.leave(`collection-${event.collectionId}`, () => {
        Metrics.increment("websockets.collections.leave");
      });
    }

<<<<<<< HEAD
      socket.on("disconnecting", () => {
        socket.rooms.forEach((room) => {
          if (room.startsWith("document-")) {
            const documentId = room.replace("document-", "");
            io.to(room).emit("user.leave", {
              userId: user.id,
              documentId,
            });
          }
=======
    if (event.documentId) {
      const room = `document-${event.documentId}`;

      socket.leave(room, () => {
        Metrics.increment("websockets.documents.leave");
        io.to(room).emit("user.leave", {
          userId: user.id,
          documentId: event.documentId,
>>>>>>> 95f4fb24
        });
      });
    }
  });

<<<<<<< HEAD
      socket.on("presence", async (event) => {
        Metrics.increment("websockets.presence");
        const room = `document-${event.documentId}`;

        if (event.documentId && socket.rooms.has(room)) {
          const view = await View.touch(
            event.documentId,
            user.id,
            event.isEditing
          );
=======
  socket.on("disconnecting", () => {
    const rooms = Object.keys(socket.rooms);
>>>>>>> 95f4fb24

    rooms.forEach((room) => {
      if (room.startsWith("document-")) {
        const documentId = room.replace("document-", "");
        io.to(room).emit("user.leave", {
          userId: user.id,
          documentId,
        });
      }
    });
  });

  socket.on("presence", async (event) => {
    Metrics.increment("websockets.presence");
    const room = `document-${event.documentId}`;

    if (event.documentId && socket.rooms[room]) {
      const view = await View.touch(event.documentId, user.id, event.isEditing);

      view.user = user;
      io.to(room).emit("user.presence", {
        userId: user.id,
        documentId: event.documentId,
        isEditing: event.isEditing,
      });
    }
  });
}

/**
 * Authenticate the socket with the given token, attach the user model for the
 * duration of the session.
 */
async function authenticate(socket: SocketWithAuth, data: { token: string }) {
  const { token } = data;

  const user = await getUserForJWT(token);
  socket.client.user = user;

  // store the mapping between socket id and user id in redis so that it is
  // accessible across multiple websocket servers
  await Redis.defaultClient.hset(socket.id, "userId", user.id);
}

/**
 * Set a listener so connections from unauthenticated sockets are not
 * considered when emitting to the namespace. The connections will be
 * restored after authentication succeeds.
 */
function forbidConnections(nsp: IO.Namespace) {
  nsp.on("connect", function (socket: SocketWithAuth) {
    if (!socket.auth) {
      Logger.debug("websockets", `removing socket from ${nsp.name}`);
      delete nsp.connected[socket.id];
    }
  });
}

/**
 * If the socket attempted a connection before authentication, restore it.
 */
function restoreConnection(nsp: IO.Namespace, socket: IO.Socket) {
  if (find(nsp.sockets, { id: socket.id })) {
    Logger.debug("websockets", `restoring socket to ${nsp.name}`);
    nsp.connected[socket.id] = socket;
  }
}<|MERGE_RESOLUTION|>--- conflicted
+++ resolved
@@ -2,15 +2,8 @@
 import { Duplex } from "stream";
 import invariant from "invariant";
 import Koa from "koa";
-<<<<<<< HEAD
-import { Server } from "socket.io";
+import IO from "socket.io";
 import { createAdapter } from "socket.io-redis";
-import SocketAuth from "socketio-auth";
-=======
-import { each, find } from "lodash";
-import IO, { Client } from "socket.io";
-import socketRedisAdapter from "socket.io-redis";
->>>>>>> 95f4fb24
 import Logger from "@server/logging/Logger";
 import Metrics from "@server/logging/metrics";
 import { Document, Collection, View, User } from "@server/models";
@@ -21,8 +14,7 @@
 import Redis from "../redis";
 
 type SocketWithAuth = IO.Socket & {
-  auth: boolean;
-  client: Client & {
+  client: IO.Socket["client"] & {
     user?: User;
   };
 };
@@ -35,7 +27,7 @@
   const path = "/realtime";
 
   // Websockets for events and non-collaborative documents
-  const io = new Server(server, {
+  const io = new IO.Server(server, {
     path,
     allowEIO3: true,
     serveClient: false,
@@ -83,9 +75,6 @@
     Metrics.gaugePerInstance("websockets.count", 0);
   });
 
-  // Forbid all unauthenticated connections
-  each(io.nsps, forbidConnections);
-
   io.adapter(
     createAdapter({
       pubClient: Redis.defaultClient,
@@ -109,18 +98,10 @@
       socket.client.conn.server.clientsCount
     );
 
-    socket.auth = false;
-
     socket.on("authentication", async function (data) {
       try {
         await authenticate(socket, data);
-
         Logger.debug("websockets", `Authenticated socket ${socket.id}`);
-        socket.auth = true;
-
-        each(io.nsps, function (nsp) {
-          restoreConnection(nsp, socket);
-        });
 
         void authenticated(io, socket);
       } catch (err) {
@@ -142,7 +123,7 @@
 
     setTimeout(function () {
       // If the socket didn't authenticate after connection, disconnect it
-      if (!socket.auth) {
+      if (!socket.client.user) {
         Logger.debug("websockets", `Disconnecting socket ${socket.id}`);
 
         // @ts-expect-error should be boolean
@@ -195,9 +176,8 @@
       }).findByPk(event.collectionId);
 
       if (can(user, "read", collection)) {
-        socket.join(`collection-${event.collectionId}`, () => {
-          Metrics.increment("websockets.collections.join");
-        });
+        await socket.join(`collection-${event.collectionId}`);
+        Metrics.increment("websockets.collections.join");
       }
     }
 
@@ -208,190 +188,73 @@
         userId: user.id,
       });
 
-<<<<<<< HEAD
-      // join all of the rooms at once
-      await socket.join(rooms);
-
-      // allow the client to request to join rooms
-      socket.on("join", async (event) => {
-        // user is joining a collection channel, because their permissions have
-        // changed, granting them access.
-        if (event.collectionId) {
-          const collection = await Collection.scope({
-            method: ["withMembership", user.id],
-          }).findByPk(event.collectionId);
-
-          if (can(user, "read", collection)) {
-            await socket.join(`collection-${event.collectionId}`);
-            Metrics.increment("websockets.collections.join");
-          }
-        }
-=======
       if (can(user, "read", document)) {
         const room = `document-${event.documentId}`;
         await View.touch(event.documentId, user.id, event.isEditing);
         const editing = await View.findRecentlyEditingByDocument(
           event.documentId
         );
->>>>>>> 95f4fb24
-
-        socket.join(room, () => {
-          Metrics.increment("websockets.documents.join");
-
-          // let everyone else in the room know that a new user joined
-          io.to(room).emit("user.join", {
-            userId: user.id,
+
+        await socket.join(room);
+        Metrics.increment("websockets.documents.join");
+
+        // let everyone else in the room know that a new user joined
+        io.to(room).emit("user.join", {
+          userId: user.id,
+          documentId: event.documentId,
+          isEditing: event.isEditing,
+        });
+
+        // let this user know who else is already present in the room
+        try {
+          const socketIds = await io.in(room).allSockets();
+
+          // because a single user can have multiple socket connections we
+          // need to make sure that only unique userIds are returned. A Map
+          // makes this easy.
+          const userIds = new Map();
+
+          for (const socketId of socketIds) {
+            const userId = await Redis.defaultClient.hget(socketId, "userId");
+            userIds.set(userId, userId);
+          }
+
+          socket.emit("document.presence", {
             documentId: event.documentId,
-            isEditing: event.isEditing,
+            userIds: Array.from(userIds.keys()),
+            editingIds: editing.map((view) => view.userId),
           });
-
-<<<<<<< HEAD
-          if (can(user, "read", document)) {
-            const room = `document-${event.documentId}`;
-            await View.touch(event.documentId, user.id, event.isEditing);
-            const editing = await View.findRecentlyEditingByDocument(
-              event.documentId
-            );
-
-            await socket.join(room);
-            Metrics.increment("websockets.documents.join");
-
-            // let everyone else in the room know that a new user joined
-            io.to(room).emit("user.join", {
-              userId: user.id,
-              documentId: event.documentId,
-              isEditing: event.isEditing,
-            });
-
-            // let this user know who else is already present in the room
-            try {
-              const socketIds = await io.in(room).allSockets();
-
-              // because a single user can have multiple socket connections we
-              // need to make sure that only unique userIds are returned. A Map
-              // makes this easy.
-              const userIds = new Map();
-
-              for (const socketId of socketIds) {
-                const userId = await Redis.defaultClient.hget(
-                  socketId,
-                  "userId"
-                );
-                userIds.set(userId, userId);
-              }
-
-              socket.emit("document.presence", {
-                documentId: event.documentId,
-                userIds: Array.from(userIds.keys()),
-                editingIds: editing.map((view) => view.userId),
-              });
-            } catch (err) {
-              if (err) {
-                Logger.error("Error getting clients for room", err);
-                return;
-              }
-            }
+        } catch (err) {
+          if (err) {
+            Logger.error("Error getting clients for room", err);
+            return;
           }
         }
-      });
-
-      // allow the client to request to leave rooms
-      socket.on("leave", async (event) => {
-        if (event.collectionId) {
-          await socket.leave(`collection-${event.collectionId}`);
-          Metrics.increment("websockets.collections.leave");
-        }
-
-        if (event.documentId) {
-          const room = `document-${event.documentId}`;
-
-          await socket.leave(room);
-          Metrics.increment("websockets.documents.leave");
-          io.to(room).emit("user.leave", {
-            userId: user.id,
-            documentId: event.documentId,
-=======
-          // let this user know who else is already present in the room
-          io.in(room).clients(async (err: Error, sockets: string[]) => {
-            if (err) {
-              Logger.error("Error getting clients for room", err, {
-                sockets,
-              });
-              return;
-            }
-
-            // because a single user can have multiple socket connections we
-            // need to make sure that only unique userIds are returned. A Map
-            // makes this easy.
-            const userIds = new Map();
-
-            for (const socketId of sockets) {
-              const userId = await Redis.defaultClient.hget(socketId, "userId");
-              userIds.set(userId, userId);
-            }
-
-            socket.emit("document.presence", {
-              documentId: event.documentId,
-              userIds: Array.from(userIds.keys()),
-              editingIds: editing.map((view) => view.userId),
-            });
->>>>>>> 95f4fb24
-          });
-        });
       }
     }
   });
 
   // allow the client to request to leave rooms
-  socket.on("leave", (event) => {
+  socket.on("leave", async (event) => {
     if (event.collectionId) {
-      socket.leave(`collection-${event.collectionId}`, () => {
-        Metrics.increment("websockets.collections.leave");
-      });
-    }
-
-<<<<<<< HEAD
-      socket.on("disconnecting", () => {
-        socket.rooms.forEach((room) => {
-          if (room.startsWith("document-")) {
-            const documentId = room.replace("document-", "");
-            io.to(room).emit("user.leave", {
-              userId: user.id,
-              documentId,
-            });
-          }
-=======
+      await socket.leave(`collection-${event.collectionId}`);
+      Metrics.increment("websockets.collections.leave");
+    }
+
     if (event.documentId) {
       const room = `document-${event.documentId}`;
 
-      socket.leave(room, () => {
-        Metrics.increment("websockets.documents.leave");
-        io.to(room).emit("user.leave", {
-          userId: user.id,
-          documentId: event.documentId,
->>>>>>> 95f4fb24
-        });
-      });
-    }
-  });
-
-<<<<<<< HEAD
-      socket.on("presence", async (event) => {
-        Metrics.increment("websockets.presence");
-        const room = `document-${event.documentId}`;
-
-        if (event.documentId && socket.rooms.has(room)) {
-          const view = await View.touch(
-            event.documentId,
-            user.id,
-            event.isEditing
-          );
-=======
+      await socket.leave(room);
+      Metrics.increment("websockets.documents.leave");
+      io.to(room).emit("user.leave", {
+        userId: user.id,
+        documentId: event.documentId,
+      });
+    }
+  });
+
   socket.on("disconnecting", () => {
-    const rooms = Object.keys(socket.rooms);
->>>>>>> 95f4fb24
-
-    rooms.forEach((room) => {
+    socket.rooms.forEach((room) => {
       if (room.startsWith("document-")) {
         const documentId = room.replace("document-", "");
         io.to(room).emit("user.leave", {
@@ -406,7 +269,7 @@
     Metrics.increment("websockets.presence");
     const room = `document-${event.documentId}`;
 
-    if (event.documentId && socket.rooms[room]) {
+    if (event.documentId && socket.rooms.has(room)) {
       const view = await View.touch(event.documentId, user.id, event.isEditing);
 
       view.user = user;
@@ -432,28 +295,4 @@
   // store the mapping between socket id and user id in redis so that it is
   // accessible across multiple websocket servers
   await Redis.defaultClient.hset(socket.id, "userId", user.id);
-}
-
-/**
- * Set a listener so connections from unauthenticated sockets are not
- * considered when emitting to the namespace. The connections will be
- * restored after authentication succeeds.
- */
-function forbidConnections(nsp: IO.Namespace) {
-  nsp.on("connect", function (socket: SocketWithAuth) {
-    if (!socket.auth) {
-      Logger.debug("websockets", `removing socket from ${nsp.name}`);
-      delete nsp.connected[socket.id];
-    }
-  });
-}
-
-/**
- * If the socket attempted a connection before authentication, restore it.
- */
-function restoreConnection(nsp: IO.Namespace, socket: IO.Socket) {
-  if (find(nsp.sockets, { id: socket.id })) {
-    Logger.debug("websockets", `restoring socket to ${nsp.name}`);
-    nsp.connected[socket.id] = socket;
-  }
 }