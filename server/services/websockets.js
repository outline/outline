// @flow
import http from "http";
import Koa from "koa";
import IO from "socket.io";
import socketRedisAdapter from "socket.io-redis";
import SocketAuth from "socketio-auth";
import env from "../env";
import { Document, Collection, View } from "../models";
import policy from "../policies";
import { websocketsQueue } from "../queues";
import WebsocketsProcessor from "../queues/processors/websockets";
import { client, subscriber } from "../redis";
import Sentry from "../sentry";
import { getUserForJWT } from "../utils/jwt";
import * as metrics from "../utils/metrics";

const { can } = policy;
const websockets = new WebsocketsProcessor();

export default function init(app: Koa, server: http.Server) {
  const io = IO(server, {
    path: "/realtime",
    serveClient: false,
    cookie: false,
  });

  io.adapter(
    socketRedisAdapter({
      pubClient: client,
      subClient: subscriber,
    })
  );

  io.origins((_, callback) => {
    callback(null, true);
  });

  io.of("/").adapter.on("error", (err) => {
    if (err.name === "MaxRetriesPerRequestError") {
      console.error(`Redis error: ${err.message}. Shutting down now.`);
      throw err;
    } else {
      console.error(`Redis error: ${err.message}`);
    }
  });

  io.on("connection", (socket) => {
    metrics.increment("websockets.connected");
    metrics.gaugePerInstance(
      "websockets.count",
      socket.client.conn.server.clientsCount
    );

    socket.on("disconnect", () => {
      metrics.increment("websockets.disconnected");
      metrics.gaugePerInstance(
        "websockets.count",
        socket.client.conn.server.clientsCount
      );
    });
  });

  SocketAuth(io, {
    authenticate: async (socket, data, callback) => {
      const { token } = data;

      try {
        const user = await getUserForJWT(token);
        socket.client.user = user;

        // store the mapping between socket id and user id in redis
        // so that it is accessible across multiple server nodes
        await client.hset(socket.id, "userId", user.id);

        return callback(null, true);
      } catch (err) {
        return callback(err);
      }
    },
    postAuthenticate: async (socket, data) => {
      const { user } = socket.client;

      // the rooms associated with the current team
      // and user so we can send authenticated events
      let rooms = [`team-${user.teamId}`, `user-${user.id}`];

      // the rooms associated with collections this user
      // has access to on connection. New collection subscriptions
      // are managed from the client as needed through the 'join' event
      const collectionIds = await user.collectionIds();
      collectionIds.forEach((collectionId) =>
        rooms.push(`collection-${collectionId}`)
      );

      // join all of the rooms at once
      socket.join(rooms);

      // allow the client to request to join rooms
      socket.on("join", async (event) => {
        // user is joining a collection channel, because their permissions have
        // changed, granting them access.
        if (event.collectionId) {
          const collection = await Collection.scope({
            method: ["withMembership", user.id],
          }).findByPk(event.collectionId);

          if (can(user, "read", collection)) {
            socket.join(`collection-${event.collectionId}`, () => {
              metrics.increment("websockets.collections.join");
            });
          }
        }

        // user is joining a document channel, because they have navigated to
        // view a document.
        if (event.documentId) {
          const document = await Document.findByPk(event.documentId, {
            userId: user.id,
          });

          if (can(user, "read", document)) {
            const room = `document-${event.documentId}`;

            await View.touch(event.documentId, user.id, event.isEditing);
            const editing = await View.findRecentlyEditingByDocument(
              event.documentId
            );

            socket.join(room, () => {
              metrics.increment("websockets.documents.join");

              // let everyone else in the room know that a new user joined
              io.to(room).emit("user.join", {
                userId: user.id,
                documentId: event.documentId,
                isEditing: event.isEditing,
              });

              // let this user know who else is already present in the room
              io.in(room).clients(async (err, sockets) => {
                if (err) {
                  if (process.env.SENTRY_DSN) {
                    Sentry.withScope(function (scope) {
                      scope.setExtra("clients", sockets);
                      Sentry.captureException(err);
                    });
                  } else {
                    console.error(err);
                  }
                  return;
                }

                // because a single user can have multiple socket connections we
                // need to make sure that only unique userIds are returned. A Map
                // makes this easy.
                let userIds = new Map();
                for (const socketId of sockets) {
                  const userId = await client.hget(socketId, "userId");
                  userIds.set(userId, userId);
                }
                socket.emit("document.presence", {
                  documentId: event.documentId,
                  userIds: Array.from(userIds.keys()),
                  editingIds: editing.map((view) => view.userId),
                });
              });
            });
          }
        }
<<<<<<< HEAD
        return;
      }

      case "fileOperations.update": {
        return socketio
          .to(`user-${event.actorId}`)
          .emit("fileOperations.update", event.data);
      }

      case "groups.create":
      case "groups.update": {
        const group = await Group.findByPk(event.modelId, {
          paranoid: false,
        });

        return socketio.to(`team-${group.teamId}`).emit("entities", {
          event: event.name,
          groupIds: [
            {
              id: group.id,
              updatedAt: group.updatedAt,
            },
          ],
        });
      }
      case "groups.add_user": {
        // do an add user for every collection that the group is a part of
        const collectionGroupMemberships = await CollectionGroup.findAll({
          where: { groupId: event.modelId },
        });
=======
      });
>>>>>>> 28aef82a

      // allow the client to request to leave rooms
      socket.on("leave", (event) => {
        if (event.collectionId) {
          socket.leave(`collection-${event.collectionId}`, () => {
            metrics.increment("websockets.collections.leave");
          });
        }
        if (event.documentId) {
          const room = `document-${event.documentId}`;
          socket.leave(room, () => {
            metrics.increment("websockets.documents.leave");

            io.to(room).emit("user.leave", {
              userId: user.id,
              documentId: event.documentId,
            });
          });
        }
      });

      socket.on("disconnecting", () => {
        const rooms = Object.keys(socket.rooms);

        rooms.forEach((room) => {
          if (room.startsWith("document-")) {
            const documentId = room.replace("document-", "");
            io.to(room).emit("user.leave", {
              userId: user.id,
              documentId,
            });
          }
        });
      });

      socket.on("presence", async (event) => {
        metrics.increment("websockets.presence");

        const room = `document-${event.documentId}`;

        if (event.documentId && socket.rooms[room]) {
          const view = await View.touch(
            event.documentId,
            user.id,
            event.isEditing
          );
          view.user = user;

          io.to(room).emit("user.presence", {
            userId: user.id,
            documentId: event.documentId,
            isEditing: event.isEditing,
          });
        }
      });
    },
  });

  websocketsQueue.process(async function websocketEventsProcessor(job) {
    const event = job.data;
    websockets.on(event, io).catch((error) => {
      if (env.SENTRY_DSN) {
        Sentry.withScope(function (scope) {
          scope.setExtra("event", event);
          Sentry.captureException(error);
        });
      } else {
        throw error;
      }
    });
  });
}<|MERGE_RESOLUTION|>--- conflicted
+++ resolved
@@ -167,40 +167,7 @@
             });
           }
         }
-<<<<<<< HEAD
-        return;
-      }
-
-      case "fileOperations.update": {
-        return socketio
-          .to(`user-${event.actorId}`)
-          .emit("fileOperations.update", event.data);
-      }
-
-      case "groups.create":
-      case "groups.update": {
-        const group = await Group.findByPk(event.modelId, {
-          paranoid: false,
-        });
-
-        return socketio.to(`team-${group.teamId}`).emit("entities", {
-          event: event.name,
-          groupIds: [
-            {
-              id: group.id,
-              updatedAt: group.updatedAt,
-            },
-          ],
-        });
-      }
-      case "groups.add_user": {
-        // do an add user for every collection that the group is a part of
-        const collectionGroupMemberships = await CollectionGroup.findAll({
-          where: { groupId: event.modelId },
-        });
-=======
-      });
->>>>>>> 28aef82a
+      });
 
       // allow the client to request to leave rooms
       socket.on("leave", (event) => {
