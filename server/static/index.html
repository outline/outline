--- conflicted
+++ resolved
@@ -1,7 +1,5 @@
 <!DOCTYPE html>
 <html lang="en">
-<<<<<<< HEAD
-=======
   <head>
     <title>//inject-title//</title>
     <meta name="theme-color" content="#FFF" />
@@ -9,74 +7,39 @@
     <meta name="viewport" content="width=device-width, initial-scale=1.0" />
     <meta name="color-scheme" content="light dark">
     <meta name="apple-mobile-web-app-capable" content="yes">
-    <meta name="description"
-      content="A modern team knowledge base for your internal documentation, product specs, support answers, meeting notes, onboarding, &amp; more…">
+    <meta name="description" content="A modern team knowledge base for your internal documentation, product specs, support answers, meeting notes, onboarding, &amp; more…">
     //inject-prefetch//
-    <link rel="shortcut icon" type="image/png" href="/favicon-32.png" sizes="32x32" />
-    <link rel="apple-touch-icon" type="image/png" href="/apple-touch-icon.png" sizes="192x192" />
-    <link rel="search" type="application/opensearchdescription+xml" href="/opensearch.xml" title="Outline" />
+    <link
+      rel="shortcut icon"
+      type="image/png"
+      href="/favicon-32.png"
+      sizes="32x32"
+    />
+    <link
+      rel="apple-touch-icon"
+      type="image/png"
+      href="/apple-touch-icon.png"
+      sizes="192x192"
+    />
+    <link
+      rel="search"
+      type="application/opensearchdescription+xml"
+      href="/opensearch.xml"
+      title="Outline"
+    />
     <style>
       body,
       html {
         margin: 0;
         padding: 0;
       }
->>>>>>> 4a53c55e
 
-<head>
-  <title>Outline</title>
-  <meta name="theme-color" content="#FFF" />
-  <meta name="slack-app-id" content="//inject-slack-app-id//" />
-  <meta name="viewport" content="width=device-width, initial-scale=1.0" />
-  <meta name="color-scheme" content="light dark">
-  <meta name="apple-mobile-web-app-capable" content="yes">
-  <meta name="description"
-    content="A modern team knowledge base for your internal documentation, product specs, support answers, meeting notes, onboarding, &amp; more…">
-  //inject-prefetch//
-  <link rel="shortcut icon" type="image/png" href="/favicon-32.png" sizes="32x32" />
-  <link rel="apple-touch-icon" type="image/png" href="/apple-touch-icon.png" sizes="192x192" />
-  <link rel="search" type="application/opensearchdescription+xml" href="/opensearch.xml" title="Outline" />
-  <style>
-    body,
-    html {
-      margin: 0;
-      padding: 0;
-    }
+      body {
+        display: flex;
+        width: 100%;
+        height: 100%;
+      }
 
-<<<<<<< HEAD
-    body {
-      display: flex;
-      width: 100%;
-      height: 100%;
-    }
-
-    #root {
-      flex: 1;
-      min-height: 100vh;
-      width: 100%;
-    }
-
-    body * {
-      unicode-bidi: plaintext;
-    }
-  </style>
-</head>
-
-<body>
-  <div id="root"></div>
-  <script>
-      //inject-env//
-  </script>
-  <script>
-    if (window.localStorage && window.localStorage.getItem("theme") === "dark") {
-      var color = "#111319";
-      document.querySelector("#root").style.background = color;
-      document.querySelector('meta[name="theme-color"]').setAttribute("content", color);
-    }
-  </script>
-</body>
-
-=======
       body * {
         unicode-bidi: plaintext;
       }
@@ -92,7 +55,7 @@
   <body>
     <div id="root"></div>
     <script>
-              //inject-env//
+      //inject-env//
     </script>
     <script>
       if (window.localStorage && window.localStorage.getItem("theme") === "dark") {
@@ -102,5 +65,4 @@
       }
     </script>
   </body>
->>>>>>> 4a53c55e
 </html>