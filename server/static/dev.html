--- conflicted
+++ resolved
@@ -1,6 +1,5 @@
 <!doctype html>
-<<<<<<< HEAD
-<html>
+<html lang="en">
   <head>
     <title>Outline</title>
     <link href="/static/styles.css" rel="stylesheet">
@@ -24,33 +23,6 @@
     </style>
     <script id="stripe-js" src="https://js.stripe.com/v3/" async></script>
   </head>
-
-=======
-<html lang="en">
-  <head>
-    <title>Outline</title>
-    <link href="/static/styles.css" rel="stylesheet">
-  </head>
-  <style>
-    body,
-    html {
-      margin: 0;
-      padding: 0;
-    }
-
-    body {
-      display: flex;
-      width: 100%;
-      height: 100%;
-    }
-
-    #root {
-      flex: 1;
-      min-height: 100vh;
-    }
-  </style>
-  </head>
->>>>>>> 3874fc9b
   <body>
     <div id="root"></div>
     <script src="/static/bundle.js"></script>
