import path from "path";
import fs from "fs-extra";
import truncate from "lodash/truncate";
import tmp from "tmp";
import {
  AttachmentPreset,
  CollectionPermission,
  CollectionSort,
  FileOperationState,
} from "@shared/types";
import { CollectionValidation } from "@shared/validations";
import attachmentCreator from "@server/commands/attachmentCreator";
import documentCreator from "@server/commands/documentCreator";
import { serializer } from "@server/editor";
import { InternalError, ValidationError } from "@server/errors";
import Logger from "@server/logging/Logger";
import {
  User,
  Event,
  Document,
  Collection,
  FileOperation,
  Attachment,
} from "@server/models";
import { sequelize } from "@server/storage/database";
<<<<<<< HEAD
import { APIContext } from "@server/types";
=======
import ZipHelper from "@server/utils/ZipHelper";
>>>>>>> 01c806d6
import BaseTask, { TaskPriority } from "./BaseTask";

type Props = {
  fileOperationId: string;
};

/**
 * Standardized format for data importing, to be used by all import tasks.
 */
export type StructuredImportData = {
  collections: {
    id: string;
    urlId?: string;
    color?: string;
    icon?: string | null;
    sort?: CollectionSort;
    permission?: CollectionPermission | null;
    name: string;
    /**
     * The collection description. To reference an attachment or image use the
     * special formatting <<attachmentId>>. It will be replaced with a reference
     * to the actual attachment as part of persistData.
     *
     * To reference a document use <<documentId>>, it will be replaced with a
     * link to the document as part of persistData once the document url is
     * generated.
     */
    description?: string | Record<string, any> | null;
    /** Optional id from import source, useful for mapping */
    externalId?: string;
  }[];
  documents: {
    id: string;
    urlId?: string;
    title: string;
    emoji?: string;
    /**
     * The document text. To reference an attachment or image use the special
     * formatting <<attachmentId>>. It will be replaced with a reference to the
     * actual attachment as part of persistData.
     *
     * To reference another document use <<documentId>>, it will be replaced
     * with a link to the document as part of persistData once the document url
     * is generated.
     */
    text: string;
    data?: Record<string, any>;
    collectionId: string;
    updatedAt?: Date;
    createdAt?: Date;
    publishedAt?: Date | null;
    parentDocumentId?: string | null;
    createdById?: string;
    createdByEmail?: string | null;
    path: string;
    mimeType: string;
    /** Optional id from import source, useful for mapping */
    externalId?: string;
  }[];
  attachments: {
    id: string;
    name: string;
    path: string;
    mimeType: string;
    buffer: () => Promise<Buffer>;
    /** Optional id from import source, useful for mapping */
    externalId?: string;
  }[];
};

export default abstract class ImportTask extends BaseTask<Props> {
  /**
   * Runs the import task.
   *
   * @param props The props
   */
  public async perform({ fileOperationId }: Props) {
    let dirPath;
    const fileOperation = await FileOperation.findByPk(fileOperationId, {
      rejectOnEmpty: true,
    });

    try {
      Logger.info("task", `ImportTask fetching data for ${fileOperationId}`);
      dirPath = await this.fetchAndExtractData(fileOperation);
      if (!dirPath) {
        throw InternalError("Failed to fetch data for import from storage.");
      }

      Logger.info("task", `ImportTask parsing data for ${fileOperationId}`, {
        dirPath,
      });
      const parsed = await this.parseData(dirPath, fileOperation);

      if (parsed.collections.length === 0) {
        throw ValidationError(
          "Uploaded file does not contain any valid collections. It may be corrupt, the wrong type, or version."
        );
      }

      if (parsed.documents.length === 0) {
        throw ValidationError(
          "Uploaded file does not contain any valid documents"
        );
      }

      let result;
      try {
        Logger.info(
          "task",
          `ImportTask persisting data for ${fileOperationId}`
        );
        result = await this.persistData(parsed, fileOperation);
      } catch (error) {
        Logger.error(
          `ImportTask failed to persist data for ${fileOperationId}`,
          error
        );
        throw new Error("Sorry, an internal error occurred during import");
      }

      await this.updateFileOperation(
        fileOperation,
        FileOperationState.Complete
      );

      return result;
    } catch (error) {
      await this.updateFileOperation(
        fileOperation,
        FileOperationState.Error,
        error
      );
      throw error;
    } finally {
      if (dirPath) {
        await this.cleanupExtractedData(dirPath, fileOperation);
      }
    }
  }

  /**
   * Update the state of the underlying FileOperation in the database and send
   * an event to the client.
   *
   * @param fileOperation The FileOperation to update
   */
  private async updateFileOperation(
    fileOperation: FileOperation,
    state: FileOperationState,
    error?: Error
  ) {
    await fileOperation.update(
      {
        state,
        error: error ? truncate(error.message, { length: 255 }) : undefined,
      },
      {
        hooks: false,
      }
    );
    await Event.schedule({
      name: "fileOperations.update",
      modelId: fileOperation.id,
      teamId: fileOperation.teamId,
      actorId: fileOperation.userId,
    });
  }

  /**
   * Fetch the remote data associated with the file operation into a temporary disk location.
   *
   * @param fileOperation The FileOperation to fetch data for
   * @returns A promise that resolves to the temporary file path.
   */
  protected async fetchAndExtractData(
    fileOperation: FileOperation
  ): Promise<string> {
    let cleanup;
    let filePath: string;

    try {
      const res = await fileOperation.handle;
      filePath = res.path;
      cleanup = res.cleanup;

      const path = await new Promise<string>((resolve, reject) => {
        tmp.dir((err, tmpDir) => {
          if (err) {
            Logger.error("Could not create temporary directory", err);
            return reject(err);
          }

          Logger.debug(
            "task",
            `ImportTask extracting data for ${fileOperation.id}`
          );

          void ZipHelper.extract(filePath, tmpDir)
            .then(() => resolve(tmpDir))
            .catch((err) => {
              Logger.error("Could not extract zip file", err);
              reject(err);
            });
        });
      });

      return path;
    } finally {
      Logger.debug(
        "task",
        `ImportTask cleaning up temporary data for ${fileOperation.id}`
      );

      await cleanup?.();
    }
  }

  /**
   * Cleanup the temporary directory where the data was fetched and extracted.
   *
   * @param dirPath The temporary directory path where the data was fetched
   * @param fileOperation The associated FileOperation
   */
  protected async cleanupExtractedData(
    dirPath: string,
    fileOperation: FileOperation
  ) {
    try {
      await fs.rm(dirPath, { recursive: true, force: true });
    } catch (error) {
      Logger.error(
        `ImportTask failed to cleanup extracted data for ${fileOperation.id}`,
        error
      );
    }
  }

  /**
   * Parse the data loaded from fetchAndExtractData into a consistent structured format
   * that represents collections, documents, and the relationships between them.
   *
   * @param dirPath The temporary directory path where the data was fetched
   * @param fileOperation The FileOperation to parse data for
   * @returns A promise that resolves to the structured data
   */
  protected abstract parseData(
    dirPath: string,
    fileOperation: FileOperation
  ): Promise<StructuredImportData>;

  /**
   * Persist the data that was already fetched and parsed into the consistent
   * structured data.
   *
   * @param props The props
   */
  protected async persistData(
    data: StructuredImportData,
    fileOperation: FileOperation
  ): Promise<{
    collections: Map<string, Collection>;
    documents: Map<string, Document>;
    attachments: Map<string, Attachment>;
  }> {
    const collections = new Map<string, Collection>();
    const documents = new Map<string, Document>();
    const attachments = new Map<string, Attachment>();

    try {
      return await sequelize.transaction(async (transaction) => {
        const user = await User.findByPk(fileOperation.userId, {
          transaction,
          rejectOnEmpty: true,
        });

        const ip = user.lastActiveIp || undefined;

        // Attachments
        await Promise.all(
          data.attachments.map(async (item) => {
            Logger.debug("task", `ImportTask persisting attachment ${item.id}`);
            const attachment = await attachmentCreator({
              source: "import",
              preset: AttachmentPreset.DocumentAttachment,
              id: item.id,
              name: item.name,
              type: item.mimeType,
              buffer: await item.buffer(),
              user,
              ctx: {
                context: {
                  ip,
                  transaction,
                  auth: { user },
                },
              } as APIContext,
            });
            if (attachment) {
              attachments.set(item.id, attachment);
            }
          })
        );

        // Collections
        for (const item of data.collections) {
          Logger.debug("task", `ImportTask persisting collection ${item.id}`);
          let description = item.description;

          // Description can be markdown text or a Prosemirror object if coming
          // from JSON format. In that case we need to serialize to Markdown.
          if (description instanceof Object) {
            description = serializer.serialize(description);
          }

          if (description) {
            // Check all of the attachments we've created against urls in the text
            // and replace them out with attachment redirect urls before saving.
            for (const aitem of data.attachments) {
              const attachment = attachments.get(aitem.id);
              if (!attachment) {
                continue;
              }
              description = description.replace(
                new RegExp(`<<${attachment.id}>>`, "g"),
                attachment.redirectUrl
              );
            }

            // Check all of the document we've created against urls in the text
            // and replace them out with a valid internal link. Because we are doing
            // this before saving, we can't use the document slug, but we can take
            // advantage of the fact that the document id will redirect in the client
            for (const ditem of data.documents) {
              description = description.replace(
                new RegExp(`<<${ditem.id}>>`, "g"),
                `/doc/${ditem.id}`
              );
            }
          }

          const options: { urlId?: string } = {};
          if (item.urlId) {
            const existing = await Collection.unscoped().findOne({
              attributes: ["id"],
              paranoid: false,
              transaction,
              where: {
                urlId: item.urlId,
              },
            });

            if (!existing) {
              options.urlId = item.urlId;
            }
          }

          const truncatedDescription = description
            ? truncate(description, {
                length: CollectionValidation.maxDescriptionLength,
              })
            : null;

          // check if collection with name exists
          const response = await Collection.findOrCreate({
            where: {
              teamId: fileOperation.teamId,
              name: item.name,
            },
            defaults: {
              ...options,
              id: item.id,
              description: truncatedDescription,
              createdById: fileOperation.userId,
              permission: CollectionPermission.ReadWrite,
              importId: fileOperation.id,
            },
            transaction,
          });

          let collection = response[0];
          const isCreated = response[1];

          // create new collection if name already exists, yes it's possible that
          // there is also a "Name (Imported)" but this is a case not worth dealing
          // with right now
          if (!isCreated) {
            const name = `${item.name} (Imported)`;
            collection = await Collection.create(
              {
                ...options,
                id: item.id,
                description: truncatedDescription,
                color: item.color,
                icon: item.icon,
                sort: item.sort,
                teamId: fileOperation.teamId,
                createdById: fileOperation.userId,
                name,
                permission: item.permission ?? CollectionPermission.ReadWrite,
                importId: fileOperation.id,
              },
              { transaction }
            );
          }

          await Event.create(
            {
              name: "collections.create",
              collectionId: collection.id,
              teamId: collection.teamId,
              actorId: fileOperation.userId,
              data: {
                name: collection.name,
              },
              ip,
            },
            {
              transaction,
            }
          );

          collections.set(item.id, collection);
        }

        // Documents
        for (const item of data.documents) {
          Logger.debug("task", `ImportTask persisting document ${item.id}`);
          let text = item.text;

          // Check all of the attachments we've created against urls in the text
          // and replace them out with attachment redirect urls before saving.
          for (const aitem of data.attachments) {
            const attachment = attachments.get(aitem.id);
            if (!attachment) {
              continue;
            }
            text = text.replace(
              new RegExp(`<<${attachment.id}>>`, "g"),
              attachment.redirectUrl
            );
          }

          // Check all of the document we've created against urls in the text
          // and replace them out with a valid internal link. Because we are doing
          // this before saving, we can't use the document slug, but we can take
          // advantage of the fact that the document id will redirect in the client
          for (const ditem of data.documents) {
            text = text.replace(
              new RegExp(`<<${ditem.id}>>`, "g"),
              `/doc/${ditem.id}`
            );
          }

          const options: { urlId?: string } = {};
          if (item.urlId) {
            const existing = await Document.unscoped().findOne({
              attributes: ["id"],
              paranoid: false,
              transaction,
              where: {
                urlId: item.urlId,
              },
            });

            if (!existing) {
              options.urlId = item.urlId;
            }
          }

          const document = await documentCreator({
            ...options,
            sourceMetadata: {
              fileName: path.basename(item.path),
              mimeType: item.mimeType,
              externalId: item.externalId,
            },
            id: item.id,
            title: item.title,
            text,
            collectionId: item.collectionId,
            createdAt: item.createdAt,
            updatedAt: item.updatedAt ?? item.createdAt,
            publishedAt: item.updatedAt ?? item.createdAt ?? new Date(),
            parentDocumentId: item.parentDocumentId,
            importId: fileOperation.id,
            user,
            ip,
            transaction,
          });
          documents.set(item.id, document);

          const collection = collections.get(item.collectionId);
          if (collection) {
            await collection.addDocumentToStructure(document, 0, {
              transaction,
            });
          }
        }

        // Return value is only used for testing
        return {
          collections,
          documents,
          attachments,
        };
      });
    } catch (err) {
      Logger.info(
        "task",
        `Removing ${attachments.size} attachments on failure`
      );

      await Promise.all(
        Array.from(attachments.values()).map((model) =>
          Attachment.deleteAttachmentFromS3(model)
        )
      );
      throw err;
    }
  }

  /**
   * Job options such as priority and retry strategy, as defined by Bull.
   */
  public get options() {
    return {
      priority: TaskPriority.Low,
      attempts: 1,
    };
  }
}<|MERGE_RESOLUTION|>--- conflicted
+++ resolved
@@ -11,6 +11,7 @@
 import { CollectionValidation } from "@shared/validations";
 import attachmentCreator from "@server/commands/attachmentCreator";
 import documentCreator from "@server/commands/documentCreator";
+import { createContext } from "@server/context";
 import { serializer } from "@server/editor";
 import { InternalError, ValidationError } from "@server/errors";
 import Logger from "@server/logging/Logger";
@@ -23,11 +24,7 @@
   Attachment,
 } from "@server/models";
 import { sequelize } from "@server/storage/database";
-<<<<<<< HEAD
-import { APIContext } from "@server/types";
-=======
 import ZipHelper from "@server/utils/ZipHelper";
->>>>>>> 01c806d6
 import BaseTask, { TaskPriority } from "./BaseTask";
 
 type Props = {
@@ -318,13 +315,7 @@
               type: item.mimeType,
               buffer: await item.buffer(),
               user,
-              ctx: {
-                context: {
-                  ip,
-                  transaction,
-                  auth: { user },
-                },
-              } as APIContext,
+              ctx: createContext(user, transaction),
             });
             if (attachment) {
               attachments.set(item.id, attachment);
@@ -515,8 +506,7 @@
             parentDocumentId: item.parentDocumentId,
             importId: fileOperation.id,
             user,
-            ip,
-            transaction,
+            ctx: createContext(user, transaction),
           });
           documents.set(item.id, document);
 
