--- conflicted
+++ resolved
@@ -488,8 +488,9 @@
               title: processedDocument.title,
               urlId: processedDocument.urlId,
               text,
-<<<<<<< HEAD
               content: processedDocument.data,
+              icon: item.icon,
+              color: item.color,
               collectionId: processedDocument.collectionId,
               createdAt: processedDocument.createdAt,
               updatedAt:
@@ -499,16 +500,6 @@
                 processedDocument.createdAt ??
                 new Date(),
               parentDocumentId: processedDocument.parentDocumentId,
-=======
-              content: item.data,
-              icon: item.icon,
-              color: item.color,
-              collectionId: item.collectionId,
-              createdAt: item.createdAt,
-              updatedAt: item.updatedAt ?? item.createdAt,
-              publishedAt: item.updatedAt ?? item.createdAt ?? new Date(),
-              parentDocumentId: item.parentDocumentId,
->>>>>>> 26f16939
               importId: fileOperation.id,
               user,
               ctx: createContext({ user, transaction }),
