--- conflicted
+++ resolved
@@ -1,10 +1,6 @@
 import fetch from "fetch-with-proxy";
-<<<<<<< HEAD
-import invariant from "invariant";
 import { Op } from "sequelize";
 import WebhookDisabledEmail from "@server/emails/templates/WebhookDisabledEmail";
-=======
->>>>>>> c9cd424a
 import env from "@server/env";
 import Logger from "@server/logging/Logger";
 import {
