--- conflicted
+++ resolved
@@ -1,10 +1,6 @@
 import path from "path";
 import JSZip from "jszip";
-<<<<<<< HEAD
-import { NavigationNode, FileOperationFormat } from "@shared/types";
-=======
 import { FileOperationFormat, NavigationNode } from "@shared/types";
->>>>>>> f0d9bb48
 import Logger from "@server/logging/Logger";
 import { Collection } from "@server/models";
 import Attachment from "@server/models/Attachment";
