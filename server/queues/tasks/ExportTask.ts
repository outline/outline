--- conflicted
+++ resolved
@@ -46,27 +46,6 @@
       User.findByPk(fileOperation.userId, { rejectOnEmpty: true }),
     ]);
 
-<<<<<<< HEAD
-=======
-    const where = fileOperation.collectionId
-      ? {
-          teamId: user.teamId,
-          id: fileOperation.collectionId,
-        }
-      : {
-          teamId: user.teamId,
-          archivedAt: {
-            [Op.ne]: null,
-          },
-        };
-
-    const collections = await Collection.scope("withDocumentStructure").findAll(
-      {
-        where,
-      }
-    );
-
->>>>>>> 643188b2
     let filePath: string | undefined;
 
     try {
@@ -178,14 +157,21 @@
       }
     }
 
-    const collectionIds = fileOperation.collectionId
-      ? [fileOperation.collectionId]
-      : await user.collectionIds();
+    const where = fileOperation.collectionId
+      ? {
+          teamId: user.teamId,
+          id: fileOperation.collectionId,
+        }
+      : {
+          teamId: user.teamId,
+          archivedAt: {
+            [Op.ne]: null,
+          },
+        };
+
     const collections = await Collection.scope("withDocumentStructure").findAll(
       {
-        where: {
-          id: collectionIds,
-        },
+        where,
       }
     );
 
