import { NotificationEventType } from "@shared/types";
import { Comment, Document, Notification, User } from "@server/models";
import { ProsemirrorHelper } from "@server/models/helpers/ProsemirrorHelper";
import { CommentEvent, CommentUpdateEvent } from "@server/types";
import { canUserAccessDocument } from "@server/utils/policies";
import BaseTask, { TaskPriority } from "./BaseTask";

export default class CommentUpdatedNotificationsTask extends BaseTask<CommentEvent> {
  public async perform(event: CommentUpdateEvent) {
    const newMentionIds = event.data?.newMentionIds;
    if (!newMentionIds) {
      return;
    }

    const [document, comment] = await Promise.all([
      Document.scope("withCollection").findOne({
        where: {
          id: event.documentId,
        },
      }),
      Comment.findByPk(event.modelId),
    ]);
    if (!document || !comment) {
      return;
    }

    const mentions = ProsemirrorHelper.parseMentions(
<<<<<<< HEAD
      ProsemirrorHelper.toProsemirror(comment.data),
      "user"
    ).filter((mention) => event.data.newMentionIds.includes(mention.id));
=======
      ProsemirrorHelper.toProsemirror(comment.data)
    ).filter((mention) => newMentionIds.includes(mention.id));
>>>>>>> 033b05f6
    const userIdsMentioned: string[] = [];

    for (const mention of mentions) {
      if (userIdsMentioned.includes(mention.modelId)) {
        continue;
      }

      const recipient = await User.findByPk(mention.modelId);

      if (
        mention.actorId &&
        recipient &&
        recipient.id !== mention.actorId &&
        recipient.subscribedToEventType(
          NotificationEventType.MentionedInComment
        ) &&
        (await canUserAccessDocument(recipient, document.id))
      ) {
        await Notification.create({
          event: NotificationEventType.MentionedInComment,
          userId: recipient.id,
          actorId: mention.actorId,
          teamId: document.teamId,
          documentId: document.id,
          commentId: comment.id,
        });
      }
    }
  }

  public get options() {
    return {
      attempts: 1,
      priority: TaskPriority.Background,
    };
  }
}<|MERGE_RESOLUTION|>--- conflicted
+++ resolved
@@ -25,14 +25,9 @@
     }
 
     const mentions = ProsemirrorHelper.parseMentions(
-<<<<<<< HEAD
       ProsemirrorHelper.toProsemirror(comment.data),
       "user"
-    ).filter((mention) => event.data.newMentionIds.includes(mention.id));
-=======
-      ProsemirrorHelper.toProsemirror(comment.data)
     ).filter((mention) => newMentionIds.includes(mention.id));
->>>>>>> 033b05f6
     const userIdsMentioned: string[] = [];
 
     for (const mention of mentions) {
