<<<<<<< HEAD
import { MentionType, NotificationEventType } from "@shared/types";
=======
import invariant from "invariant";
import { Op } from "sequelize";
import { NotificationEventType } from "@shared/types";
>>>>>>> db30d080
import { Comment, Document, Notification, User } from "@server/models";
import { ProsemirrorHelper } from "@server/models/helpers/ProsemirrorHelper";
import { CommentEvent, CommentUpdateEvent } from "@server/types";
import { canUserAccessDocument } from "@server/utils/policies";
import BaseTask, { TaskPriority } from "./BaseTask";

export default class CommentUpdatedNotificationsTask extends BaseTask<CommentEvent> {
  public async perform(event: CommentUpdateEvent) {
    const isResolving =
      event.changes?.previous?.resolvedAt === null &&
      event.changes?.attributes?.resolvedAt !== null;

    return isResolving
      ? await this.handleResolvedComment(event)
      : await this.handleMentionedComment(event);
  }

  private async handleMentionedComment(event: CommentUpdateEvent) {
    const newMentionIds = event.data?.newMentionIds;
    if (!newMentionIds) {
      return;
    }

    const [document, comment] = await Promise.all([
      Document.scope("withCollection").findOne({
        where: {
          id: event.documentId,
        },
      }),
      Comment.findByPk(event.modelId),
    ]);
    if (!document || !comment) {
      return;
    }

    const mentions = ProsemirrorHelper.parseMentions(
      ProsemirrorHelper.toProsemirror(comment.data),
      { type: MentionType.User }
    ).filter((mention) => newMentionIds.includes(mention.id));
    const userIdsMentioned: string[] = [];

    for (const mention of mentions) {
      if (userIdsMentioned.includes(mention.modelId)) {
        continue;
      }

      const recipient = await User.findByPk(mention.modelId);

      if (
        mention.actorId &&
        recipient &&
        recipient.id !== mention.actorId &&
        recipient.subscribedToEventType(
          NotificationEventType.MentionedInComment
        ) &&
        (await canUserAccessDocument(recipient, document.id))
      ) {
        await Notification.create({
          event: NotificationEventType.MentionedInComment,
          userId: recipient.id,
          actorId: mention.actorId,
          teamId: document.teamId,
          documentId: document.id,
          commentId: comment.id,
        });
        userIdsMentioned.push(mention.modelId);
      }
    }
  }

  private async handleResolvedComment(event: CommentUpdateEvent) {
    invariant(
      !event.data?.newMentionIds,
      "newMentionIds should not be present in resolved comment"
    );

    const [document, commentsAndReplies] = await Promise.all([
      Document.scope("withCollection").findOne({
        where: { id: event.documentId },
      }),
      Comment.findAll({
        where: {
          [Op.or]: [{ id: event.modelId }, { parentCommentId: event.modelId }],
        },
      }),
    ]);

    if (!document || !commentsAndReplies) {
      return;
    }

    const userIdsNotified: string[] = [];

    // Don't notify resolver
    userIdsNotified.push(event.actorId);

    for (const item of commentsAndReplies) {
      // Mentions:
      const proseCommentData = ProsemirrorHelper.toProsemirror(item.data);
      const mentions = ProsemirrorHelper.parseMentions(proseCommentData);
      const userIds = mentions.map((mention) => mention.modelId);

      // Comment author:
      userIds.push(item.createdById);

      for (const userId of userIds) {
        if (userIdsNotified.includes(userId)) {
          continue;
        }

        const user = await User.findByPk(userId);

        if (
          user &&
          user.subscribedToEventType(NotificationEventType.ResolveComment) &&
          (await canUserAccessDocument(user, document.id))
        ) {
          await Notification.create({
            event: NotificationEventType.ResolveComment,
            userId: user.id,
            actorId: event.actorId,
            teamId: document.teamId,
            documentId: document.id,
            commentId: event.modelId,
          });

          userIdsNotified.push(userId);
        }
      }
    }
  }

  public get options() {
    return {
      attempts: 1,
      priority: TaskPriority.Background,
    };
  }
}<|MERGE_RESOLUTION|>--- conflicted
+++ resolved
@@ -1,10 +1,6 @@
-<<<<<<< HEAD
-import { MentionType, NotificationEventType } from "@shared/types";
-=======
 import invariant from "invariant";
 import { Op } from "sequelize";
-import { NotificationEventType } from "@shared/types";
->>>>>>> db30d080
+import { MentionType, NotificationEventType } from "@shared/types";
 import { Comment, Document, Notification, User } from "@server/models";
 import { ProsemirrorHelper } from "@server/models/helpers/ProsemirrorHelper";
 import { CommentEvent, CommentUpdateEvent } from "@server/types";
