import { subHours } from "date-fns";
import { Op } from "sequelize";
import { Server } from "socket.io";
import {
  Document,
  Collection,
  FileOperation,
  Group,
  CollectionGroup,
  GroupUser,
  Pin,
  Star,
<<<<<<< HEAD
  Comment,
} from "@server/models";
import {
  presentComment,
=======
  Team,
  Subscription,
} from "@server/models";
import {
  presentCollection,
  presentDocument,
>>>>>>> 55e622e2
  presentFileOperation,
  presentGroup,
  presentPin,
  presentStar,
  presentSubscription,
  presentTeam,
} from "@server/presenters";
import { Event } from "../../types";

export default class WebsocketsProcessor {
  async perform(event: Event, socketio: Server) {
    switch (event.name) {
      case "documents.publish":
      case "documents.restore":
      case "documents.unarchive": {
        const document = await Document.findByPk(event.documentId, {
          paranoid: false,
        });
        if (!document) {
          return;
        }

        const channel = document.publishedAt
          ? `collection-${document.collectionId}`
          : `user-${event.actorId}`;
        return socketio.to(channel).emit("entities", {
          event: event.name,
          documentIds: [
            {
              id: document.id,
              updatedAt: document.updatedAt,
            },
          ],
          collectionIds: [
            {
              id: document.collectionId,
            },
          ],
        });
      }

      case "documents.permanent_delete": {
        return socketio
          .to(`collection-${event.collectionId}`)
          .emit(event.name, {
            modelId: event.documentId,
          });
      }

      case "documents.archive":
      case "documents.delete":
      case "documents.update": {
        const document = await Document.findByPk(event.documentId, {
          paranoid: false,
        });
        if (!document) {
          return;
        }
        const channel = document.publishedAt
          ? `collection-${document.collectionId}`
          : `user-${event.actorId}`;

        const data = await presentDocument(document);
        return socketio.to(channel).emit(event.name, data);
      }

      case "documents.create": {
        const document = await Document.findByPk(event.documentId);
        if (!document) {
          return;
        }
        return socketio.to(`user-${event.actorId}`).emit("entities", {
          event: event.name,
          documentIds: [
            {
              id: document.id,
              updatedAt: document.updatedAt,
            },
          ],
          collectionIds: [
            {
              id: document.collectionId,
            },
          ],
        });
      }

      case "documents.move": {
        const documents = await Document.findAll({
          where: {
            id: event.data.documentIds,
          },
          paranoid: false,
        });
        documents.forEach((document) => {
          socketio.to(`collection-${document.collectionId}`).emit("entities", {
            event: event.name,
            documentIds: [
              {
                id: document.id,
                updatedAt: document.updatedAt,
              },
            ],
          });
        });
        event.data.collectionIds.forEach((collectionId) => {
          socketio.to(`collection-${collectionId}`).emit("entities", {
            event: event.name,
            collectionIds: [
              {
                id: collectionId,
              },
            ],
          });
        });
        return;
      }

      case "collections.create": {
        const collection = await Collection.findByPk(event.collectionId, {
          paranoid: false,
        });
        if (!collection) {
          return;
        }
        socketio
          .to(
            collection.permission
              ? `team-${collection.teamId}`
              : `user-${collection.createdById}`
          )
          .emit(event.name, presentCollection(collection));

        return socketio
          .to(
            collection.permission
              ? `team-${collection.teamId}`
              : `user-${collection.createdById}`
          )
          .emit("join", {
            event: event.name,
            collectionId: collection.id,
          });
      }

      case "collections.update": {
        const collection = await Collection.findByPk(event.collectionId, {
          paranoid: false,
        });
        if (!collection) {
          return;
        }
        return socketio.to(`team-${collection.teamId}`).emit("entities", {
          event: event.name,
          collectionIds: [
            {
              id: collection.id,
              updatedAt: collection.updatedAt,
            },
          ],
        });
      }

      case "collections.delete": {
        return socketio
          .to(`collection-${event.collectionId}`)
          .emit(event.name, {
            modelId: event.collectionId,
          });
      }

      case "collections.move": {
        return socketio
          .to(`collection-${event.collectionId}`)
          .emit("collections.update_index", {
            collectionId: event.collectionId,
            index: event.data.index,
          });
      }

      case "collections.add_user": {
        // the user being added isn't yet in the websocket channel for the collection
        // so they need to be notified separately
        socketio.to(`user-${event.userId}`).emit(event.name, {
          event: event.name,
          userId: event.userId,
          collectionId: event.collectionId,
        });
        // let everyone with access to the collection know a user was added
        socketio.to(`collection-${event.collectionId}`).emit(event.name, {
          event: event.name,
          userId: event.userId,
          collectionId: event.collectionId,
        });
        // tell any user clients to connect to the websocket channel for the collection
        return socketio.to(`user-${event.userId}`).emit("join", {
          event: event.name,
          collectionId: event.collectionId,
        });
      }

      case "collections.remove_user": {
        const membershipUserIds = await Collection.membershipUserIds(
          event.collectionId
        );

        if (membershipUserIds.includes(event.userId)) {
          // Even though we just removed a user from the collection
          // the user still has access through some means
          // treat this like an add, so that the client re-syncs policies
          socketio.to(`user-${event.userId}`).emit("collections.add_user", {
            event: "collections.add_user",
            userId: event.userId,
            collectionId: event.collectionId,
          });
        } else {
          // let everyone with access to the collection know a user was removed
          socketio
            .to(`collection-${event.collectionId}`)
            .emit("collections.remove_user", {
              event: event.name,
              userId: event.userId,
              collectionId: event.collectionId,
            });
          // tell any user clients to disconnect from the websocket channel for the collection
          socketio.to(`user-${event.userId}`).emit("leave", {
            event: event.name,
            collectionId: event.collectionId,
          });
        }

        return;
      }

      case "collections.add_group": {
        const group = await Group.findByPk(event.modelId);
        if (!group) {
          return;
        }

        // the users being added are not yet in the websocket channel for the collection
        // so they need to be notified separately
        for (const groupMembership of group.groupMemberships) {
          socketio
            .to(`user-${groupMembership.userId}`)
            .emit("collections.add_user", {
              event: event.name,
              userId: groupMembership.userId,
              collectionId: event.collectionId,
            });
          // tell any user clients to connect to the websocket channel for the collection
          socketio.to(`user-${groupMembership.userId}`).emit("join", {
            event: event.name,
            collectionId: event.collectionId,
          });
        }

        return;
      }

      case "collections.remove_group": {
        const group = await Group.findByPk(event.modelId);
        if (!group) {
          return;
        }

        const membershipUserIds = await Collection.membershipUserIds(
          event.collectionId
        );

        for (const groupMembership of group.groupMemberships) {
          if (membershipUserIds.includes(groupMembership.userId)) {
            // the user still has access through some means...
            // treat this like an add, so that the client re-syncs policies
            socketio
              .to(`user-${groupMembership.userId}`)
              .emit("collections.add_user", {
                event: event.name,
                userId: groupMembership.userId,
                collectionId: event.collectionId,
              });
          } else {
            // let users in the channel know they were removed
            socketio
              .to(`user-${groupMembership.userId}`)
              .emit("collections.remove_user", {
                event: event.name,
                userId: groupMembership.userId,
                collectionId: event.collectionId,
              });
            // tell any user clients to disconnect to the websocket channel for the collection
            socketio.to(`user-${groupMembership.userId}`).emit("leave", {
              event: event.name,
              collectionId: event.collectionId,
            });
          }
        }

        return;
      }

      case "fileOperations.create":
      case "fileOperations.update": {
        const fileOperation = await FileOperation.findByPk(event.modelId);
        if (!fileOperation) {
          return;
        }
        return socketio
          .to(`user-${event.actorId}`)
          .emit(event.name, presentFileOperation(fileOperation));
      }

      case "pins.create":
      case "pins.update": {
        const pin = await Pin.findByPk(event.modelId);
        if (!pin) {
          return;
        }
        return socketio
          .to(
            pin.collectionId
              ? `collection-${pin.collectionId}`
              : `team-${pin.teamId}`
          )
          .emit(event.name, presentPin(pin));
      }

      case "pins.delete": {
        return socketio
          .to(
            event.collectionId
              ? `collection-${event.collectionId}`
              : `team-${event.teamId}`
          )
          .emit(event.name, {
            modelId: event.modelId,
          });
      }

      case "comments.create":
      case "comments.update": {
        const comment = await Comment.scope([
          "defaultScope",
          "withDocument",
        ]).findByPk(event.modelId);
        if (!comment) {
          return;
        }
        return socketio
          .to(`collection-${comment.document.collectionId}`)
          .emit(event.name, presentComment(comment));
      }

      case "comments.delete": {
        const comment = await Comment.scope([
          "defaultScope",
          "withDocument",
        ]).findByPk(event.modelId);
        if (!comment) {
          return;
        }
        return socketio
          .to(`collection-${comment.document.collectionId}`)
          .emit(event.name, {
            modelId: event.modelId,
          });
      }

      case "stars.create":
      case "stars.update": {
        const star = await Star.findByPk(event.modelId);
        if (!star) {
          return;
        }
        return socketio
          .to(`user-${event.userId}`)
          .emit(event.name, presentStar(star));
      }

      case "stars.delete": {
        return socketio.to(`user-${event.userId}`).emit(event.name, {
          modelId: event.modelId,
        });
      }

      case "groups.create":
      case "groups.update": {
        const group = await Group.findByPk(event.modelId, {
          paranoid: false,
        });
        if (!group) {
          return;
        }
        return socketio
          .to(`team-${group.teamId}`)
          .emit(event.name, presentGroup(group));
      }

      case "groups.add_user": {
        // do an add user for every collection that the group is a part of
        const collectionGroupMemberships = await CollectionGroup.findAll({
          where: {
            groupId: event.modelId,
          },
        });

        for (const collectionGroup of collectionGroupMemberships) {
          // the user being added isn't yet in the websocket channel for the collection
          // so they need to be notified separately
          socketio.to(`user-${event.userId}`).emit("collections.add_user", {
            event: event.name,
            userId: event.userId,
            collectionId: collectionGroup.collectionId,
          });
          // let everyone with access to the collection know a user was added
          socketio
            .to(`collection-${collectionGroup.collectionId}`)
            .emit("collections.add_user", {
              event: event.name,
              userId: event.userId,
              collectionId: collectionGroup.collectionId,
            });
          // tell any user clients to connect to the websocket channel for the collection
          return socketio.to(`user-${event.userId}`).emit("join", {
            event: event.name,
            collectionId: collectionGroup.collectionId,
          });
        }

        return;
      }

      case "groups.remove_user": {
        const collectionGroupMemberships = await CollectionGroup.findAll({
          where: {
            groupId: event.modelId,
          },
        });

        for (const collectionGroup of collectionGroupMemberships) {
          // if the user has any memberships remaining on the collection
          // we need to emit add instead of remove
          const collection = await Collection.scope({
            method: ["withMembership", event.userId],
          }).findByPk(collectionGroup.collectionId);

          if (!collection) {
            continue;
          }

          const hasMemberships =
            collection.memberships.length > 0 ||
            collection.collectionGroupMemberships.length > 0;

          if (hasMemberships) {
            // the user still has access through some means...
            // treat this like an add, so that the client re-syncs policies
            socketio.to(`user-${event.userId}`).emit("collections.add_user", {
              event: event.name,
              userId: event.userId,
              collectionId: collectionGroup.collectionId,
            });
          } else {
            // let everyone with access to the collection know a user was removed
            socketio
              .to(`collection-${collectionGroup.collectionId}`)
              .emit("collections.remove_user", {
                event: event.name,
                userId: event.userId,
                collectionId: collectionGroup.collectionId,
              });
            // tell any user clients to disconnect from the websocket channel for the collection
            socketio.to(`user-${event.userId}`).emit("leave", {
              event: event.name,
              collectionId: collectionGroup.collectionId,
            });
          }
        }

        return;
      }

      case "groups.delete": {
        socketio.to(`team-${event.teamId}`).emit(event.name, {
          modelId: event.modelId,
        });

        // we get users and collection relations that were just severed as a
        // result of the group deletion since there are cascading deletes, we
        // approximate this by looking for the recently deleted items in the
        // GroupUser and CollectionGroup tables
        const groupUsers = await GroupUser.findAll({
          paranoid: false,
          where: {
            groupId: event.modelId,
            deletedAt: {
              [Op.gt]: subHours(new Date(), 1),
            },
          },
        });
        const collectionGroupMemberships = await CollectionGroup.findAll({
          paranoid: false,
          where: {
            groupId: event.modelId,
            deletedAt: {
              [Op.gt]: subHours(new Date(), 1),
            },
          },
        });

        for (const collectionGroup of collectionGroupMemberships) {
          const membershipUserIds = await Collection.membershipUserIds(
            collectionGroup.collectionId
          );

          for (const groupUser of groupUsers) {
            if (membershipUserIds.includes(groupUser.userId)) {
              // the user still has access through some means...
              // treat this like an add, so that the client re-syncs policies
              socketio
                .to(`user-${groupUser.userId}`)
                .emit("collections.add_user", {
                  event: event.name,
                  userId: groupUser.userId,
                  collectionId: collectionGroup.collectionId,
                });
            } else {
              // let everyone with access to the collection know a user was removed
              socketio
                .to(`collection-${collectionGroup.collectionId}`)
                .emit("collections.remove_user", {
                  event: event.name,
                  userId: groupUser.userId,
                  collectionId: collectionGroup.collectionId,
                });
              // tell any user clients to disconnect from the websocket channel for the collection
              socketio.to(`user-${groupUser.userId}`).emit("leave", {
                event: event.name,
                collectionId: collectionGroup.collectionId,
              });
            }
          }
        }

        return;
      }

      case "subscriptions.create": {
        const subscription = await Subscription.findByPk(event.modelId);
        if (!subscription) {
          return;
        }
        return socketio
          .to(`user-${event.userId}`)
          .emit(event.name, presentSubscription(subscription));
      }

      case "subscriptions.delete": {
        return socketio.to(`user-${event.userId}`).emit(event.name, {
          modelId: event.modelId,
        });
      }

      case "teams.update": {
        const team = await Team.scope("withDomains").findByPk(event.teamId);
        if (!team) {
          return;
        }
        return socketio
          .to(`team-${event.teamId}`)
          .emit(event.name, presentTeam(team));
      }

      default:
        return;
    }
  }
}<|MERGE_RESOLUTION|>--- conflicted
+++ resolved
@@ -2,6 +2,7 @@
 import { Op } from "sequelize";
 import { Server } from "socket.io";
 import {
+  Comment,
   Document,
   Collection,
   FileOperation,
@@ -10,19 +11,13 @@
   GroupUser,
   Pin,
   Star,
-<<<<<<< HEAD
-  Comment,
-} from "@server/models";
-import {
-  presentComment,
-=======
   Team,
   Subscription,
 } from "@server/models";
 import {
+  presentComment,
   presentCollection,
   presentDocument,
->>>>>>> 55e622e2
   presentFileOperation,
   presentGroup,
   presentPin,
