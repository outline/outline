import { subHours } from "date-fns";
import { Op } from "sequelize";
import { Server } from "socket.io";
import {
  Comment,
  Document,
  Collection,
  FileOperation,
  Group,
  GroupPermission,
  GroupUser,
  Pin,
  Star,
  Team,
  Subscription,
  Notification,
  UserMembership,
  User,
} from "@server/models";
import {
  presentComment,
  presentCollection,
  presentDocument,
  presentFileOperation,
  presentGroup,
  presentPin,
  presentStar,
  presentSubscription,
  presentTeam,
  presentMembership,
  presentUser,
} from "@server/presenters";
import presentNotification from "@server/presenters/notification";
import { Event } from "../../types";

export default class WebsocketsProcessor {
  public async perform(event: Event, socketio: Server) {
    switch (event.name) {
      case "documents.publish":
      case "documents.unpublish":
      case "documents.restore":
      case "documents.unarchive": {
        const document = await Document.findByPk(event.documentId, {
          paranoid: false,
        });
        if (!document) {
          return;
        }

        const channels = await this.getDocumentEventChannels(event, document);
        return socketio.to(channels).emit("entities", {
          event: event.name,
          documentIds: [
            {
              id: document.id,
              updatedAt: document.updatedAt,
            },
          ],
          collectionIds: [
            {
              id: document.collectionId,
            },
          ],
        });
      }

      case "documents.permanent_delete": {
        return socketio
          .to(`collection-${event.collectionId}`)
          .emit(event.name, {
            modelId: event.documentId,
          });
      }

      case "documents.archive":
      case "documents.delete":
      case "documents.update": {
        const document = await Document.findByPk(event.documentId, {
          paranoid: false,
        });
        if (!document) {
          return;
        }
<<<<<<< HEAD
        const channel = document.publishedAt
          ? `collection-${document.collectionId}`
          : `user-${event.actorId}`;

        const data = await presentDocument(undefined, document);
        return socketio.to(channel).emit(event.name, data);
=======
        const data = await presentDocument(document);
        const channels = await this.getDocumentEventChannels(event, document);
        return socketio.to(channels).emit(event.name, data);
>>>>>>> dd0bf641
      }

      case "documents.create": {
        const document = await Document.findByPk(event.documentId);
        if (!document) {
          return;
        }

        const channels = await this.getDocumentEventChannels(event, document);
        return socketio.to(channels).emit("entities", {
          event: event.name,
          documentIds: [
            {
              id: document.id,
              updatedAt: document.updatedAt,
            },
          ],
          collectionIds: [
            {
              id: document.collectionId,
            },
          ],
        });
      }

      case "documents.move": {
        const documents = await Document.findAll({
          where: {
            id: event.data.documentIds,
          },
          paranoid: false,
        });
        documents.forEach((document) => {
          socketio.to(`collection-${document.collectionId}`).emit("entities", {
            event: event.name,
            documentIds: [
              {
                id: document.id,
                updatedAt: document.updatedAt,
              },
            ],
          });
        });
        event.data.collectionIds.forEach((collectionId) => {
          socketio.to(`collection-${collectionId}`).emit("entities", {
            event: event.name,
            collectionIds: [
              {
                id: collectionId,
              },
            ],
          });
        });
        return;
      }

      case "documents.add_user": {
        const [document, membership] = await Promise.all([
          Document.findByPk(event.documentId),
          UserMembership.findByPk(event.modelId),
        ]);
        if (!document || !membership) {
          return;
        }

        const channels = await this.getDocumentEventChannels(event, document);
        socketio.to(channels).emit(event.name, presentMembership(membership));
        return;
      }

      case "documents.remove_user": {
        const document = await Document.findByPk(event.documentId);
        if (!document) {
          return;
        }

        const channels = await this.getDocumentEventChannels(event, document);
        socketio.to([...channels, `user-${event.userId}`]).emit(event.name, {
          id: event.modelId,
          userId: event.userId,
          documentId: event.documentId,
        });
        return;
      }

      case "collections.create": {
        const collection = await Collection.findByPk(event.collectionId, {
          paranoid: false,
        });
        if (!collection) {
          return;
        }
        socketio
          .to(
            collection.permission
              ? `team-${collection.teamId}`
              : `user-${collection.createdById}`
          )
          .emit(event.name, presentCollection(collection));

        return socketio
          .to(
            collection.permission
              ? `team-${collection.teamId}`
              : `user-${collection.createdById}`
          )
          .emit("join", {
            event: event.name,
            collectionId: collection.id,
          });
      }

      case "collections.update": {
        const collection = await Collection.findByPk(event.collectionId, {
          paranoid: false,
        });
        if (!collection) {
          return;
        }

        return socketio
          .to(
            collection.permission
              ? `collection-${event.collectionId}`
              : `team-${collection.teamId}`
          )
          .emit(event.name, presentCollection(collection));
      }

      case "collections.delete": {
        const collection = await Collection.findByPk(event.collectionId, {
          paranoid: false,
        });
        if (!collection) {
          return;
        }

        return socketio
          .to(
            collection.permission
              ? `collection-${event.collectionId}`
              : `team-${collection.teamId}`
          )
          .emit(event.name, {
            modelId: event.collectionId,
          });
      }

      case "collections.move": {
        return socketio
          .to(`collection-${event.collectionId}`)
          .emit("collections.update_index", {
            collectionId: event.collectionId,
            index: event.data.index,
          });
      }

      case "collections.add_user": {
        // the user being added isn't yet in the websocket channel for the collection
        // so they need to be notified separately
        socketio.to(`user-${event.userId}`).emit(event.name, {
          event: event.name,
          userId: event.userId,
          collectionId: event.collectionId,
        });
        // let everyone with access to the collection know a user was added
        socketio.to(`collection-${event.collectionId}`).emit(event.name, {
          event: event.name,
          userId: event.userId,
          collectionId: event.collectionId,
        });
        // tell any user clients to connect to the websocket channel for the collection
        return socketio.to(`user-${event.userId}`).emit("join", {
          event: event.name,
          collectionId: event.collectionId,
        });
      }

      case "collections.remove_user": {
        const membershipUserIds = await Collection.membershipUserIds(
          event.collectionId
        );

        if (membershipUserIds.includes(event.userId)) {
          // Even though we just removed a user from the collection
          // the user still has access through some means
          // treat this like an add, so that the client re-syncs policies
          socketio.to(`user-${event.userId}`).emit("collections.add_user", {
            event: "collections.add_user",
            userId: event.userId,
            collectionId: event.collectionId,
          });
        } else {
          // let everyone with access to the collection know a user was removed
          socketio
            .to(`collection-${event.collectionId}`)
            .emit("collections.remove_user", {
              event: event.name,
              userId: event.userId,
              collectionId: event.collectionId,
            });
          // tell any user clients to disconnect from the websocket channel for the collection
          socketio.to(`user-${event.userId}`).emit("leave", {
            event: event.name,
            collectionId: event.collectionId,
          });
        }

        return;
      }

      case "collections.add_group": {
        const group = await Group.findByPk(event.modelId);
        if (!group) {
          return;
        }

        // the users being added are not yet in the websocket channel for the collection
        // so they need to be notified separately
        for (const groupMembership of group.groupMemberships) {
          socketio
            .to(`user-${groupMembership.userId}`)
            .emit("collections.add_user", {
              event: event.name,
              userId: groupMembership.userId,
              collectionId: event.collectionId,
            });
          // tell any user clients to connect to the websocket channel for the collection
          socketio.to(`user-${groupMembership.userId}`).emit("join", {
            event: event.name,
            collectionId: event.collectionId,
          });
        }

        return;
      }

      case "collections.remove_group": {
        const group = await Group.findByPk(event.modelId);
        if (!group) {
          return;
        }

        const membershipUserIds = await Collection.membershipUserIds(
          event.collectionId
        );

        for (const groupMembership of group.groupMemberships) {
          if (membershipUserIds.includes(groupMembership.userId)) {
            // the user still has access through some means...
            // treat this like an add, so that the client re-syncs policies
            socketio
              .to(`user-${groupMembership.userId}`)
              .emit("collections.add_user", {
                event: event.name,
                userId: groupMembership.userId,
                collectionId: event.collectionId,
              });
          } else {
            // let users in the channel know they were removed
            socketio
              .to(`user-${groupMembership.userId}`)
              .emit("collections.remove_user", {
                event: event.name,
                userId: groupMembership.userId,
                collectionId: event.collectionId,
              });
            // tell any user clients to disconnect to the websocket channel for the collection
            socketio.to(`user-${groupMembership.userId}`).emit("leave", {
              event: event.name,
              collectionId: event.collectionId,
            });
          }
        }

        return;
      }

      case "fileOperations.create":
      case "fileOperations.update": {
        const fileOperation = await FileOperation.findByPk(event.modelId);
        if (!fileOperation) {
          return;
        }
        return socketio
          .to(`user-${event.actorId}`)
          .emit(event.name, presentFileOperation(fileOperation));
      }

      case "pins.create":
      case "pins.update": {
        const pin = await Pin.findByPk(event.modelId);
        if (!pin) {
          return;
        }
        return socketio
          .to(
            pin.collectionId
              ? `collection-${pin.collectionId}`
              : `team-${pin.teamId}`
          )
          .emit(event.name, presentPin(pin));
      }

      case "pins.delete": {
        return socketio
          .to(
            event.collectionId
              ? `collection-${event.collectionId}`
              : `team-${event.teamId}`
          )
          .emit(event.name, {
            modelId: event.modelId,
          });
      }

      case "comments.create":
      case "comments.update": {
        const comment = await Comment.findByPk(event.modelId, {
          include: [
            {
              model: Document.scope(["withoutState", "withDrafts"]),
              as: "document",
              required: true,
            },
          ],
        });
        if (!comment) {
          return;
        }

        const channels = await this.getDocumentEventChannels(
          event,
          comment.document
        );
        return socketio.to(channels).emit(event.name, presentComment(comment));
      }

      case "comments.delete": {
        const comment = await Comment.findByPk(event.modelId, {
          include: [
            {
              model: Document.scope(["withoutState", "withDrafts"]),
              as: "document",
              required: true,
            },
          ],
        });
        if (!comment) {
          return;
        }

        const channels = await this.getDocumentEventChannels(
          event,
          comment.document
        );
        return socketio.to(channels).emit(event.name, {
          modelId: event.modelId,
        });
      }

      case "notifications.create":
      case "notifications.update": {
        const notification = await Notification.findByPk(event.modelId);
        if (!notification) {
          return;
        }

        const data = await presentNotification(undefined, notification);
        return socketio.to(`user-${event.userId}`).emit(event.name, data);
      }

      case "stars.create":
      case "stars.update": {
        const star = await Star.findByPk(event.modelId);
        if (!star) {
          return;
        }
        return socketio
          .to(`user-${event.userId}`)
          .emit(event.name, presentStar(star));
      }

      case "stars.delete": {
        return socketio.to(`user-${event.userId}`).emit(event.name, {
          modelId: event.modelId,
        });
      }

      case "groups.create":
      case "groups.update": {
        const group = await Group.findByPk(event.modelId, {
          paranoid: false,
        });
        if (!group) {
          return;
        }
        return socketio
          .to(`team-${group.teamId}`)
          .emit(event.name, presentGroup(group));
      }

      case "groups.add_user": {
        // do an add user for every collection that the group is a part of
        const collectionGroupMemberships = await GroupPermission.scope(
          "withCollection"
        ).findAll({
          where: {
            groupId: event.modelId,
          },
        });

        for (const collectionGroup of collectionGroupMemberships) {
          // the user being added isn't yet in the websocket channel for the collection
          // so they need to be notified separately
          socketio.to(`user-${event.userId}`).emit("collections.add_user", {
            event: event.name,
            userId: event.userId,
            collectionId: collectionGroup.collectionId,
          });
          // let everyone with access to the collection know a user was added
          socketio
            .to(`collection-${collectionGroup.collectionId}`)
            .emit("collections.add_user", {
              event: event.name,
              userId: event.userId,
              collectionId: collectionGroup.collectionId,
            });
          // tell any user clients to connect to the websocket channel for the collection
          return socketio.to(`user-${event.userId}`).emit("join", {
            event: event.name,
            collectionId: collectionGroup.collectionId,
          });
        }

        return;
      }

      case "groups.remove_user": {
        const collectionGroupMemberships = await GroupPermission.scope(
          "withCollection"
        ).findAll({
          where: {
            groupId: event.modelId,
          },
        });

        for (const collectionGroup of collectionGroupMemberships) {
          // if the user has any memberships remaining on the collection
          // we need to emit add instead of remove
          const collection = collectionGroup.collectionId
            ? await Collection.scope({
                method: ["withMembership", event.userId],
              }).findByPk(collectionGroup.collectionId)
            : null;

          if (!collection) {
            continue;
          }

          const hasMemberships =
            collection.memberships.length > 0 ||
            collection.collectionGroupMemberships.length > 0;

          if (hasMemberships) {
            // the user still has access through some means...
            // treat this like an add, so that the client re-syncs policies
            socketio.to(`user-${event.userId}`).emit("collections.add_user", {
              event: event.name,
              userId: event.userId,
              collectionId: collectionGroup.collectionId,
            });
          } else {
            // let everyone with access to the collection know a user was removed
            socketio
              .to(`collection-${collectionGroup.collectionId}`)
              .emit("collections.remove_user", {
                event: event.name,
                userId: event.userId,
                collectionId: collectionGroup.collectionId,
              });
            // tell any user clients to disconnect from the websocket channel for the collection
            socketio.to(`user-${event.userId}`).emit("leave", {
              event: event.name,
              collectionId: collectionGroup.collectionId,
            });
          }
        }

        return;
      }

      case "groups.delete": {
        socketio.to(`team-${event.teamId}`).emit(event.name, {
          modelId: event.modelId,
        });

        // we get users and collection relations that were just severed as a
        // result of the group deletion since there are cascading deletes, we
        // approximate this by looking for the recently deleted items in the
        // GroupUser and CollectionGroup tables
        const groupUsers = await GroupUser.findAll({
          paranoid: false,
          where: {
            groupId: event.modelId,
            deletedAt: {
              [Op.gt]: subHours(new Date(), 1),
            },
          },
        });
        const collectionGroupMemberships = await GroupPermission.scope(
          "withCollection"
        ).findAll({
          paranoid: false,
          where: {
            groupId: event.modelId,
            deletedAt: {
              [Op.gt]: subHours(new Date(), 1),
            },
          },
        });

        for (const collectionGroup of collectionGroupMemberships) {
          const membershipUserIds = collectionGroup.collectionId
            ? await Collection.membershipUserIds(collectionGroup.collectionId)
            : [];

          for (const groupUser of groupUsers) {
            if (membershipUserIds.includes(groupUser.userId)) {
              // the user still has access through some means...
              // treat this like an add, so that the client re-syncs policies
              socketio
                .to(`user-${groupUser.userId}`)
                .emit("collections.add_user", {
                  event: event.name,
                  userId: groupUser.userId,
                  collectionId: collectionGroup.collectionId,
                });
            } else {
              // let everyone with access to the collection know a user was removed
              socketio
                .to(`collection-${collectionGroup.collectionId}`)
                .emit("collections.remove_user", {
                  event: event.name,
                  userId: groupUser.userId,
                  collectionId: collectionGroup.collectionId,
                });
              // tell any user clients to disconnect from the websocket channel for the collection
              socketio.to(`user-${groupUser.userId}`).emit("leave", {
                event: event.name,
                collectionId: collectionGroup.collectionId,
              });
            }
          }
        }

        return;
      }

      case "subscriptions.create": {
        const subscription = await Subscription.findByPk(event.modelId);
        if (!subscription) {
          return;
        }
        return socketio
          .to(`user-${event.userId}`)
          .emit(event.name, presentSubscription(subscription));
      }

      case "subscriptions.delete": {
        return socketio.to(`user-${event.userId}`).emit(event.name, {
          modelId: event.modelId,
        });
      }

      case "teams.update": {
        const team = await Team.scope("withDomains").findByPk(event.teamId);
        if (!team) {
          return;
        }
        return socketio
          .to(`team-${event.teamId}`)
          .emit(event.name, presentTeam(team));
      }

      case "users.update": {
        const user = await User.findByPk(event.userId);
        if (!user) {
          return;
        }
        socketio
          .to(`user-${event.userId}`)
          .emit(event.name, presentUser(user, { includeDetails: true }));

        socketio.to(`team-${user.teamId}`).emit(event.name, presentUser(user));
        return;
      }

      case "users.demote": {
        return socketio
          .to(`user-${event.userId}`)
          .emit(event.name, { id: event.userId });
      }

      case "userMemberships.update": {
        return socketio
          .to(`user-${event.userId}`)
          .emit(event.name, { id: event.modelId, ...event.data });
      }

      default:
        return;
    }
  }

  private async getDocumentEventChannels(
    event: Event,
    document: Document
  ): Promise<string[]> {
    const channels = [];

    if (event.actorId) {
      channels.push(`user-${event.actorId}`);
    }

    if (document.publishedAt) {
      channels.push(`collection-${document.collectionId}`);
    }

    const memberships = await UserMembership.findAll({
      where: {
        documentId: document.id,
      },
    });

    for (const membership of memberships) {
      channels.push(`user-${membership.userId}`);
    }

    return channels;
  }
}<|MERGE_RESOLUTION|>--- conflicted
+++ resolved
@@ -81,18 +81,9 @@
         if (!document) {
           return;
         }
-<<<<<<< HEAD
-        const channel = document.publishedAt
-          ? `collection-${document.collectionId}`
-          : `user-${event.actorId}`;
-
         const data = await presentDocument(undefined, document);
-        return socketio.to(channel).emit(event.name, data);
-=======
-        const data = await presentDocument(document);
         const channels = await this.getDocumentEventChannels(event, document);
         return socketio.to(channels).emit(event.name, data);
->>>>>>> dd0bf641
       }
 
       case "documents.create": {
