import uniq from "lodash/uniq";
import { Server } from "socket.io";
import {
  Comment,
  Document,
  Collection,
  FileOperation,
  Group,
  GroupMembership,
  GroupUser,
  Pin,
  Star,
  Team,
  Subscription,
  Notification,
  UserMembership,
  User,
} from "@server/models";
import { cannot } from "@server/policies";
import {
  presentComment,
  presentCollection,
  presentDocument,
  presentFileOperation,
  presentGroup,
  presentPin,
  presentStar,
  presentSubscription,
  presentTeam,
  presentMembership,
  presentUser,
  presentGroupMembership,
  presentGroupUser,
} from "@server/presenters";
import presentNotification from "@server/presenters/notification";
import { Event } from "../../types";

export default class WebsocketsProcessor {
  public async perform(event: Event, socketio: Server) {
    switch (event.name) {
      case "documents.create":
      case "documents.publish":
      case "documents.unpublish":
      case "documents.restore":
      case "documents.unarchive": {
        const document = await Document.findByPk(event.documentId, {
          paranoid: false,
        });
        if (!document) {
          return;
        }
        if (event.name === "documents.create" && document.importId) {
          return;
        }

        const channels = await this.getDocumentEventChannels(event, document);
        return socketio.to(channels).emit("entities", {
          event: event.name,
          fetchIfMissing: true,
          documentIds: [
            {
              id: document.id,
              updatedAt: document.updatedAt,
            },
          ],
          collectionIds: [
            {
              id: document.collectionId,
            },
          ],
        });
      }

      case "documents.permanent_delete": {
        return socketio
          .to(`collection-${event.collectionId}`)
          .emit(event.name, {
            modelId: event.documentId,
          });
      }

      case "documents.archive":
      case "documents.delete":
      case "documents.update": {
        const document = await Document.findByPk(event.documentId, {
          paranoid: false,
        });
        if (!document) {
          return;
        }
        const data = await presentDocument(undefined, document);
        const channels = await this.getDocumentEventChannels(event, document);
        return socketio.to(channels).emit(event.name, data);
      }

      case "documents.move": {
        const documents = await Document.findAll({
          where: {
            id: event.data.documentIds,
          },
          paranoid: false,
        });
        documents.forEach((document) => {
          socketio.to(`collection-${document.collectionId}`).emit("entities", {
            event: event.name,
            documentIds: [
              {
                id: document.id,
                updatedAt: document.updatedAt,
              },
            ],
          });
        });
        event.data.collectionIds.forEach((collectionId) => {
          socketio.to(`collection-${collectionId}`).emit("entities", {
            event: event.name,
            collectionIds: [
              {
                id: collectionId,
              },
            ],
          });
        });
        return;
      }

      case "documents.add_user": {
        const [document, membership] = await Promise.all([
          Document.findByPk(event.documentId),
          UserMembership.findByPk(event.modelId),
        ]);
        if (!document || !membership) {
          return;
        }

        const channels = await this.getDocumentEventChannels(event, document);
        socketio.to(channels).emit(event.name, presentMembership(membership));
        return;
      }

      case "documents.remove_user": {
        const document = await Document.findByPk(event.documentId);
        if (!document) {
          return;
        }

        const channels = await this.getDocumentEventChannels(event, document);
        socketio.to([...channels, `user-${event.userId}`]).emit(event.name, {
          id: event.modelId,
          userId: event.userId,
          documentId: event.documentId,
        });
        return;
      }

      case "documents.add_group": {
        const [document, membership] = await Promise.all([
          Document.findByPk(event.documentId),
          GroupMembership.findByPk(event.data.membershipId),
        ]);
        if (!document || !membership) {
          return;
        }

        const channels = await this.getDocumentEventChannels(event, document);
        socketio
          .to(channels)
          .emit(event.name, presentGroupMembership(membership));
        return;
      }

      case "documents.remove_group": {
        const [document, group] = await Promise.all([
          Document.findByPk(event.documentId),
          Group.findByPk(event.data.membershipId),
        ]);
        if (!document || !group) {
          return;
        }

        const channels = await this.getDocumentEventChannels(event, document);
        socketio.to([...channels, `group-${event.modelId}`]).emit(event.name, {
          id: event.modelId,
          groupId: event.modelId,
          documentId: event.documentId,
        });
        return;
      }

      case "collections.create": {
        const collection = await Collection.findByPk(event.collectionId, {
          paranoid: false,
        });
        if (!collection) {
          return;
        }

        socketio
          .to(this.getCollectionEventChannels(event, collection))
          .emit(event.name, await presentCollection(undefined, collection));

        return socketio
          .to(this.getCollectionEventChannels(event, collection))
          .emit("join", {
            event: event.name,
            collectionId: collection.id,
          });
      }

      case "collections.update": {
        const collection = await Collection.findByPk(event.collectionId, {
          paranoid: false,
        });
        if (!collection) {
          return;
        }

        return socketio
<<<<<<< HEAD
          .to(
            collection.permission
              ? `team-${collection.teamId}`
              : `collection-${event.collectionId}`
          )
=======
          .to(this.getCollectionEventChannels(event, collection))
>>>>>>> 0fc3099f
          .emit(event.name, await presentCollection(undefined, collection));
      }

      case "collections.delete": {
        const collection = await Collection.findByPk(event.collectionId, {
          paranoid: false,
        });
        if (!collection) {
          return;
        }

        return socketio
          .to(this.getCollectionEventChannels(event, collection))
          .emit(event.name, {
            modelId: event.collectionId,
          });
      }

      case "collections.move": {
        return socketio
          .to(`collection-${event.collectionId}`)
          .emit("collections.update_index", {
            collectionId: event.collectionId,
            index: event.data.index,
          });
      }

      case "collections.add_user": {
        const membership = await UserMembership.findByPk(event.modelId);
        if (!membership) {
          return;
        }
        // the user being added isn't yet in the websocket channel for the collection
        // so they need to be notified separately
        socketio
          .to(`user-${membership.userId}`)
          .to(`collection-${membership.collectionId}`)
          .emit(event.name, presentMembership(membership));

        // tell any user clients to connect to the websocket channel for the collection
        socketio.to(`user-${event.userId}`).emit("join", {
          event: event.name,
          collectionId: event.collectionId,
        });
        return;
      }

      case "collections.remove_user": {
        const [collection, user] = await Promise.all([
          Collection.scope({
            method: ["withMembership", event.userId],
          }).findByPk(event.collectionId),
          User.findByPk(event.userId),
        ]);
        if (!user) {
          return;
        }

        const membership = {
          userId: event.userId,
          collectionId: event.collectionId,
          id: event.modelId,
        };

        // let everyone with access to the collection know a user was removed
        socketio
          .to(`collection-${event.collectionId}`)
          .emit("collections.remove_user", membership);

        if (cannot(user, "read", collection)) {
          // tell any user clients to disconnect from the websocket channel for the collection
          socketio.to(`user-${event.userId}`).emit("leave", {
            event: event.name,
            collectionId: event.collectionId,
          });
        }

        return;
      }

      case "collections.add_group": {
        const membership = await GroupMembership.findByPk(
          event.data.membershipId
        );
        if (!membership) {
          return;
        }

        socketio
          .to(`group-${membership.groupId}`)
          .to(`collection-${membership.collectionId}`)
          .emit(event.name, presentGroupMembership(membership));

        socketio.to(`group-${membership.groupId}`).emit("join", {
          event: event.name,
          collectionId: event.collectionId,
        });

        return;
      }

      case "collections.remove_group": {
        const membership = {
          groupId: event.modelId,
          collectionId: event.collectionId,
          id: event.data.membershipId,
        };

        // let everyone with access to the collection know a group was removed
        // this includes those in the the group itself
        socketio
          .to(`collection-${event.collectionId}`)
          .emit("collections.remove_group", membership);

        await GroupUser.findAllInBatches<GroupUser>(
          {
            where: { groupId: event.modelId },
            limit: 100,
          },
          async (groupUsers) => {
            for (const groupUser of groupUsers) {
              const [collection, user] = await Promise.all([
                Collection.scope({
                  method: ["withMembership", groupUser.userId],
                }).findByPk(event.collectionId),
                User.findByPk(groupUser.userId),
              ]);
              if (!user) {
                continue;
              }

              if (cannot(user, "read", collection)) {
                // tell any user clients to disconnect from the websocket channel for the collection
                socketio.to(`user-${groupUser.userId}`).emit("leave", {
                  event: event.name,
                  collectionId: event.collectionId,
                });
              }
            }
          }
        );

        return;
      }

      case "fileOperations.create":
      case "fileOperations.update": {
        const fileOperation = await FileOperation.findByPk(event.modelId);
        if (!fileOperation) {
          return;
        }
        return socketio
          .to(`user-${event.actorId}`)
          .emit(event.name, presentFileOperation(fileOperation));
      }

      case "pins.create":
      case "pins.update": {
        const pin = await Pin.findByPk(event.modelId);
        if (!pin) {
          return;
        }
        return socketio
          .to(
            pin.collectionId
              ? `collection-${pin.collectionId}`
              : `team-${pin.teamId}`
          )
          .emit(event.name, presentPin(pin));
      }

      case "pins.delete": {
        return socketio
          .to(
            event.collectionId
              ? `collection-${event.collectionId}`
              : `team-${event.teamId}`
          )
          .emit(event.name, {
            modelId: event.modelId,
          });
      }

      case "comments.create":
      case "comments.update": {
        const comment = await Comment.findByPk(event.modelId, {
          include: [
            {
              model: Document.scope(["withoutState", "withDrafts"]),
              as: "document",
              required: true,
            },
          ],
        });
        if (!comment) {
          return;
        }

        const channels = await this.getDocumentEventChannels(
          event,
          comment.document
        );
        return socketio.to(channels).emit(event.name, presentComment(comment));
      }

      case "comments.delete": {
        const comment = await Comment.findByPk(event.modelId, {
          paranoid: false,
          include: [
            {
              model: Document.scope(["withoutState", "withDrafts"]),
              as: "document",
              required: true,
            },
          ],
        });
        if (!comment) {
          return;
        }

        const channels = await this.getDocumentEventChannels(
          event,
          comment.document
        );
        return socketio.to(channels).emit(event.name, {
          modelId: event.modelId,
        });
      }

      case "notifications.create":
      case "notifications.update": {
        const notification = await Notification.findByPk(event.modelId);
        if (!notification) {
          return;
        }

        const data = await presentNotification(undefined, notification);
        return socketio.to(`user-${event.userId}`).emit(event.name, data);
      }

      case "stars.create":
      case "stars.update": {
        const star = await Star.findByPk(event.modelId);
        if (!star) {
          return;
        }
        return socketio
          .to(`user-${event.userId}`)
          .emit(event.name, presentStar(star));
      }

      case "stars.delete": {
        return socketio.to(`user-${event.userId}`).emit(event.name, {
          modelId: event.modelId,
        });
      }

      case "groups.create":
      case "groups.update": {
        const group = await Group.findByPk(event.modelId, {
          paranoid: false,
        });
        if (!group) {
          return;
        }
        return socketio
          .to(`team-${group.teamId}`)
          .emit(event.name, await presentGroup(group));
      }

      case "groups.add_user": {
        // do an add user for every collection that the group is a part of
        const groupUser = await GroupUser.findOne({
          where: {
            groupId: event.modelId,
            userId: event.userId,
          },
        });
        if (!groupUser) {
          return;
        }

        socketio
          .to(`team-${event.teamId}`)
          .emit("groups.add_user", presentGroupUser(groupUser));

        socketio.to(`user-${event.userId}`).emit("join", {
          event: event.name,
          groupId: event.modelId,
        });

        await GroupMembership.findAllInBatches<GroupMembership>(
          {
            where: {
              groupId: event.modelId,
            },
            limit: 100,
          },
          async (groupMemberships) => {
            for (const groupMembership of groupMemberships) {
              if (groupMembership.collectionId) {
                socketio
                  .to(`user-${event.userId}`)
                  .emit(
                    "collections.add_group",
                    presentGroupMembership(groupMembership)
                  );

                // tell any user clients to connect to the websocket channel for the collection
                socketio.to(`user-${event.userId}`).emit("join", {
                  event: event.name,
                  collectionId: groupMembership.collectionId,
                });
              }
              if (groupMembership.documentId) {
                socketio
                  .to(`user-${event.userId}`)
                  .emit(
                    "documents.add_group",
                    presentGroupMembership(groupMembership)
                  );
              }
            }
          }
        );

        return;
      }

      case "groups.remove_user": {
        const membership = {
          event: event.name,
          userId: event.userId,
          groupId: event.modelId,
        };

        // let everyone with access to the group know a user was removed
        socketio
          .to(`team-${event.teamId}`)
          .emit("groups.remove_user", membership);

        socketio.to(`user-${event.userId}`).emit("leave", {
          event: event.name,
          groupId: event.modelId,
        });

        const user = await User.findByPk(event.userId);
        if (!user) {
          return;
        }

        await GroupMembership.findAllInBatches<GroupMembership>(
          {
            where: {
              groupId: event.modelId,
            },
            limit: 100,
          },
          async (groupMemberships) => {
            for (const groupMembership of groupMemberships) {
              if (!groupMembership.collectionId) {
                continue;
              }

              socketio
                .to(`user-${event.userId}`)
                .emit(
                  "collections.remove_group",
                  presentGroupMembership(groupMembership)
                );

              const collection = await Collection.scope({
                method: ["withMembership", event.userId],
              }).findByPk(groupMembership.collectionId);

              if (cannot(user, "read", collection)) {
                // tell any user clients to disconnect from the websocket channel for the collection
                socketio.to(`user-${event.userId}`).emit("leave", {
                  event: event.name,
                  collectionId: groupMembership.collectionId,
                });
              }
            }
          }
        );

        return;
      }

      case "groups.delete": {
        socketio.to(`team-${event.teamId}`).emit(event.name, {
          modelId: event.modelId,
        });
        socketio.to(`group-${event.modelId}`).emit("leave", {
          event: event.name,
          groupId: event.modelId,
        });

        const groupMemberships = await GroupMembership.findAll({
          where: {
            groupId: event.modelId,
          },
        });

        await GroupUser.findAllInBatches<GroupUser>(
          {
            where: {
              groupId: event.modelId,
            },
            include: [
              {
                association: "user",
                required: true,
              },
            ],
            limit: 100,
          },
          async (groupUsers) => {
            for (const groupMembership of groupMemberships) {
              const payload = presentGroupMembership(groupMembership);

              if (groupMembership.collectionId) {
                for (const groupUser of groupUsers) {
                  socketio
                    .to(`user-${groupUser.userId}`)
                    .emit("collections.remove_group", payload);

                  const collection = await Collection.scope({
                    method: ["withMembership", groupUser.userId],
                  }).findByPk(groupMembership.collectionId);

                  if (cannot(groupUser.user, "read", collection)) {
                    // tell any user clients to disconnect from the websocket channel for the collection
                    socketio.to(`user-${groupUser.userId}`).emit("leave", {
                      event: event.name,
                      collectionId: groupMembership.collectionId,
                    });
                  }
                }
              }

              if (groupMembership.documentId) {
                for (const groupUser of groupUsers) {
                  socketio
                    .to(`user-${groupUser.userId}`)
                    .emit("documents.remove_group", payload);
                }
              }
            }
          }
        );

        return;
      }

      case "subscriptions.create": {
        const subscription = await Subscription.findByPk(event.modelId);
        if (!subscription) {
          return;
        }
        return socketio
          .to(`user-${event.userId}`)
          .emit(event.name, presentSubscription(subscription));
      }

      case "subscriptions.delete": {
        return socketio.to(`user-${event.userId}`).emit(event.name, {
          modelId: event.modelId,
        });
      }

      case "teams.update": {
        const team = await Team.scope("withDomains").findByPk(event.teamId);
        if (!team) {
          return;
        }
        return socketio
          .to(`team-${event.teamId}`)
          .emit(event.name, presentTeam(team));
      }

      case "users.update": {
        const user = await User.findByPk(event.userId);
        if (!user) {
          return;
        }
        socketio
          .to(`user-${event.userId}`)
          .emit(event.name, presentUser(user, { includeDetails: true }));

        socketio.to(`team-${user.teamId}`).emit(event.name, presentUser(user));
        return;
      }

      case "users.demote": {
        return socketio
          .to(`user-${event.userId}`)
          .emit(event.name, { id: event.userId });
      }

      case "userMemberships.update": {
        return socketio
          .to(`user-${event.userId}`)
          .emit(event.name, { id: event.modelId, ...event.data });
      }

      default:
        return;
    }
  }

  private getCollectionEventChannels(
    event: Event,
    collection: Collection
  ): string[] {
    const channels = [];

    if (event.actorId) {
      channels.push(`user-${event.actorId}`);
    }

    if (collection.isPrivate) {
      channels.push(`collection-${collection.id}`);
    } else {
      channels.push(`team-${collection.teamId}`);
    }

    return channels;
  }

  private async getDocumentEventChannels(
    event: Event,
    document: Document
  ): Promise<string[]> {
    const channels = [];

    if (event.actorId) {
      channels.push(`user-${event.actorId}`);
    }

    if (document.publishedAt) {
      if (document.collection) {
        channels.push(
          ...this.getCollectionEventChannels(event, document.collection)
        );
      } else {
        channels.push(`collection-${document.collectionId}`);
      }
    }

    const [userMemberships, groupMemberships] = await Promise.all([
      UserMembership.findAll({
        where: {
          documentId: document.id,
        },
      }),
      GroupMembership.findAll({
        where: {
          documentId: document.id,
        },
      }),
    ]);

    for (const membership of userMemberships) {
      channels.push(`user-${membership.userId}`);
    }

    for (const membership of groupMemberships) {
      channels.push(`group-${membership.groupId}`);
    }

    return uniq(channels);
  }
}<|MERGE_RESOLUTION|>--- conflicted
+++ resolved
@@ -216,15 +216,7 @@
         }
 
         return socketio
-<<<<<<< HEAD
-          .to(
-            collection.permission
-              ? `team-${collection.teamId}`
-              : `collection-${event.collectionId}`
-          )
-=======
           .to(this.getCollectionEventChannels(event, collection))
->>>>>>> 0fc3099f
           .emit(event.name, await presentCollection(undefined, collection));
       }
 
