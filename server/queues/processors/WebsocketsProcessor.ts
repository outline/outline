--- conflicted
+++ resolved
@@ -1,9 +1,4 @@
-<<<<<<< HEAD
-import { subHours } from "date-fns";
 import uniq from "lodash/uniq";
-import { Op } from "sequelize";
-=======
->>>>>>> 06423962
 import { Server } from "socket.io";
 import {
   Comment,
@@ -34,10 +29,7 @@
   presentTeam,
   presentMembership,
   presentUser,
-<<<<<<< HEAD
-=======
   presentGroupMembership,
->>>>>>> 06423962
   presentGroupUser,
 } from "@server/presenters";
 import presentNotification from "@server/presenters/notification";
@@ -164,14 +156,16 @@
       case "documents.add_group": {
         const [document, membership] = await Promise.all([
           Document.findByPk(event.documentId),
-          UserMembership.findByPk(event.modelId),
+          GroupMembership.findByPk(event.modelId),
         ]);
         if (!document || !membership) {
           return;
         }
 
         const channels = await this.getDocumentEventChannels(event, document);
-        socketio.to(channels).emit(event.name, presentMembership(membership));
+        socketio
+          .to(channels)
+          .emit(event.name, presentGroupMembership(membership));
         return;
       }
 
@@ -185,6 +179,8 @@
         }
 
         const channels = await this.getDocumentEventChannels(event, document);
+
+        // TODO
         const groupUserIds = (await group.$get("groupUsers")).map(
           (groupUser) => groupUser.userId
         );
@@ -524,51 +520,6 @@
       }
 
       case "groups.add_user": {
-<<<<<<< HEAD
-        const [groupUser, groupMemberships] = await Promise.all([
-          GroupUser.scope("withGroup").findOne({
-            where: {
-              groupId: event.modelId,
-              userId: event.userId,
-            },
-          }),
-          GroupMembership.findAll({
-            where: {
-              groupId: event.modelId,
-            },
-          }),
-        ]);
-
-        if (groupUser) {
-          socketio
-            .to(`team-${groupUser.group.teamId}`)
-            .emit(event.name, presentGroupUser(groupUser));
-        }
-
-        for (const groupMembership of groupMemberships) {
-          if (!groupMembership.collectionId) {
-            continue;
-          }
-          // the user being added needs to know they were added
-          socketio.to(`user-${event.userId}`).emit("collections.add_user", {
-            event: event.name,
-            userId: event.userId,
-            collectionId: groupMembership.collectionId,
-          });
-          // let everyone with access to the collection know a user was added
-          socketio
-            .to(`collection-${groupMembership.collectionId}`)
-            .emit("collections.add_user", {
-              event: event.name,
-              userId: event.userId,
-              collectionId: groupMembership.collectionId,
-            });
-          // tell clients from the user to connect to the websocket channel for the collection
-          socketio.to(`user-${event.userId}`).emit("join", {
-            event: event.name,
-            collectionId: groupMembership.collectionId,
-          });
-=======
         // do an add user for every collection that the group is a part of
         const groupUser = await GroupUser.findOne({
           where: {
@@ -578,37 +529,71 @@
         });
         if (!groupUser) {
           return;
->>>>>>> 06423962
         }
 
         socketio
           .to(`team-${event.teamId}`)
           .emit("groups.add_user", presentGroupUser(groupUser));
 
-<<<<<<< HEAD
-      case "groups.remove_user": {
-        const [group, groupMemberships] = await Promise.all([
-          Group.findByPk(event.modelId),
-          GroupMembership.findAll({
+        socketio.to(`user-${event.userId}`).emit("join", {
+          event: event.name,
+          groupId: event.modelId,
+        });
+
+        await GroupMembership.findAllInBatches<GroupMembership>(
+          {
             where: {
               groupId: event.modelId,
             },
-          }),
-        ]);
-
-        if (group) {
-          socketio.to(`team-${group.teamId}`).emit(event.name, {
-            event: event.name,
-            userId: event.userId,
-            groupId: event.modelId,
-          });
-        }
-=======
-        socketio.to(`user-${event.userId}`).emit("join", {
+            limit: 100,
+          },
+          async (groupMemberships) => {
+            for (const groupMembership of groupMemberships) {
+              if (!groupMembership.collectionId) {
+                // TODO
+                continue;
+              }
+
+              socketio
+                .to(`user-${event.userId}`)
+                .emit(
+                  "collections.add_group",
+                  presentGroupMembership(groupMembership)
+                );
+
+              // tell any user clients to connect to the websocket channel for the collection
+              socketio.to(`user-${event.userId}`).emit("join", {
+                event: event.name,
+                collectionId: groupMembership.collectionId,
+              });
+            }
+          }
+        );
+
+        return;
+      }
+
+      case "groups.remove_user": {
+        const membership = {
+          event: event.name,
+          userId: event.userId,
+          groupId: event.modelId,
+        };
+
+        // let everyone with access to the group know a user was removed
+        socketio
+          .to(`team-${event.teamId}`)
+          .emit("groups.remove_user", membership);
+
+        socketio.to(`user-${event.userId}`).emit("leave", {
           event: event.name,
           groupId: event.modelId,
         });
->>>>>>> 06423962
+
+        const user = await User.findByPk(event.userId);
+        if (!user) {
+          return;
+        }
 
         await GroupMembership.findAllInBatches<GroupMembership>(
           {
@@ -626,60 +611,6 @@
               socketio
                 .to(`user-${event.userId}`)
                 .emit(
-                  "collections.add_group",
-                  presentGroupMembership(groupMembership)
-                );
-
-              // tell any user clients to connect to the websocket channel for the collection
-              socketio.to(`user-${event.userId}`).emit("join", {
-                event: event.name,
-                collectionId: groupMembership.collectionId,
-              });
-            }
-          }
-        );
-
-        return;
-      }
-
-      case "groups.remove_user": {
-        const membership = {
-          event: event.name,
-          userId: event.userId,
-          groupId: event.modelId,
-        };
-
-        // let everyone with access to the group know a user was removed
-        socketio
-          .to(`team-${event.teamId}`)
-          .emit("groups.remove_user", membership);
-
-        socketio.to(`user-${event.userId}`).emit("leave", {
-          event: event.name,
-          groupId: event.modelId,
-        });
-
-        const user = await User.findByPk(event.userId);
-        if (!user) {
-          return;
-        }
-
-        await GroupMembership.findAllInBatches<GroupMembership>(
-          {
-            where: {
-              groupId: event.modelId,
-            },
-            limit: 100,
-          },
-          async (groupMemberships) => {
-            for (const groupMembership of groupMemberships) {
-              if (!groupMembership.collectionId) {
-                continue;
-              }
-
-              socketio
-                .to(`user-${event.userId}`)
-                .emit(
                   "collections.remove_group",
                   presentGroupMembership(groupMembership)
                 );
@@ -716,20 +647,11 @@
             groupId: event.modelId,
           },
         });
-<<<<<<< HEAD
-        const groupMemberships = await GroupMembership.findAll({
-          paranoid: false,
-          where: {
-            groupId: event.modelId,
-            deletedAt: {
-              [Op.gt]: subHours(new Date(), 1),
-=======
 
         await GroupUser.findAllInBatches<GroupUser>(
           {
             where: {
               groupId: event.modelId,
->>>>>>> 06423962
             },
             include: [
               {
@@ -739,46 +661,10 @@
             ],
             limit: 100,
           },
-<<<<<<< HEAD
-        });
-
-        for (const groupMembership of groupMemberships) {
-          if (!groupMembership.collectionId) {
-            continue;
-          }
-          const membershipUserIds = await Collection.membershipUserIds(
-            groupMembership.collectionId
-          );
-
-          for (const groupUser of groupUsers) {
-            if (membershipUserIds.includes(groupUser.userId)) {
-              // the user still has access through some means...
-              // treat this like an add, so that the client re-syncs policies
-              socketio
-                .to(`user-${groupUser.userId}`)
-                .emit("collections.add_user", {
-                  event: event.name,
-                  userId: groupUser.userId,
-                  collectionId: groupMembership.collectionId,
-                });
-            } else {
-              // let everyone with access to the collection know a user was removed
-              socketio
-                .to(`collection-${groupMembership.collectionId}`)
-                .emit("collections.remove_user", {
-                  event: event.name,
-                  userId: groupUser.userId,
-                  collectionId: groupMembership.collectionId,
-                });
-              // tell any user clients to disconnect from the websocket channel for the collection
-              socketio.to(`user-${groupUser.userId}`).emit("leave", {
-                event: event.name,
-                collectionId: groupMembership.collectionId,
-              });
-=======
           async (groupUsers) => {
             for (const groupMembership of groupMemberships) {
               if (!groupMembership.collectionId) {
+                // TODO
                 continue;
               }
               const payload = presentGroupMembership(groupMembership);
@@ -800,7 +686,6 @@
                   });
                 }
               }
->>>>>>> 06423962
             }
           }
         );
