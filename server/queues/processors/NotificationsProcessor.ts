--- conflicted
+++ resolved
@@ -1,8 +1,5 @@
 import { subHours } from "date-fns";
-<<<<<<< HEAD
-import { differenceBy, uniqBy } from "lodash";
-=======
->>>>>>> 76035530
+import { differenceBy } from "lodash";
 import { Op } from "sequelize";
 import { Minute } from "@shared/utils/time";
 import subscriptionCreator from "@server/commands/subscriptionCreator";
@@ -30,11 +27,8 @@
   DocumentEvent,
   CommentEvent,
 } from "@server/types";
-<<<<<<< HEAD
 import parseMentions from "@server/utils/parseMentions";
-=======
 import CommentCreatedNotificationTask from "../tasks/CommentCreatedNotificationTask";
->>>>>>> 76035530
 import BaseProcessor from "./BaseProcessor";
 
 export default class NotificationsProcessor extends BaseProcessor {
@@ -53,11 +47,8 @@
         return this.revisionCreated(event);
       case "collections.create":
         return this.collectionCreated(event);
-<<<<<<< HEAD
-=======
       case "comments.create":
         return this.commentCreated(event);
->>>>>>> 76035530
       default:
     }
   }
@@ -184,13 +175,6 @@
     if (!content) {
       return;
     }
-
-<<<<<<< HEAD
-    content = await DocumentHelper.attachmentsToSignedUrls(
-      content,
-      event.teamId,
-      86400 * 4
-    );
 
     // send notifs to newly mentioned users
     const prev = await revision.previous();
@@ -223,8 +207,6 @@
       }
     }
 
-=======
->>>>>>> 76035530
     for (const recipient of recipients) {
       const notify = await this.shouldNotify(document, recipient.user);
 
