// @flow
import uuid from 'uuid';
import Router from 'koa-router';
import format from 'date-fns/format';
import { Op } from '../sequelize';
import {
  makePolicy,
  getSignature,
  publicS3Endpoint,
  makeCredential,
  proxyS3Url,
} from '../utils/s3';
import { ValidationError } from '../errors';
import { Attachment, Event, User, Team } from '../models';
import auth from '../middlewares/authentication';
import pagination from './middlewares/pagination';
import userInviter from '../commands/userInviter';
import { presentUser } from '../presenters';
import policy from '../policies';

const { authorize } = policy;
const router = new Router();

router.post('users.list', auth(), pagination(), async ctx => {
  const { query } = ctx.body;
  const user = ctx.state.user;

  let where = {
    teamId: user.teamId,
  };

  if (query) {
    where = {
      ...where,
      name: {
        [Op.iLike]: `%${query}%`,
      },
    };
  }

  const users = await User.findAll({
    where,
    order: [['createdAt', 'DESC']],
    offset: ctx.state.pagination.offset,
    limit: ctx.state.pagination.limit,
  });

  ctx.body = {
    pagination: ctx.state.pagination,
    data: users.map(listUser =>
      presentUser(listUser, { includeDetails: user.isAdmin })
    ),
  };
});

router.post('users.info', auth(), async ctx => {
  ctx.body = {
    data: presentUser(ctx.state.user),
  };
});

router.post('users.update', auth(), async ctx => {
  const { user } = ctx.state;
  const { name, avatarUrl } = ctx.body;
  const endpoint = publicS3Endpoint();

  if (name) user.name = name;
  if (avatarUrl && avatarUrl.startsWith(`${endpoint}/uploads/${user.id}`)) {
    user.avatarUrl = avatarUrl;
  }

  await user.save();

  ctx.body = {
    data: presentUser(user, { includeDetails: true }),
  };
});

router.post('users.s3Upload', auth(), async ctx => {
  let { name, filename, documentId, contentType, kind, size } = ctx.body;

  // backwards compatability
  name = name || filename;
  contentType = contentType || kind;

  ctx.assertPresent(name, 'name is required');
  ctx.assertPresent(contentType, 'contentType is required');
  ctx.assertPresent(size, 'size is required');

  const { user } = ctx.state;
  const s3Key = uuid.v4();
  const key = `uploads/${user.id}/${s3Key}/${name}`;
  const credential = makeCredential();
  const longDate = format(new Date(), 'YYYYMMDDTHHmmss\\Z');
  const policy = makePolicy(credential, longDate);
  const endpoint = publicS3Endpoint();
  const acl = process.env.AWS_S3_ACL || 'private';
  const url = acl === 'private' ? proxyS3Url(key) : `${endpoint}/${key}`;

  await Attachment.create({
    key,
    size,
    url,
    contentType,
    documentId,
    teamId: user.teamId,
    userId: user.id,
  });

  await Event.create({
    name: 'user.s3Upload',
    data: { name },
    teamId: user.teamId,
    userId: user.id,
    ip: ctx.request.ip,
  });

  ctx.body = {
    data: {
      maxUploadSize: process.env.AWS_S3_UPLOAD_MAX_SIZE,
      uploadUrl: endpoint,
      form: {
        'Cache-Control': 'max-age=31557600',
<<<<<<< HEAD
        'Content-Type': kind,
        acl,
=======
        'Content-Type': contentType,
        acl: 'public-read',
>>>>>>> 8e5a5a57
        key,
        policy,
        'x-amz-algorithm': 'AWS4-HMAC-SHA256',
        'x-amz-credential': credential,
        'x-amz-date': longDate,
        'x-amz-signature': getSignature(policy),
      },
      asset: {
        contentType,
        name,
        url,
        size,
      },
    },
  };
});

// Admin specific

router.post('users.promote', auth(), async ctx => {
  const userId = ctx.body.id;
  const teamId = ctx.state.user.teamId;
  ctx.assertPresent(userId, 'id is required');

  const user = await User.findByPk(userId);
  authorize(ctx.state.user, 'promote', user);

  const team = await Team.findByPk(teamId);
  await team.addAdmin(user);

  await Event.create({
    name: 'users.promote',
    actorId: ctx.state.user.id,
    userId,
    teamId,
    data: { name: user.name },
    ip: ctx.request.ip,
  });

  ctx.body = {
    data: presentUser(user, { includeDetails: true }),
  };
});

router.post('users.demote', auth(), async ctx => {
  const userId = ctx.body.id;
  const teamId = ctx.state.user.teamId;
  ctx.assertPresent(userId, 'id is required');

  const user = await User.findByPk(userId);
  authorize(ctx.state.user, 'demote', user);

  const team = await Team.findByPk(teamId);
  try {
    await team.removeAdmin(user);
  } catch (err) {
    throw new ValidationError(err.message);
  }

  await Event.create({
    name: 'users.demote',
    actorId: ctx.state.user.id,
    userId,
    teamId,
    data: { name: user.name },
    ip: ctx.request.ip,
  });

  ctx.body = {
    data: presentUser(user, { includeDetails: true }),
  };
});

router.post('users.suspend', auth(), async ctx => {
  const admin = ctx.state.user;
  const userId = ctx.body.id;
  const teamId = ctx.state.user.teamId;
  ctx.assertPresent(userId, 'id is required');

  const user = await User.findByPk(userId);
  authorize(ctx.state.user, 'suspend', user);

  const team = await Team.findByPk(teamId);
  try {
    await team.suspendUser(user, admin);
  } catch (err) {
    throw new ValidationError(err.message);
  }

  await Event.create({
    name: 'users.suspend',
    actorId: ctx.state.user.id,
    userId,
    teamId,
    data: { name: user.name },
    ip: ctx.request.ip,
  });

  ctx.body = {
    data: presentUser(user, { includeDetails: true }),
  };
});

router.post('users.activate', auth(), async ctx => {
  const admin = ctx.state.user;
  const userId = ctx.body.id;
  const teamId = ctx.state.user.teamId;
  ctx.assertPresent(userId, 'id is required');

  const user = await User.findByPk(userId);
  authorize(ctx.state.user, 'activate', user);

  const team = await Team.findByPk(teamId);
  await team.activateUser(user, admin);

  await Event.create({
    name: 'users.activate',
    actorId: ctx.state.user.id,
    userId,
    teamId,
    data: { name: user.name },
    ip: ctx.request.ip,
  });

  ctx.body = {
    data: presentUser(user, { includeDetails: true }),
  };
});

router.post('users.invite', auth(), async ctx => {
  const { invites } = ctx.body;
  ctx.assertPresent(invites, 'invites is required');

  const user = ctx.state.user;
  authorize(user, 'invite', User);

  const response = await userInviter({ user, invites, ip: ctx.request.ip });

  ctx.body = {
    data: {
      sent: response.sent,
      users: response.users.map(user => presentUser(user)),
    },
  };
});

router.post('users.delete', auth(), async ctx => {
  const { confirmation, id } = ctx.body;
  ctx.assertPresent(confirmation, 'confirmation is required');

  let user = ctx.state.user;
  if (id) user = await User.findByPk(id);
  authorize(ctx.state.user, 'delete', user);

  try {
    await user.destroy();
  } catch (err) {
    throw new ValidationError(err.message);
  }

  await Event.create({
    name: 'users.delete',
    actorId: user.id,
    userId: user.id,
    teamId: user.teamId,
    data: { name: user.name },
    ip: ctx.request.ip,
  });

  ctx.body = {
    success: true,
  };
});

export default router;<|MERGE_RESOLUTION|>--- conflicted
+++ resolved
@@ -121,13 +121,8 @@
       uploadUrl: endpoint,
       form: {
         'Cache-Control': 'max-age=31557600',
-<<<<<<< HEAD
-        'Content-Type': kind,
-        acl,
-=======
         'Content-Type': contentType,
         acl: 'public-read',
->>>>>>> 8e5a5a57
         key,
         policy,
         'x-amz-algorithm': 'AWS4-HMAC-SHA256',
