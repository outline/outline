// @flow
import Router from 'koa-router';
<<<<<<< HEAD
import httpErrors from 'http-errors';
import { Op } from 'sequelize';

=======
import { Op } from 'sequelize';
>>>>>>> 871e6918
import auth from './middlewares/authentication';
import pagination from './middlewares/pagination';
import { presentDocument, presentRevision } from '../presenters';
import { Document, Collection, Star, View, Revision } from '../models';
import { ValidationError, InvalidRequestError } from '../errors';
import policy from '../policies';

const { authorize } = policy;
const router = new Router();

router.post('documents.list', auth(), pagination(), async ctx => {
  let { sort = 'updatedAt', direction, collection } = ctx.body;
  if (direction !== 'ASC') direction = 'DESC';

  const user = ctx.state.user;
  let where = { teamId: user.teamId };
  if (collection) where = { ...where, atlasId: collection };

  const starredScope = { method: ['withStarred', user.id] };
  const documents = await Document.scope('defaultScope', starredScope).findAll({
    where,
    order: [[sort, direction]],
    offset: ctx.state.pagination.offset,
    limit: ctx.state.pagination.limit,
  });

  const data = await Promise.all(
    documents.map(document => presentDocument(ctx, document))
  );

  ctx.body = {
    pagination: ctx.state.pagination,
    data,
  };
});

router.post('documents.pinned', auth(), pagination(), async ctx => {
  let { sort = 'updatedAt', direction, collection } = ctx.body;
  if (direction !== 'ASC') direction = 'DESC';
  ctx.assertPresent(collection, 'collection is required');

  const user = ctx.state.user;
  const starredScope = { method: ['withStarred', user.id] };
  const documents = await Document.scope('defaultScope', starredScope).findAll({
    where: {
      teamId: user.teamId,
      atlasId: collection,
      pinnedById: {
        [Op.ne]: null,
      },
    },
    order: [[sort, direction]],
    offset: ctx.state.pagination.offset,
    limit: ctx.state.pagination.limit,
  });

  const data = await Promise.all(
    documents.map(document => presentDocument(ctx, document))
  );

  ctx.body = {
    pagination: ctx.state.pagination,
    data,
  };
});

router.post('documents.viewed', auth(), pagination(), async ctx => {
  let { sort = 'updatedAt', direction } = ctx.body;
  if (direction !== 'ASC') direction = 'DESC';

  const user = ctx.state.user;
  const views = await View.findAll({
    where: { userId: user.id },
    order: [[sort, direction]],
    include: [
      {
        model: Document,
        required: true,
        include: [
          {
            model: Star,
            as: 'starred',
            where: { userId: user.id },
            required: false,
          },
        ],
      },
    ],
    offset: ctx.state.pagination.offset,
    limit: ctx.state.pagination.limit,
  });

  const data = await Promise.all(
    views.map(view => presentDocument(ctx, view.document))
  );

  ctx.body = {
    pagination: ctx.state.pagination,
    data,
  };
});

router.post('documents.starred', auth(), pagination(), async ctx => {
  let { sort = 'updatedAt', direction } = ctx.body;
  if (direction !== 'ASC') direction = 'DESC';

  const user = ctx.state.user;
  const views = await Star.findAll({
    where: { userId: user.id },
    order: [[sort, direction]],
    include: [
      {
        model: Document,
        include: [{ model: Star, as: 'starred', where: { userId: user.id } }],
      },
    ],
    offset: ctx.state.pagination.offset,
    limit: ctx.state.pagination.limit,
  });

  const data = await Promise.all(
    views.map(view => presentDocument(ctx, view.document))
  );

  ctx.body = {
    pagination: ctx.state.pagination,
    data,
  };
});

router.post('documents.drafts', auth(), pagination(), async ctx => {
  let { sort = 'updatedAt', direction } = ctx.body;
  if (direction !== 'ASC') direction = 'DESC';

  const user = ctx.state.user;
  const documents = await Document.findAll({
    where: { userId: user.id, publishedAt: { [Op.eq]: null } },
    order: [[sort, direction]],
    offset: ctx.state.pagination.offset,
    limit: ctx.state.pagination.limit,
  });

  const data = await Promise.all(
    documents.map(document => presentDocument(ctx, document))
  );

  ctx.body = {
    pagination: ctx.state.pagination,
    data,
  };
});

router.post('documents.info', auth(), async ctx => {
  const { id } = ctx.body;
  ctx.assertPresent(id, 'id is required');
  const document = await Document.findById(id);

  authorize(ctx.state.user, 'read', document);

  ctx.body = {
    data: await presentDocument(ctx, document),
  };
});

router.post('documents.revisions', auth(), pagination(), async ctx => {
  let { id, sort = 'updatedAt', direction } = ctx.body;
  if (direction !== 'ASC') direction = 'DESC';
  ctx.assertPresent(id, 'id is required');
  const document = await Document.findById(id);

  authorize(ctx.state.user, 'read', document);

  const revisions = await Revision.findAll({
    where: { documentId: id },
    order: [[sort, direction]],
    offset: ctx.state.pagination.offset,
    limit: ctx.state.pagination.limit,
  });

  const data = await Promise.all(
    revisions.map(revision => presentRevision(ctx, revision))
  );

  ctx.body = {
    pagination: ctx.state.pagination,
    data,
  };
});

router.post('documents.search', auth(), pagination(), async ctx => {
  const { query } = ctx.body;
  const { offset, limit } = ctx.state.pagination;
  ctx.assertPresent(query, 'query is required');

  const user = ctx.state.user;
  const documents = await Document.searchForUser(user, query, {
    offset,
    limit,
  });

  const data = await Promise.all(
    documents.map(async document => await presentDocument(ctx, document))
  );

  ctx.body = {
    pagination: ctx.state.pagination,
    data,
  };
});

router.post('documents.pin', auth(), async ctx => {
  const { id } = ctx.body;
  ctx.assertPresent(id, 'id is required');
  const user = ctx.state.user;
  const document = await Document.findById(id);

  authorize(user, 'update', document);

  document.pinnedById = user.id;
  await document.save();

  ctx.body = {
    data: await presentDocument(ctx, document),
  };
});

router.post('documents.unpin', auth(), async ctx => {
  const { id } = ctx.body;
  ctx.assertPresent(id, 'id is required');
  const user = ctx.state.user;
  const document = await Document.findById(id);

  authorize(user, 'update', document);

  document.pinnedById = null;
  await document.save();

  ctx.body = {
    data: await presentDocument(ctx, document),
  };
});

router.post('documents.star', auth(), async ctx => {
  const { id } = ctx.body;
  ctx.assertPresent(id, 'id is required');
  const user = ctx.state.user;
  const document = await Document.findById(id);

  authorize(user, 'read', document);

  await Star.findOrCreate({
    where: { documentId: document.id, userId: user.id },
  });
});

router.post('documents.unstar', auth(), async ctx => {
  const { id } = ctx.body;
  ctx.assertPresent(id, 'id is required');
  const user = ctx.state.user;
  const document = await Document.findById(id);

  authorize(user, 'read', document);

  await Star.destroy({
    where: { documentId: document.id, userId: user.id },
  });
});

router.post('documents.create', auth(), async ctx => {
  const { title, text, publish, parentDocument, index } = ctx.body;
  const collectionId = ctx.body.collection;
  ctx.assertPresent(collectionId, 'collection is required');
  ctx.assertUuid(collectionId, 'collection must be an uuid');
  ctx.assertPresent(title, 'title is required');
  ctx.assertPresent(text, 'text is required');
  if (parentDocument)
    ctx.assertUuid(parentDocument, 'parentDocument must be an uuid');
  if (index) ctx.assertPositiveInteger(index, 'index must be an integer (>=0)');

  const user = ctx.state.user;
  authorize(user, 'create', Document);

  const collection = await Collection.findOne({
    where: {
      id: collectionId,
      teamId: user.teamId,
    },
  });
  authorize(user, 'publish', collection);

  let parentDocumentObj = {};
  if (parentDocument && collection.type === 'atlas') {
    parentDocumentObj = await Document.findOne({
      where: {
        id: parentDocument,
        atlasId: collection.id,
      },
    });
    authorize(user, 'read', parentDocumentObj);
  }

  const publishedAt = publish === false ? null : new Date();
  let document = await Document.create({
    parentDocumentId: parentDocumentObj.id,
    atlasId: collection.id,
    teamId: user.teamId,
    userId: user.id,
    lastModifiedById: user.id,
    createdById: user.id,
    publishedAt,
    title,
    text,
  });

  if (publishedAt && collection.type === 'atlas') {
    await collection.addDocumentToStructure(document, index);
  }

  // reload to get all of the data needed to present (user, collection etc)
  // we need to specify publishedAt to bypass default scope that only returns
  // published documents
  document = await Document.find({
    where: { id: document.id, publishedAt },
  });

  ctx.body = {
    data: await presentDocument(ctx, document),
  };
});

router.post('documents.update', auth(), async ctx => {
  const { id, title, text, publish, lastRevision } = ctx.body;
  ctx.assertPresent(id, 'id is required');
  ctx.assertPresent(title || text, 'title or text is required');

  const user = ctx.state.user;
  const document = await Document.findById(id);

  authorize(ctx.state.user, 'update', document);

  if (lastRevision && lastRevision !== document.revisionCount) {
    throw new InvalidRequestError('Document has changed since last revision');
  }

  // Update document
  if (publish) document.publishedAt = new Date();
  if (title) document.title = title;
  if (text) document.text = text;
  document.lastModifiedById = user.id;

  await document.save();
  const collection = document.collection;
  if (collection.type === 'atlas') {
    if (document.publishedAt) {
      await collection.updateDocument(document);
    } else if (publish) {
      await collection.addDocumentToStructure(document);
    }
  }

  document.collection = collection;

  ctx.body = {
    data: await presentDocument(ctx, document),
  };
});

router.post('documents.move', auth(), async ctx => {
  const { id, parentDocument, index } = ctx.body;
  ctx.assertPresent(id, 'id is required');
  if (parentDocument)
    ctx.assertUuid(parentDocument, 'parentDocument must be a uuid');
  if (index) ctx.assertPositiveInteger(index, 'index must be an integer (>=0)');

  const user = ctx.state.user;
  const document = await Document.findById(id);
  authorize(user, 'update', document);

  const collection = document.collection;
  if (collection.type !== 'atlas')
    throw new InvalidRequestError('This document can’t be moved');

  // Set parent document
  if (parentDocument) {
    const parent = await Document.findById(parentDocument);
    authorize(user, 'update', parent);
  }

  if (parentDocument === id)
    throw new InvalidRequestError('Infinite loop detected and prevented!');

  // If no parent document is provided, set it as null (move to root level)
  document.parentDocumentId = parentDocument;
  await document.save();

  await collection.moveDocument(document, index);
  // Update collection
  document.collection = collection;

  ctx.body = {
    data: await presentDocument(ctx, document),
  };
});

router.post('documents.delete', auth(), async ctx => {
  const { id } = ctx.body;
  ctx.assertPresent(id, 'id is required');

  const document = await Document.findById(id);
  authorize(ctx.state.user, 'delete', document);

  const collection = document.collection;
  if (collection.type === 'atlas') {
    // Delete document and all of its children
    await collection.removeDocument(document);
  }

  await document.destroy();

  ctx.body = {
    success: true,
  };
});

export default router;<|MERGE_RESOLUTION|>--- conflicted
+++ resolved
@@ -1,12 +1,6 @@
 // @flow
 import Router from 'koa-router';
-<<<<<<< HEAD
-import httpErrors from 'http-errors';
 import { Op } from 'sequelize';
-
-=======
-import { Op } from 'sequelize';
->>>>>>> 871e6918
 import auth from './middlewares/authentication';
 import pagination from './middlewares/pagination';
 import { presentDocument, presentRevision } from '../presenters';
