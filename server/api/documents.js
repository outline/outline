// @flow
import Router from 'koa-router';
import httpErrors from 'http-errors';
<<<<<<< HEAD
=======
import _ from 'lodash';
import { lock } from '../redis';

>>>>>>> 73d9353d
import auth from './middlewares/authentication';
import pagination from './middlewares/pagination';
import { presentDocument } from '../presenters';
import { Document, Collection, Star, View } from '../models';

const router = new Router();

router.post('documents.list', auth(), pagination(), async ctx => {
  let { sort = 'updatedAt', direction } = ctx.body;
  if (direction !== 'ASC') direction = 'DESC';

  const user = ctx.state.user;
  const documents = await Document.findAll({
    where: { teamId: user.teamId },
    order: [[sort, direction]],
    offset: ctx.state.pagination.offset,
    limit: ctx.state.pagination.limit,
  });

  let data = await Promise.all(documents.map(doc => presentDocument(ctx, doc)));

  ctx.body = {
    pagination: ctx.state.pagination,
    data,
  };
});

router.post('documents.viewed', auth(), pagination(), async ctx => {
  let { sort = 'updatedAt', direction } = ctx.body;
  if (direction !== 'ASC') direction = 'DESC';

  const user = ctx.state.user;
  const views = await View.findAll({
    where: { userId: user.id },
    order: [[sort, direction]],
    include: [{ model: Document }],
    offset: ctx.state.pagination.offset,
    limit: ctx.state.pagination.limit,
  });

  let data = await Promise.all(
    views.map(view => presentDocument(ctx, view.document))
  );

  ctx.body = {
    pagination: ctx.state.pagination,
    data,
  };
});

router.post('documents.starred', auth(), pagination(), async ctx => {
  let { sort = 'updatedAt', direction } = ctx.body;
  if (direction !== 'ASC') direction = 'DESC';

  const user = ctx.state.user;
  const views = await Star.findAll({
    where: { userId: user.id },
    order: [[sort, direction]],
    include: [{ model: Document }],
    offset: ctx.state.pagination.offset,
    limit: ctx.state.pagination.limit,
  });

  let data = await Promise.all(
    views.map(view => presentDocument(ctx, view.document))
  );

  ctx.body = {
    pagination: ctx.state.pagination,
    data,
  };
});

router.post('documents.info', auth(), async ctx => {
  const { id } = ctx.body;
  ctx.assertPresent(id, 'id is required');
  const document = await Document.findById(id);

  if (!document) throw httpErrors.NotFound();

  // Don't expose private documents outside the team
  if (document.private) {
    if (!ctx.state.user) throw httpErrors.NotFound();

    const user = await ctx.state.user;
    if (document.teamId !== user.teamId) {
      throw httpErrors.NotFound();
    }
  }

  ctx.body = {
    data: await presentDocument(ctx, document, {
      includeCollection: document.private,
      includeCollaborators: true,
    }),
  };
});

router.post('documents.search', auth(), async ctx => {
  const { query } = ctx.body;
  ctx.assertPresent(query, 'query is required');

  const user = await ctx.state.user;

  const documents = await Document.searchForUser(user, query);

  const data = [];
  await Promise.all(
    documents.map(async document => {
      data.push(
        await presentDocument(ctx, document, {
          includeCollection: true,
          includeCollaborators: true,
        })
      );
    })
  );

  ctx.body = {
    pagination: ctx.state.pagination,
    data,
  };
});

router.post('documents.star', auth(), async ctx => {
  const { id } = ctx.body;
  ctx.assertPresent(id, 'id is required');
  const user = await ctx.state.user;
  const document = await Document.findById(id);

  if (!document || document.teamId !== user.teamId)
    throw httpErrors.BadRequest();

  await Star.findOrCreate({
    where: { documentId: document.id, userId: user.id },
  });
});

router.post('documents.unstar', auth(), async ctx => {
  const { id } = ctx.body;
  ctx.assertPresent(id, 'id is required');
  const user = await ctx.state.user;
  const document = await Document.findById(id);

  if (!document || document.teamId !== user.teamId)
    throw httpErrors.BadRequest();

  await Star.destroy({
    where: { documentId: document.id, userId: user.id },
  });
});

router.post('documents.create', auth(), async ctx => {
  const { collection, title, text, parentDocument, index } = ctx.body;
  ctx.assertPresent(collection, 'collection is required');
  ctx.assertUuid(collection, 'collection must be an uuid');
  ctx.assertPresent(title, 'title is required');
  ctx.assertPresent(text, 'text is required');
  if (parentDocument)
    ctx.assertUuid(parentDocument, 'parentDocument must be an uuid');
  if (index) ctx.assertPositiveInteger(index, 'index must be an integer (>=0)');

  const user = ctx.state.user;
  const ownerCollection = await Collection.findOne({
    where: {
      id: collection,
      teamId: user.teamId,
    },
  });

  if (!ownerCollection) throw httpErrors.BadRequest();

  let parentDocumentObj = {};
  if (parentDocument && ownerCollection.type === 'atlas') {
    parentDocumentObj = await Document.findOne({
      where: {
        id: parentDocument,
        atlasId: ownerCollection.id,
      },
    });
  }

  const newDocument = await Document.create({
    parentDocumentId: parentDocumentObj.id,
    atlasId: ownerCollection.id,
    teamId: user.teamId,
    userId: user.id,
    lastModifiedById: user.id,
    createdById: user.id,
    title,
    text,
  });

  if (ownerCollection.type === 'atlas') {
    await ownerCollection.addDocumentToStructure(newDocument, index);
  }

  ctx.body = {
    data: await presentDocument(ctx, newDocument, {
      includeCollection: true,
      includeCollaborators: true,
      collection: ownerCollection,
    }),
  };
});

router.post('documents.update', auth(), async ctx => {
  const { id, title, text } = ctx.body;
  ctx.assertPresent(id, 'id is required');
  ctx.assertPresent(title || text, 'title or text is required');

  const user = ctx.state.user;
  const document = await Document.findById(id);

  if (!document || document.teamId !== user.teamId) throw httpErrors.NotFound();

  // Update document
  if (title) document.title = title;
  if (text) document.text = text;
  document.lastModifiedById = user.id;
  await document.save();

  const collection = await Collection.findById(document.atlasId);
  if (collection.type === 'atlas') {
    await collection.updateDocument(document);
  }

  ctx.body = {
    data: await presentDocument(ctx, document, {
      includeCollection: true,
      includeCollaborators: true,
      collection: collection,
    }),
  };
});

router.post('documents.move', auth(), async ctx => {
  const { id, parentDocument, index } = ctx.body;
  ctx.assertPresent(id, 'id is required');
  if (parentDocument)
    ctx.assertUuid(parentDocument, 'parentDocument must be an uuid');
  if (index) ctx.assertPositiveInteger(index, 'index must be an integer (>=0)');

  const user = ctx.state.user;
  const document = await Document.findById(id);

  if (!document || document.teamId !== user.teamId) throw httpErrors.NotFound();

  // Set parent document
  if (parentDocument) {
    const parent = await Document.findById(parentDocument);
    if (parent.atlasId !== document.atlasId)
      throw httpErrors.BadRequest(
        'Invalid parentDocument (must be same collection)'
      );
  }

  if (parentDocument === id)
    throw httpErrors.BadRequest('Infinite loop detected and prevented!');

  // If no parent document is provided, set it as null (move to root level)
  document.parentDocumentId = parentDocument;
  await document.save();

  const collection = await Collection.findById(document.atlasId);
  if (collection.type === 'atlas') {
    await collection.deleteDocument(document);
    await collection.addDocumentToStructure(document, index);
  }

  ctx.body = {
    data: await presentDocument(ctx, document, {
      includeCollection: true,
      includeCollaborators: true,
      collection: collection,
    }),
  };
});

router.post('documents.delete', auth(), async ctx => {
  const { id } = ctx.body;
  ctx.assertPresent(id, 'id is required');

  const user = ctx.state.user;
  const document = await Document.findById(id);
  const collection = await Collection.findById(document.atlasId);

  if (!document || document.teamId !== user.teamId)
    throw httpErrors.BadRequest();

  if (collection.type === 'atlas') {
    // Don't allow deletion of root docs
    if (collection.documentStructure.length === 1) {
      throw httpErrors.BadRequest(
        "Unable to delete collection's only document"
      );
    }

    // Delete all children
    try {
      await collection.deleteDocument(document);
    } catch (e) {
      throw httpErrors.BadRequest('Error while deleting');
    }
  }

  // Delete the actual document
  try {
    await document.destroy();
  } catch (e) {
    throw httpErrors.BadRequest('Error while deleting document');
  }

  ctx.body = {
    success: true,
  };
});

export default router;<|MERGE_RESOLUTION|>--- conflicted
+++ resolved
@@ -1,12 +1,7 @@
 // @flow
 import Router from 'koa-router';
 import httpErrors from 'http-errors';
-<<<<<<< HEAD
-=======
-import _ from 'lodash';
-import { lock } from '../redis';
-
->>>>>>> 73d9353d
+
 import auth from './middlewares/authentication';
 import pagination from './middlewares/pagination';
 import { presentDocument } from '../presenters';
