--- conflicted
+++ resolved
@@ -222,21 +222,15 @@
   if (index) ctx.assertPositiveInteger(index, 'index must be an integer (>=0)');
 
   const user = ctx.state.user;
-<<<<<<< HEAD
+  authorize(user, 'create', Document);
+
   const collection = await Collection.findOne({
-=======
-  authorize(user, 'create', Document);
-
-  const ownerCollection = await Collection.findOne({
->>>>>>> fb19075d
     where: {
       id: collectionId,
       teamId: user.teamId,
     },
   });
-  authorize(user, 'publish', ownerCollection);
-
-  if (!collection) throw httpErrors.BadRequest();
+  authorize(user, 'publish', collection);
 
   let parentDocumentObj = {};
   if (parentDocument && collection.type === 'atlas') {
