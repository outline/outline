// @flow
import Router from 'koa-router';
<<<<<<< HEAD
import httpErrors from 'http-errors';
import { Op } from 'sequelize';
=======
>>>>>>> 79a02722

import auth from './middlewares/authentication';
import pagination from './middlewares/pagination';
import { presentDocument, presentRevision } from '../presenters';
import { Document, Collection, Star, View, Revision } from '../models';
import { ValidationError, InvalidRequestError } from '../errors';
import policy from '../policies';

const { authorize } = policy;
const router = new Router();

router.post('documents.list', auth(), pagination(), async ctx => {
  let { sort = 'updatedAt', direction, collection } = ctx.body;
  if (direction !== 'ASC') direction = 'DESC';

  const user = ctx.state.user;
  let where = { teamId: user.teamId };
  if (collection) where = { ...where, atlasId: collection };

  const userId = user.id;
  const starredScope = { method: ['withStarred', userId] };
  const documents = await Document.scope('defaultScope', starredScope).findAll({
    where,
    order: [[sort, direction]],
    offset: ctx.state.pagination.offset,
    limit: ctx.state.pagination.limit,
  });

  const data = await Promise.all(
    documents.map(document => presentDocument(ctx, document))
  );

  ctx.body = {
    pagination: ctx.state.pagination,
    data,
  };
});

router.post('documents.viewed', auth(), pagination(), async ctx => {
  let { sort = 'updatedAt', direction } = ctx.body;
  if (direction !== 'ASC') direction = 'DESC';

  const user = ctx.state.user;
  const views = await View.findAll({
    where: { userId: user.id },
    order: [[sort, direction]],
    include: [
      {
        model: Document,
        required: true,
        include: [
          {
            model: Star,
            as: 'starred',
            where: { userId: user.id },
            required: false,
          },
        ],
      },
    ],
    offset: ctx.state.pagination.offset,
    limit: ctx.state.pagination.limit,
  });

  const data = await Promise.all(
    views.map(view => presentDocument(ctx, view.document))
  );

  ctx.body = {
    pagination: ctx.state.pagination,
    data,
  };
});

router.post('documents.starred', auth(), pagination(), async ctx => {
  let { sort = 'updatedAt', direction } = ctx.body;
  if (direction !== 'ASC') direction = 'DESC';

  const user = ctx.state.user;
  const views = await Star.findAll({
    where: { userId: user.id },
    order: [[sort, direction]],
    include: [
      {
        model: Document,
        include: [{ model: Star, as: 'starred', where: { userId: user.id } }],
      },
    ],
    offset: ctx.state.pagination.offset,
    limit: ctx.state.pagination.limit,
  });

  const data = await Promise.all(
    views.map(view => presentDocument(ctx, view.document))
  );

  ctx.body = {
    pagination: ctx.state.pagination,
    data,
  };
});

router.post('documents.drafts', auth(), pagination(), async ctx => {
  let { sort = 'updatedAt', direction } = ctx.body;
  if (direction !== 'ASC') direction = 'DESC';

  const user = ctx.state.user;
  const documents = await Document.findAll({
    where: { userId: user.id, publishedAt: { [Op.eq]: null } },
    order: [[sort, direction]],
    offset: ctx.state.pagination.offset,
    limit: ctx.state.pagination.limit,
  });

  const data = await Promise.all(
    documents.map(document => presentDocument(ctx, document))
  );

  ctx.body = {
    pagination: ctx.state.pagination,
    data,
  };
});

router.post('documents.info', auth(), async ctx => {
  const { id } = ctx.body;
  ctx.assertPresent(id, 'id is required');
  const document = await Document.findById(id);

  authorize(ctx.state.user, 'read', document);

  ctx.body = {
    data: await presentDocument(ctx, document),
  };
});

router.post('documents.revisions', auth(), pagination(), async ctx => {
  let { id, sort = 'updatedAt', direction } = ctx.body;
  if (direction !== 'ASC') direction = 'DESC';
  ctx.assertPresent(id, 'id is required');
  const document = await Document.findById(id);

  authorize(ctx.state.user, 'read', document);

  const revisions = await Revision.findAll({
    where: { documentId: id },
    order: [[sort, direction]],
    offset: ctx.state.pagination.offset,
    limit: ctx.state.pagination.limit,
  });

  const data = await Promise.all(
    revisions.map(revision => presentRevision(ctx, revision))
  );

  ctx.body = {
    pagination: ctx.state.pagination,
    data,
  };
});

router.post('documents.search', auth(), pagination(), async ctx => {
  const { query } = ctx.body;
  const { offset, limit } = ctx.state.pagination;
  ctx.assertPresent(query, 'query is required');

  const user = await ctx.state.user;

  const documents = await Document.searchForUser(user, query, {
    offset,
    limit,
  });

  const data = await Promise.all(
    documents.map(async document => await presentDocument(ctx, document))
  );

  ctx.body = {
    pagination: ctx.state.pagination,
    data,
  };
});

router.post('documents.star', auth(), async ctx => {
  const { id } = ctx.body;
  ctx.assertPresent(id, 'id is required');
  const user = await ctx.state.user;
  const document = await Document.findById(id);

  authorize(ctx.state.user, 'read', document);

  await Star.findOrCreate({
    where: { documentId: document.id, userId: user.id },
  });
});

router.post('documents.unstar', auth(), async ctx => {
  const { id } = ctx.body;
  ctx.assertPresent(id, 'id is required');
  const user = await ctx.state.user;
  const document = await Document.findById(id);

  authorize(ctx.state.user, 'read', document);

  await Star.destroy({
    where: { documentId: document.id, userId: user.id },
  });
});

router.post('documents.create', auth(), async ctx => {
  const { title, text, publish, parentDocument, index } = ctx.body;
  const collectionId = ctx.body.collection;
  ctx.assertPresent(collectionId, 'collection is required');
  ctx.assertUuid(collectionId, 'collection must be an uuid');
  ctx.assertPresent(title, 'title is required');
  ctx.assertPresent(text, 'text is required');
  if (parentDocument)
    ctx.assertUuid(parentDocument, 'parentDocument must be an uuid');
  if (index) ctx.assertPositiveInteger(index, 'index must be an integer (>=0)');

  const user = ctx.state.user;
  authorize(user, 'create', Document);

  const collection = await Collection.findOne({
    where: {
      id: collectionId,
      teamId: user.teamId,
    },
  });
<<<<<<< HEAD
  authorize(user, 'publish', collection);
=======
  authorize(user, 'publish', ownerCollection);
>>>>>>> 79a02722

  let parentDocumentObj = {};
  if (parentDocument && collection.type === 'atlas') {
    parentDocumentObj = await Document.findOne({
      where: {
        id: parentDocument,
        atlasId: collection.id,
      },
    });
    authorize(user, 'read', parentDocumentObj);
  }

  const publishedAt = publish === false ? null : new Date();
  let document = await Document.create({
    parentDocumentId: parentDocumentObj.id,
    atlasId: collection.id,
    teamId: user.teamId,
    userId: user.id,
    lastModifiedById: user.id,
    createdById: user.id,
    publishedAt,
    title,
    text,
  });

  if (publishedAt && collection.type === 'atlas') {
    await collection.addDocumentToStructure(document, index);
  }

  // reload to get all of the data needed to present (user, collection etc)
  // we need to specify publishedAt to bypass default scope that only returns
  // published documents
  document = await Document.find({
    where: { id: document.id, publishedAt },
  });

  ctx.body = {
    data: await presentDocument(ctx, document),
  };
});

router.post('documents.update', auth(), async ctx => {
  const { id, title, text, publish, lastRevision } = ctx.body;
  ctx.assertPresent(id, 'id is required');
  ctx.assertPresent(title || text, 'title or text is required');

  const user = ctx.state.user;
  const document = await Document.findById(id);

  authorize(ctx.state.user, 'update', document);

  if (lastRevision && lastRevision !== document.revisionCount) {
    throw new InvalidRequestError('Document has changed since last revision');
  }

  // Update document
  if (publish) document.publishedAt = new Date();
  if (title) document.title = title;
  if (text) document.text = text;
  document.lastModifiedById = user.id;

  await document.save();
  const collection = document.collection;
  if (collection.type === 'atlas') {
    if (document.publishedAt) {
      await collection.updateDocument(document);
    } else if (publish) {
      await collection.addDocumentToStructure(document);
    }
  }

  document.collection = collection;

  ctx.body = {
    data: await presentDocument(ctx, document),
  };
});

router.post('documents.move', auth(), async ctx => {
  const { id, parentDocument, index } = ctx.body;
  ctx.assertPresent(id, 'id is required');
  if (parentDocument)
    ctx.assertUuid(parentDocument, 'parentDocument must be a uuid');
  if (index) ctx.assertPositiveInteger(index, 'index must be an integer (>=0)');

  const user = ctx.state.user;
  const document = await Document.findById(id);
  authorize(user, 'update', document);

  const collection = document.collection;
  if (collection.type !== 'atlas')
    throw new InvalidRequestError('This document can’t be moved');

  // Set parent document
  if (parentDocument) {
    const parent = await Document.findById(parentDocument);
    authorize(user, 'update', parent);
  }

  if (parentDocument === id)
    throw new InvalidRequestError('Infinite loop detected and prevented!');

  // If no parent document is provided, set it as null (move to root level)
  document.parentDocumentId = parentDocument;
  await document.save();

  await collection.moveDocument(document, index);
  // Update collection
  document.collection = collection;

  ctx.body = {
    data: await presentDocument(ctx, document),
  };
});

router.post('documents.delete', auth(), async ctx => {
  const { id } = ctx.body;
  ctx.assertPresent(id, 'id is required');

  const document = await Document.findById(id);
  authorize(ctx.state.user, 'delete', document);

  const collection = document.collection;
  if (collection.type === 'atlas') {
    // Delete document and all of its children
    await collection.removeDocument(document);
  }

  await document.destroy();

  ctx.body = {
    success: true,
  };
});

export default router;<|MERGE_RESOLUTION|>--- conflicted
+++ resolved
@@ -1,11 +1,6 @@
 // @flow
 import Router from 'koa-router';
-<<<<<<< HEAD
-import httpErrors from 'http-errors';
 import { Op } from 'sequelize';
-=======
->>>>>>> 79a02722
-
 import auth from './middlewares/authentication';
 import pagination from './middlewares/pagination';
 import { presentDocument, presentRevision } from '../presenters';
@@ -234,11 +229,7 @@
       teamId: user.teamId,
     },
   });
-<<<<<<< HEAD
   authorize(user, 'publish', collection);
-=======
-  authorize(user, 'publish', ownerCollection);
->>>>>>> 79a02722
 
   let parentDocumentObj = {};
   if (parentDocument && collection.type === 'atlas') {
