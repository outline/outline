--- conflicted
+++ resolved
@@ -1,14 +1,6 @@
 // @flow
 import Router from 'koa-router';
 import httpErrors from 'http-errors';
-<<<<<<< HEAD
-import { lock } from '../redis';
-=======
-import isUUID from 'validator/lib/isUUID';
-
-const URL_REGEX = /^[a-zA-Z0-9-]*-([a-zA-Z0-9]{10,15})$/;
->>>>>>> 1fa473b2
-
 import auth from './middlewares/authentication';
 import { presentDocument } from '../presenters';
 import { Document, Collection } from '../models';
@@ -159,13 +151,13 @@
   if (index) ctx.assertPositiveInteger(index, 'index must be an integer (>=0)');
 
   const user = ctx.state.user;
-  const document = await getDocumentForId(id);
+  const document = await Document.findById(id);
 
   if (!document || document.teamId !== user.teamId) throw httpErrors.NotFound();
 
   // Set parent document
   if (parentDocument) {
-    const parent = await getDocumentForId(parentDocument);
+    const parent = await Document.findById(parentDocument);
     if (parent.atlasId !== document.atlasId)
       throw httpErrors.BadRequest(
         'Invalid parentDocument (must be same collection)'
