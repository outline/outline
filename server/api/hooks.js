--- conflicted
+++ resolved
@@ -85,12 +85,8 @@
   });
   if (!document) throw new InvalidRequestError('Invalid document');
 
-<<<<<<< HEAD
-  const team = await Team.findByPk(user.teamId);
   const collection = await Collection.findByPk(document.collectionId);
 
-=======
->>>>>>> 4164fc17
   // respond with a public message that will be posted in the original channel
   ctx.body = {
     response_type: 'in_channel',
