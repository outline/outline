--- conflicted
+++ resolved
@@ -1,9 +1,6 @@
 import invariant from "invariant";
-<<<<<<< HEAD
 import env from "@server/env";
-=======
 import { DomainNotAllowedError, MaximumTeamsError } from "@server/errors";
->>>>>>> 51001cfa
 import Logger from "@server/logging/logger";
 import { APM } from "@server/logging/tracing";
 import { Team, AuthenticationProvider } from "@server/models";
