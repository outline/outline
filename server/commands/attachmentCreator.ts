import { v4 as uuidv4 } from "uuid";
import { AttachmentPreset } from "@shared/types";
import { Attachment, User } from "@server/models";
import AttachmentHelper from "@server/models/helpers/AttachmentHelper";
import FileStorage from "@server/storage/files";
<<<<<<< HEAD
import { APIContext } from "@server/types";
=======
import { RequestInit } from "@server/utils/fetch";
>>>>>>> 282b0f48

type BaseProps = {
  /** The ID of the attachment */
  id?: string;
  /** The name of the attachment */
  name: string;
  /** The user who is creating the attachment */
  user: User;
  /** The source of the attachment */
  source?: "import";
  /** The preset to use for the attachment */
  preset: AttachmentPreset;
<<<<<<< HEAD
  ctx: APIContext;
=======
  /** The IP address of the user creating the attachment, if available. */
  ip?: string;
  /** The database transaction to use for the creation */
  transaction?: Transaction;
  /** Options to pass to fetch when downloading the attachment */
  fetchOptions?: RequestInit;
>>>>>>> 282b0f48
};

type UrlProps = BaseProps & {
  url: string;
};

type BufferProps = BaseProps & {
  buffer: Buffer;
  type: string;
};

type Props = UrlProps | BufferProps;

export default async function attachmentCreator({
  id,
  name,
  user,
  source,
  preset,
<<<<<<< HEAD
  ctx,
=======
  ip,
  transaction,
  fetchOptions,
>>>>>>> 282b0f48
  ...rest
}: Props): Promise<Attachment | undefined> {
  const acl = AttachmentHelper.presetToAcl(preset);
  const key = AttachmentHelper.getKey({
    acl,
    id: uuidv4(),
    name,
    userId: user.id,
  });

  let attachment;

  if ("url" in rest) {
    const { url } = rest;
    const res = await FileStorage.storeFromUrl(url, key, acl, fetchOptions);

    if (!res) {
      return;
    }
    attachment = await Attachment.createWithCtx(ctx, {
      id,
      key,
      acl,
      size: res.contentLength,
      contentType: res.contentType,
      teamId: user.teamId,
      userId: user.id,
    });
  } else {
    const { buffer, type } = rest;
    await FileStorage.store({
      body: buffer,
      contentType: type,
      contentLength: buffer.length,
      key,
      acl,
    });

    attachment = await Attachment.createWithCtx(ctx, {
      id,
      key,
      acl,
      size: buffer.length,
      contentType: type,
      teamId: user.teamId,
      userId: user.id,
    });
  }

  return attachment;
}<|MERGE_RESOLUTION|>--- conflicted
+++ resolved
@@ -3,11 +3,8 @@
 import { Attachment, User } from "@server/models";
 import AttachmentHelper from "@server/models/helpers/AttachmentHelper";
 import FileStorage from "@server/storage/files";
-<<<<<<< HEAD
 import { APIContext } from "@server/types";
-=======
 import { RequestInit } from "@server/utils/fetch";
->>>>>>> 282b0f48
 
 type BaseProps = {
   /** The ID of the attachment */
@@ -20,16 +17,10 @@
   source?: "import";
   /** The preset to use for the attachment */
   preset: AttachmentPreset;
-<<<<<<< HEAD
+  /** The request context */
   ctx: APIContext;
-=======
-  /** The IP address of the user creating the attachment, if available. */
-  ip?: string;
-  /** The database transaction to use for the creation */
-  transaction?: Transaction;
   /** Options to pass to fetch when downloading the attachment */
   fetchOptions?: RequestInit;
->>>>>>> 282b0f48
 };
 
 type UrlProps = BaseProps & {
@@ -49,13 +40,8 @@
   user,
   source,
   preset,
-<<<<<<< HEAD
   ctx,
-=======
-  ip,
-  transaction,
   fetchOptions,
->>>>>>> 282b0f48
   ...rest
 }: Props): Promise<Attachment | undefined> {
   const acl = AttachmentHelper.presetToAcl(preset);
