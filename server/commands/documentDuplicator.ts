import { Op } from "sequelize";
import { User, Collection, Document } from "@server/models";
<<<<<<< HEAD
import { APIContext } from "@server/types";
=======
import { DocumentHelper } from "@server/models/helpers/DocumentHelper";
import { ProsemirrorHelper } from "@server/models/helpers/ProsemirrorHelper";
>>>>>>> 282b0f48
import documentCreator from "./documentCreator";

type Props = {
  /** The user who is creating the document */
  user: User;
  /** The document to duplicate */
  document: Document;
  /** The collection to add the duplicated document to */
  collection?: Collection | null;
  /** Override of the parent document to add the duplicate to */
  parentDocumentId?: string;
  /** Override of the duplicated document title */
  title?: string;
  /** Override of the duplicated document publish state */
  publish?: boolean;
  /** Whether to duplicate child documents */
  recursive?: boolean;
  ctx: APIContext;
};

export default async function documentDuplicator({
  user,
  document,
  collection,
  parentDocumentId,
  title,
  publish,
  recursive,
  ctx,
}: Props): Promise<Document[]> {
  const newDocuments: Document[] = [];
  const sharedProperties = {
    user,
    collectionId: collection?.id,
    publish: publish ?? !!document.publishedAt,
    ctx,
  };

  const duplicated = await documentCreator({
    parentDocumentId: parentDocumentId ?? document.parentDocumentId,
    icon: document.icon,
    color: document.color,
    template: document.template,
    title: title ?? document.title,
    content: ProsemirrorHelper.removeMarks(
      DocumentHelper.toProsemirror(document),
      ["comment"]
    ),
    text: document.text,
    ...sharedProperties,
  });

  duplicated.collection = collection;
  newDocuments.push(duplicated);

  async function duplicateChildDocuments(
    original: Document,
    duplicated: Document
  ) {
    const childDocuments = await original.findChildDocuments(
      {
        archivedAt: original.archivedAt
          ? {
              [Op.ne]: null,
            }
          : {
              [Op.eq]: null,
            },
      },
      ctx
    );

    for (const childDocument of childDocuments) {
      const duplicatedChildDocument = await documentCreator({
        parentDocumentId: duplicated.id,
        icon: childDocument.icon,
        color: childDocument.color,
        title: childDocument.title,
        content: ProsemirrorHelper.removeMarks(
          DocumentHelper.toProsemirror(childDocument),
          ["comment"]
        ),
        text: childDocument.text,
        ...sharedProperties,
      });

      duplicatedChildDocument.collection = collection;
      newDocuments.push(duplicatedChildDocument);
      await duplicateChildDocuments(childDocument, duplicatedChildDocument);
    }
  }

  if (recursive && !document.template) {
    await duplicateChildDocuments(document, duplicated);
  }

  return newDocuments;
}<|MERGE_RESOLUTION|>--- conflicted
+++ resolved
@@ -1,11 +1,8 @@
 import { Op } from "sequelize";
 import { User, Collection, Document } from "@server/models";
-<<<<<<< HEAD
-import { APIContext } from "@server/types";
-=======
 import { DocumentHelper } from "@server/models/helpers/DocumentHelper";
 import { ProsemirrorHelper } from "@server/models/helpers/ProsemirrorHelper";
->>>>>>> 282b0f48
+import { APIContext } from "@server/types";
 import documentCreator from "./documentCreator";
 
 type Props = {
@@ -23,6 +20,7 @@
   publish?: boolean;
   /** Whether to duplicate child documents */
   recursive?: boolean;
+  /** The request context */
   ctx: APIContext;
 };
 
