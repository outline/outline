--- conflicted
+++ resolved
@@ -75,18 +75,13 @@
       ctx
     );
 
-<<<<<<< HEAD
-    for (const childDocument of childDocuments) {
-      const duplicatedChildDocument = await documentCreator(ctx, {
-=======
     const sorted = DocumentHelper.sortDocumentsByStructure(
       childDocuments,
       originalCollection?.getDocumentTree(original.id)?.children ?? []
     ).reverse(); // we have to reverse since the child documents will be added in reverse order
 
     for (const childDocument of sorted) {
-      const duplicatedChildDocument = await documentCreator({
->>>>>>> f4d9b6b2
+      const duplicatedChildDocument = await documentCreator(ctx, {
         parentDocumentId: duplicatedDocument.id,
         icon: childDocument.icon,
         color: childDocument.color,
