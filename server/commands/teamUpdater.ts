import { Transaction } from "sequelize";
import { sequelize } from "@server/database/sequelize";
<<<<<<< HEAD
import env from "@server/env";
import { Event, Team, User } from "@server/models";
=======
import { Event, Team, TeamDomain, User } from "@server/models";
>>>>>>> 51001cfa

type TeamUpdaterProps = {
  params: Partial<Omit<Team, "allowedDomains">> & { allowedDomains?: string[] };
  ip?: string;
  user: User;
  team: Team;
};

const teamUpdater = async ({ params, user, team, ip }: TeamUpdaterProps) => {
  const {
    name,
    avatarUrl,
    subdomain,
    sharing,
    guestSignin,
    documentEmbeds,
    memberCollectionCreate,
    collaborativeEditing,
    defaultCollectionId,
    defaultUserRole,
    inviteRequired,
    allowedDomains,
  } = params;

<<<<<<< HEAD
  if (subdomain !== undefined && env.SUBDOMAINS_ENABLED) {
=======
  const transaction: Transaction = await sequelize.transaction();

  if (subdomain !== undefined && process.env.SUBDOMAINS_ENABLED === "true") {
>>>>>>> 51001cfa
    team.subdomain = subdomain === "" ? null : subdomain;
  }

  if (name) {
    team.name = name;
  }
  if (sharing !== undefined) {
    team.sharing = sharing;
  }
  if (documentEmbeds !== undefined) {
    team.documentEmbeds = documentEmbeds;
  }
  if (guestSignin !== undefined) {
    team.guestSignin = guestSignin;
  }
  if (avatarUrl !== undefined) {
    team.avatarUrl = avatarUrl;
  }
  if (memberCollectionCreate !== undefined) {
    team.memberCollectionCreate = memberCollectionCreate;
  }
  if (defaultCollectionId !== undefined) {
    team.defaultCollectionId = defaultCollectionId;
  }
  if (collaborativeEditing !== undefined) {
    team.collaborativeEditing = collaborativeEditing;
  }
  if (defaultUserRole !== undefined) {
    team.defaultUserRole = defaultUserRole;
  }
  if (inviteRequired !== undefined) {
    team.inviteRequired = inviteRequired;
  }
  if (allowedDomains !== undefined) {
    const existingAllowedDomains = await TeamDomain.findAll({
      where: { teamId: team.id },
      transaction,
    });

    // Only keep existing domains if they are still in the list of allowed domains
    const newAllowedDomains = team.allowedDomains.filter((existingTeamDomain) =>
      allowedDomains.includes(existingTeamDomain.name)
    );

    // Add new domains
    const existingDomains = team.allowedDomains.map((x) => x.name);
    const newDomains = allowedDomains.filter(
      (newDomain) => newDomain !== "" && !existingDomains.includes(newDomain)
    );
    await Promise.all(
      newDomains.map(async (newDomain) => {
        newAllowedDomains.push(
          await TeamDomain.create(
            {
              name: newDomain,
              teamId: team.id,
              createdById: user.id,
            },
            { transaction }
          )
        );
      })
    );

    // Destroy the existing TeamDomains that were removed
    const deletedDomains = existingAllowedDomains.filter(
      (x) => !allowedDomains.includes(x.name)
    );
    for (const deletedDomain of deletedDomains) {
      deletedDomain.destroy({ transaction });
    }

    team.allowedDomains = newAllowedDomains;
  }

  const changes = team.changed();

  try {
    const savedTeam = await team.save({
      transaction,
    });
    if (changes) {
      const data = changes.reduce((acc, curr) => {
        return { ...acc, [curr]: team[curr] };
      }, {});

      await Event.create(
        {
          name: "teams.update",
          actorId: user.id,
          teamId: user.teamId,
          data,
          ip: ip,
        },
        {
          transaction,
        }
      );
    }
    await transaction.commit();
    return savedTeam;
  } catch (error) {
    await transaction.rollback();
    throw error;
  }
};

export default teamUpdater;<|MERGE_RESOLUTION|>--- conflicted
+++ resolved
@@ -1,11 +1,7 @@
 import { Transaction } from "sequelize";
 import { sequelize } from "@server/database/sequelize";
-<<<<<<< HEAD
 import env from "@server/env";
-import { Event, Team, User } from "@server/models";
-=======
 import { Event, Team, TeamDomain, User } from "@server/models";
->>>>>>> 51001cfa
 
 type TeamUpdaterProps = {
   params: Partial<Omit<Team, "allowedDomains">> & { allowedDomains?: string[] };
@@ -30,13 +26,9 @@
     allowedDomains,
   } = params;
 
-<<<<<<< HEAD
-  if (subdomain !== undefined && env.SUBDOMAINS_ENABLED) {
-=======
   const transaction: Transaction = await sequelize.transaction();
 
-  if (subdomain !== undefined && process.env.SUBDOMAINS_ENABLED === "true") {
->>>>>>> 51001cfa
+  if (subdomain !== undefined && env.SUBDOMAINS_ENABLED) {
     team.subdomain = subdomain === "" ? null : subdomain;
   }
 
