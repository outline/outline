--- conflicted
+++ resolved
@@ -152,23 +152,8 @@
       throw new Error("Collection ID is required to publish");
     }
 
-<<<<<<< HEAD
-    await document.publish({ userId: user.id, collectionId }, { transaction });
-    await Event.create(
-      {
-        name: "documents.publish",
-        documentId: document.id,
-        collectionId: document.collectionId,
-        teamId: document.teamId,
-        actorId: user.id,
-        data: {
-          source: importId ? "import" : undefined,
-          title: document.title,
-=======
-    await document.publish(user, collectionId, {
-      silent: true,
-      transaction,
-    });
+    await document.publish(user, collectionId, { silent: true, transaction });
+
     if (document.title) {
       await Event.create(
         {
@@ -181,8 +166,6 @@
             source: importId ? "import" : undefined,
             title: document.title,
           },
-          ip,
->>>>>>> 9c628dfc
         },
         {
           transaction,
