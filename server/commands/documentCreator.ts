--- conflicted
+++ resolved
@@ -152,23 +152,7 @@
       throw new Error("Collection ID is required to publish");
     }
 
-<<<<<<< HEAD
-    await document.publish(user, { transaction }, collectionId);
-    await Event.create(
-      {
-        name: "documents.publish",
-        documentId: document.id,
-        collectionId: document.collectionId,
-        teamId: document.teamId,
-        actorId: user.id,
-        data: {
-          source: importId ? "import" : undefined,
-          title: document.title,
-=======
-    await document.publish(user, collectionId, {
-      silent: true,
-      transaction,
-    });
+    await document.publish(user, { silent: true, transaction }, collectionId);
     if (document.title) {
       await Event.create(
         {
@@ -182,7 +166,6 @@
             title: document.title,
           },
           ip,
->>>>>>> 9c628dfc
         },
         {
           transaction,
