--- conflicted
+++ resolved
@@ -77,12 +77,9 @@
       },
     });
 
-<<<<<<< HEAD
     await queryInterface.removeColumn("teams", "slackData");
     await queryInterface.removeColumn("users", "slackData");
-=======
     await queryInterface.removeColumn("users", "slackAccessToken")
->>>>>>> 684f9505
     await queryInterface.addIndex("authentication_providers", ["providerId"]);
     await queryInterface.addIndex("user_authentications", ["providerId"]);
   },
@@ -90,17 +87,16 @@
   down: async (queryInterface, Sequelize) => {
     await queryInterface.dropTable("user_authentications");
     await queryInterface.dropTable("authentication_providers");
-<<<<<<< HEAD
     await queryInterface.addColumn("teams", "slackData", {
       type: 'JSONB',
       allowNull: true,
     });
     await queryInterface.addColumn("users", "slackData", {
       type: 'JSONB',
-=======
+      allowNull: true,
+    });
     await queryInterface.addColumn("users", "slackAccessToken", {
       type: 'bytea',
->>>>>>> 684f9505
       allowNull: true,
     });
   }
