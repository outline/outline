import Group from "@server/models/Group";

export default async function presentGroup(group: Group) {
  return {
    id: group.id,
    name: group.name,
<<<<<<< HEAD
    memberCount: group.groupUsers?.length,
=======
    memberCount: await group.memberCount,
>>>>>>> 0ab8b525
    createdAt: group.createdAt,
    updatedAt: group.updatedAt,
  };
}<|MERGE_RESOLUTION|>--- conflicted
+++ resolved
@@ -4,11 +4,7 @@
   return {
     id: group.id,
     name: group.name,
-<<<<<<< HEAD
-    memberCount: group.groupUsers?.length,
-=======
     memberCount: await group.memberCount,
->>>>>>> 0ab8b525
     createdAt: group.createdAt,
     updatedAt: group.updatedAt,
   };
