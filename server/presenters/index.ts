import presentApiKey from "./apiKey";
import presentAuthenticationProvider from "./authenticationProvider";
import presentAvailableTeam from "./availableTeam";
import presentCollection from "./collection";
import presentCollectionGroupMembership from "./collectionGroupMembership";
import presentComment from "./comment";
import presentDocument from "./document";
import presentEvent from "./event";
import presentFileOperation from "./fileOperation";
import presentGroup from "./group";
import presentGroupMembership from "./groupMembership";
import presentIntegration from "./integration";
import presentMembership from "./membership";
import presentNotificationSetting from "./notificationSetting";
import presentPin from "./pin";
import presentPolicies from "./policy";
import presentRevision from "./revision";
import presentSearchQuery from "./searchQuery";
import presentShare from "./share";
import presentSlackAttachment from "./slackAttachment";
import presentStar from "./star";
import presentSubscription from "./subscription";
import presentTeam from "./team";
import presentUser from "./user";
import presentView from "./view";
import presentWebhook from "./webhook";
import presentWebhookSubscription from "./webhookSubscription";

export {
  presentApiKey,
  presentAuthenticationProvider,
<<<<<<< HEAD
  presentUser,
  presentView,
  presentComment,
=======
  presentAvailableTeam,
  presentCollection,
  presentCollectionGroupMembership,
>>>>>>> 55e622e2
  presentDocument,
  presentEvent,
  presentFileOperation,
  presentGroup,
  presentGroupMembership,
  presentIntegration,
  presentMembership,
  presentNotificationSetting,
  presentPin,
  presentPolicies,
  presentRevision,
  presentSearchQuery,
  presentShare,
  presentSlackAttachment,
  presentStar,
  presentSubscription,
  presentTeam,
  presentUser,
  presentView,
  presentWebhook,
  presentWebhookSubscription,
};<|MERGE_RESOLUTION|>--- conflicted
+++ resolved
@@ -29,15 +29,10 @@
 export {
   presentApiKey,
   presentAuthenticationProvider,
-<<<<<<< HEAD
-  presentUser,
-  presentView,
-  presentComment,
-=======
   presentAvailableTeam,
   presentCollection,
   presentCollectionGroupMembership,
->>>>>>> 55e622e2
+  presentComment,
   presentDocument,
   presentEvent,
   presentFileOperation,
