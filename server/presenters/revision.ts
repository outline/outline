--- conflicted
+++ resolved
@@ -11,14 +11,9 @@
   return {
     id: revision.id,
     documentId: revision.documentId,
-<<<<<<< HEAD
-    title: revision.title,
+    title: strippedTitle,
     data: DocumentHelper.toJSON(revision),
-=======
-    title: strippedTitle,
-    text: revision.text,
     emoji: revision.emoji ?? emoji,
->>>>>>> 95e8f3ae
     html: diff,
     createdAt: revision.createdAt,
     createdBy: presentUser(revision.user),
