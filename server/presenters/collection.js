--- conflicted
+++ resolved
@@ -1,5 +1,5 @@
 // @flow
-// import naturalSort from "../../shared/utils/naturalSort";
+import naturalSort from "../../shared/utils/naturalSort";
 import { Collection } from "../models";
 
 type Document = {
@@ -9,7 +9,6 @@
   url: string,
 };
 
-<<<<<<< HEAD
 const sortDocuments = (documents: Document[], sort): Document[] => {
   const orderedDocs = naturalSort(documents, sort.field, {
     direction: sort.direction,
@@ -20,16 +19,6 @@
     children: sortDocuments(document.children, sort),
   }));
 };
-=======
-// const sortDocuments = (documents: Document[]): Document[] => {
-//   const orderedDocs = naturalSort(documents, "title");
-
-//   return orderedDocs.map((document) => ({
-//     ...document,
-//     children: sortDocuments(document.children),
-//   }));
-// };
->>>>>>> c2995288
 
 export default function present(collection: Collection) {
   const data = {
@@ -44,27 +33,19 @@
     createdAt: collection.createdAt,
     updatedAt: collection.updatedAt,
     deletedAt: collection.deletedAt,
-<<<<<<< HEAD
-    documents: collection.documentStructure,
+    documents: collection.documentStructure || [],
   };
 
-  // "index" field is manually sorted and is represented by the documentStructure
-  // already saved in the database, no further sort is needed. We also handle
-  // the "sort" field being empty here for backwards compatability.
+  // Handle the "sort" field being empty here for backwards compatability
   if (!data.sort) {
     data.sort = { field: "title", direction: "asc" };
   }
 
+  // "index" field is manually sorted and is represented by the documentStructure
+  // already saved in the database, no further sort is needed
   if (data.sort.field !== "index") {
     data.documents = sortDocuments(collection.documentStructure, data.sort);
   }
-=======
-    documents: collection.documentStructure ? collection.documentStructure : [],
-  };
-
-  // Force alphabetical sorting
-  // data.documents = sortDocuments(collection.documentStructure);
->>>>>>> c2995288
 
   return data;
 }