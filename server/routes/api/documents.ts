import invariant from "invariant";
import Router from "koa-router";
import { Op, ScopeOptions, WhereOptions } from "sequelize";
import { subtractDate } from "@shared/utils/date";
import documentCreator from "@server/commands/documentCreator";
import documentImporter from "@server/commands/documentImporter";
import documentMover from "@server/commands/documentMover";
import documentPermanentDeleter from "@server/commands/documentPermanentDeleter";
import {
  NotFoundError,
  InvalidRequestError,
  AuthorizationError,
} from "@server/errors";
import auth from "@server/middlewares/authentication";
import {
  Backlink,
  Collection,
  Document,
  Event,
  Revision,
  SearchQuery,
  Share,
  Star,
  User,
  View,
  Team,
} from "@server/models";
import { authorize, cannot, can } from "@server/policies";
import {
  presentCollection,
  presentDocument,
  presentPolicies,
} from "@server/presenters";
import {
  assertUuid,
  assertSort,
  assertIn,
  assertPresent,
  assertPositiveInteger,
} from "@server/validation";
import env from "../../env";
import pagination from "./middlewares/pagination";

const router = new Router();

router.post("documents.list", auth(), pagination(), async (ctx) => {
  let { sort = "updatedAt" } = ctx.body;
  const { template, backlinkDocumentId, parentDocumentId } = ctx.body;
  // collection and user are here for backwards compatibility
  const collectionId = ctx.body.collectionId || ctx.body.collection;
  const createdById = ctx.body.userId || ctx.body.user;
  let direction = ctx.body.direction;
  if (direction !== "ASC") direction = "DESC";
  // always filter by the current team
  const { user } = ctx.state;
  let where: WhereOptions<Document> = {
    teamId: user.teamId,
    archivedAt: {
      [Op.is]: null,
    },
  };

  if (template) {
    where = { ...where, template: true };
  }

  // if a specific user is passed then add to filters. If the user doesn't
  // exist in the team then nothing will be returned, so no need to check auth
  if (createdById) {
    assertUuid(createdById, "user must be a UUID");
    where = { ...where, createdById };
  }

  let documentIds: string[] = [];

  // if a specific collection is passed then we need to check auth to view it
  if (collectionId) {
    assertUuid(collectionId, "collection must be a UUID");
    where = { ...where, collectionId };
    const collection = await Collection.scope({
      method: ["withMembership", user.id],
    }).findByPk(collectionId);
    authorize(user, "read", collection);

    // index sort is special because it uses the order of the documents in the
    // collection.documentStructure rather than a database column
    if (sort === "index") {
      documentIds = (collection?.documentStructure || [])
        .map((node) => node.id)
        .slice(ctx.state.pagination.offset, ctx.state.pagination.limit);
      where = { ...where, id: documentIds };
    } // otherwise, filter by all collections the user has access to
  } else {
    const collectionIds = await user.collectionIds();
    where = { ...where, collectionId: collectionIds };
  }

  if (parentDocumentId) {
    assertUuid(parentDocumentId, "parentDocumentId must be a UUID");
    where = { ...where, parentDocumentId };
  }

  // Explicitly passing 'null' as the parentDocumentId allows listing documents
  // that have no parent document (aka they are at the root of the collection)
  if (parentDocumentId === null) {
    where = {
      ...where,
      parentDocumentId: {
        [Op.is]: null,
      },
    };
  }

  if (backlinkDocumentId) {
    assertUuid(backlinkDocumentId, "backlinkDocumentId must be a UUID");
    const backlinks = await Backlink.findAll({
      attributes: ["reverseDocumentId"],
      where: {
        documentId: backlinkDocumentId,
      },
    });
    where = {
      ...where,
      id: backlinks.map((backlink) => backlink.reverseDocumentId),
    };
  }

  if (sort === "index") {
    sort = "updatedAt";
  }

  assertSort(sort, Document);

  const documents = await Document.defaultScopeWithUser(user.id).findAll({
    where,
    order: [[sort, direction]],
    offset: ctx.state.pagination.offset,
    limit: ctx.state.pagination.limit,
  });

  // index sort is special because it uses the order of the documents in the
  // collection.documentStructure rather than a database column
  if (documentIds.length) {
    documents.sort(
      (a, b) => documentIds.indexOf(a.id) - documentIds.indexOf(b.id)
    );
  }

  const data = await Promise.all(
    documents.map((document) => presentDocument(document))
  );
  const policies = presentPolicies(user, documents);
<<<<<<< HEAD

=======
>>>>>>> eb0c324d
  ctx.body = {
    pagination: ctx.state.pagination,
    data,
    policies,
  };
});

router.post("documents.archived", auth(), pagination(), async (ctx) => {
  const { sort = "updatedAt" } = ctx.body;

  assertSort(sort, Document);
  let direction = ctx.body.direction;
  if (direction !== "ASC") direction = "DESC";
  const { user } = ctx.state;
  const collectionIds = await user.collectionIds();
  const collectionScope: Readonly<ScopeOptions> = {
    method: ["withCollection", user.id],
  };
  const viewScope: Readonly<ScopeOptions> = {
    method: ["withViews", user.id],
  };
  const documents = await Document.scope([
    "defaultScope",
    collectionScope,
    viewScope,
  ]).findAll({
    where: {
      teamId: user.teamId,
      collectionId: collectionIds,
      archivedAt: {
        [Op.ne]: null,
      },
    },
    order: [[sort, direction]],
    offset: ctx.state.pagination.offset,
    limit: ctx.state.pagination.limit,
  });
  const data = await Promise.all(
    documents.map((document) => presentDocument(document))
  );
  const policies = presentPolicies(user, documents);

  ctx.body = {
    pagination: ctx.state.pagination,
    data,
    policies,
  };
});

router.post("documents.deleted", auth(), pagination(), async (ctx) => {
  const { sort = "deletedAt" } = ctx.body;

  assertSort(sort, Document);
  let direction = ctx.body.direction;
  if (direction !== "ASC") direction = "DESC";
  const { user } = ctx.state;
  const collectionIds = await user.collectionIds({
    paranoid: false,
  });
  const collectionScope: Readonly<ScopeOptions> = {
    method: ["withCollection", user.id],
  };
  const viewScope: Readonly<ScopeOptions> = {
    method: ["withViews", user.id],
  };
  const documents = await Document.scope([collectionScope, viewScope]).findAll({
    where: {
      teamId: user.teamId,
      collectionId: collectionIds,
      deletedAt: {
        [Op.ne]: null,
      },
    },
    include: [
      {
        model: User,
        as: "createdBy",
        paranoid: false,
      },
      {
        model: User,
        as: "updatedBy",
        paranoid: false,
      },
    ],
    paranoid: false,
    order: [[sort, direction]],
    offset: ctx.state.pagination.offset,
    limit: ctx.state.pagination.limit,
  });
  const data = await Promise.all(
    documents.map((document) => presentDocument(document))
  );
  const policies = presentPolicies(user, documents);

  ctx.body = {
    pagination: ctx.state.pagination,
    data,
    policies,
  };
});

router.post("documents.viewed", auth(), pagination(), async (ctx) => {
  let { direction } = ctx.body;
  const { sort = "updatedAt" } = ctx.body;

  assertSort(sort, Document);
  if (direction !== "ASC") direction = "DESC";
  const { user } = ctx.state;
  const collectionIds = await user.collectionIds();
  const userId = user.id;
  const views = await View.findAll({
    where: {
      userId,
    },
    order: [[sort, direction]],
    include: [
      {
        model: Document,
        required: true,
        where: {
          collectionId: collectionIds,
        },
        include: [
          {
            model: Star,
            as: "starred",
            where: {
              userId,
            },
            separate: true,
            required: false,
          },
          {
            model: Collection.scope({
              method: ["withMembership", userId],
            }),
            as: "collection",
          },
        ],
      },
    ],
    offset: ctx.state.pagination.offset,
    limit: ctx.state.pagination.limit,
  });
  const documents = views.map((view) => {
    const document = view.document;
    document.views = [view];
    return document;
  });
  const data = await Promise.all(
    documents.map((document) => presentDocument(document))
  );
  const policies = presentPolicies(user, documents);

  ctx.body = {
    pagination: ctx.state.pagination,
    data,
    policies,
  };
});

router.post("documents.starred", auth(), pagination(), async (ctx) => {
  let { direction } = ctx.body;
  const { sort = "updatedAt" } = ctx.body;

  assertSort(sort, Document);
  if (direction !== "ASC") direction = "DESC";
  const { user } = ctx.state;
  const collectionIds = await user.collectionIds();
  const stars = await Star.findAll({
    where: {
      userId: user.id,
    },
    order: [[sort, direction]],
    include: [
      {
        model: Document,
        where: {
          collectionId: collectionIds,
        },
        include: [
          {
            model: Collection.scope({
              method: ["withMembership", user.id],
            }),
            as: "collection",
          },
          {
            model: Star,
            as: "starred",
            where: {
              userId: user.id,
            },
          },
        ],
      },
    ],
    offset: ctx.state.pagination.offset,
    limit: ctx.state.pagination.limit,
  });

  const documents = stars.map((star) => star.document);
  const data = await Promise.all(
    documents.map((document) => presentDocument(document))
  );
  const policies = presentPolicies(user, documents);

  ctx.body = {
    pagination: ctx.state.pagination,
    data,
    policies,
  };
});

router.post("documents.drafts", auth(), pagination(), async (ctx) => {
  let { direction } = ctx.body;
  const { collectionId, dateFilter, sort = "updatedAt" } = ctx.body;

  assertSort(sort, Document);
  if (direction !== "ASC") direction = "DESC";
  const { user } = ctx.state;

  if (collectionId) {
    assertUuid(collectionId, "collectionId must be a UUID");
    const collection = await Collection.scope({
      method: ["withMembership", user.id],
    }).findByPk(collectionId);
    authorize(user, "read", collection);
  }

  const collectionIds = collectionId
    ? [collectionId]
    : await user.collectionIds();
  const where: WhereOptions<Document> = {
    createdById: user.id,
    collectionId: collectionIds,
    publishedAt: {
      [Op.is]: null,
    },
  };

  if (dateFilter) {
    assertIn(
      dateFilter,
      ["day", "week", "month", "year"],
      "dateFilter must be one of day,week,month,year"
    );
    where.updatedAt = {
      [Op.gte]: subtractDate(new Date(), dateFilter),
    };
  } else {
    delete where.updatedAt;
  }

  const collectionScope: Readonly<ScopeOptions> = {
    method: ["withCollection", user.id],
  };
  const documents = await Document.scope([
    "defaultScope",
    collectionScope,
  ]).findAll({
    where,
    order: [[sort, direction]],
    offset: ctx.state.pagination.offset,
    limit: ctx.state.pagination.limit,
  });
  const data = await Promise.all(
    documents.map((document) => presentDocument(document))
  );
  const policies = presentPolicies(user, documents);

  ctx.body = {
    pagination: ctx.state.pagination,
    data,
    policies,
  };
});

async function loadDocument({
  id,
  shareId,
  user,
}: {
  id?: string;
  shareId?: string;
  user: User;
}): Promise<{
  document: Document;
  share?: Share;
  collection: Collection;
}> {
  let document;
  let collection;
  let share;

  if (shareId) {
    share = await Share.findOne({
      where: {
        revokedAt: {
          [Op.is]: null,
        },
        id: shareId,
      },
      include: [
        {
          // unscoping here allows us to return unpublished documents
          model: Document.unscoped(),
          include: [
            {
              model: User,
              as: "createdBy",
              paranoid: false,
            },
            {
              model: User,
              as: "updatedBy",
              paranoid: false,
            },
          ],
          required: true,
          as: "document",
        },
      ],
    });

    if (!share || share.document.archivedAt) {
      throw InvalidRequestError("Document could not be found for shareId");
    }

    // It is possible to pass both an id and a shareId to the documents.info
    // endpoint. In this case we'll load the document based on the `id` and check
    // if the provided share token allows access. This is used by the frontend
    // to navigate nested documents from a single share link.
    if (id) {
      document = await Document.findByPk(id, {
        userId: user ? user.id : undefined,
        paranoid: false,
      }); // otherwise, if the user has an authenticated session make sure to load
      // with their details so that we can return the correct policies, they may
      // be able to edit the shared document
    } else if (user) {
      document = await Document.findByPk(share.documentId, {
        userId: user.id,
        paranoid: false,
      });
    } else {
      document = share.document;
    }

    invariant(document, "document not found");

    // If the user has access to read the document, we can just update
    // the last access date and return the document without additional checks.
    const canReadDocument = can(user, "read", document);

    if (canReadDocument) {
      await share.update({
        lastAccessedAt: new Date(),
      });
      return {
        document,
        share,
        collection: document.collection,
      };
    }

    // "published" === on the public internet.
    // We already know that there's either no logged in user or the user doesn't
    // have permission to read the document, so we can throw an error.
    if (!share.published) {
      throw AuthorizationError();
    }

    // It is possible to disable sharing at the collection so we must check
    collection = await Collection.findByPk(document.collectionId);
    invariant(collection, "collection not found");

    if (!collection.sharing) {
      throw AuthorizationError();
    }

    // If we're attempting to load a document that isn't the document originally
    // shared then includeChildDocuments must be enabled and the document must
    // still be nested within the shared document
    if (share.document.id !== document.id) {
      if (
        !share.includeChildDocuments ||
        !collection.isChildDocument(share.document.id, document.id)
      ) {
        throw AuthorizationError();
      }
    }

    // It is possible to disable sharing at the team level so we must check
    const team = await Team.findByPk(document.teamId);
    invariant(team, "team not found");

    if (!team.sharing) {
      throw AuthorizationError();
    }

    await share.update({
      lastAccessedAt: new Date(),
    });
  } else {
    document = await Document.findByPk(id as string, {
      userId: user ? user.id : undefined,
      paranoid: false,
    });

    if (!document) {
      throw NotFoundError();
    }

    if (document.deletedAt) {
      // don't send data if user cannot restore deleted doc
      authorize(user, "restore", document);
    } else {
      authorize(user, "read", document);
    }

    collection = document.collection;
  }

  return {
    document,
    share,
    collection,
  };
}

router.post(
  "documents.info",
  auth({
    required: false,
  }),
  async (ctx) => {
    const { id, shareId, apiVersion } = ctx.body;
    assertPresent(id || shareId, "id or shareId is required");
    const { user } = ctx.state;
    const { document, share, collection } = await loadDocument({
      id,
      shareId,
      user,
    });
    const isPublic = cannot(user, "read", document);
    const serializedDocument = await presentDocument(document, {
      isPublic,
    });
    // Passing apiVersion=2 has a single effect, to change the response payload to
    // include document and sharedTree keys.
    const data =
      apiVersion === 2
        ? {
            document: serializedDocument,
            sharedTree:
              share && share.includeChildDocuments
                ? collection.getDocumentTree(share.documentId)
                : undefined,
          }
        : serializedDocument;
    ctx.body = {
      data,
      policies: isPublic ? undefined : presentPolicies(user, [document]),
    };
  }
);

router.post(
  "documents.export",
  auth({
    required: false,
  }),
  async (ctx) => {
    const { id, shareId } = ctx.body;
    assertPresent(id || shareId, "id or shareId is required");
    const { user } = ctx.state;
    const { document } = await loadDocument({
      id,
      shareId,
      user,
    });
    ctx.body = {
      data: document.toMarkdown(),
    };
  }
);

router.post("documents.restore", auth(), async (ctx) => {
  const { id, collectionId, revisionId } = ctx.body;
  assertPresent(id, "id is required");
  const { user } = ctx.state;
  const document = await Document.findByPk(id, {
    userId: user.id,
    paranoid: false,
  });

  if (!document) {
    throw NotFoundError();
  }

  // Passing collectionId allows restoring to a different collection than the
  // document was originally within
  if (collectionId) {
    assertUuid(collectionId, "collectionId must be a uuid");
    document.collectionId = collectionId;
  }

  const collection = await Collection.scope({
    method: ["withMembership", user.id],
  }).findByPk(document.collectionId);

  // if the collectionId was provided in the request and isn't valid then it will
  // be caught as a 403 on the authorize call below. Otherwise we're checking here
  // that the original collection still exists and advising to pass collectionId
  // if not.
  if (!collectionId) {
    assertPresent(collection, "collectionId is required");
  }

  authorize(user, "update", collection);

  if (document.deletedAt) {
    authorize(user, "restore", document);
    // restore a previously deleted document
    await document.unarchive(user.id);
    await Event.create({
      name: "documents.restore",
      documentId: document.id,
      collectionId: document.collectionId,
      teamId: document.teamId,
      actorId: user.id,
      data: {
        title: document.title,
      },
      ip: ctx.request.ip,
    });
  } else if (document.archivedAt) {
    authorize(user, "unarchive", document);
    // restore a previously archived document
    await document.unarchive(user.id);
    await Event.create({
      name: "documents.unarchive",
      documentId: document.id,
      collectionId: document.collectionId,
      teamId: document.teamId,
      actorId: user.id,
      data: {
        title: document.title,
      },
      ip: ctx.request.ip,
    });
  } else if (revisionId) {
    // restore a document to a specific revision
    authorize(user, "update", document);
    const revision = await Revision.findByPk(revisionId);

    authorize(document, "restore", revision);

    document.text = revision.text;
    document.title = revision.title;
    await document.save();
    await Event.create({
      name: "documents.restore",
      documentId: document.id,
      collectionId: document.collectionId,
      teamId: document.teamId,
      actorId: user.id,
      data: {
        title: document.title,
      },
      ip: ctx.request.ip,
    });
  } else {
    assertPresent(revisionId, "revisionId is required");
  }

  ctx.body = {
    data: await presentDocument(document),
    policies: presentPolicies(user, [document]),
  };
});

router.post("documents.search_titles", auth(), pagination(), async (ctx) => {
  const { query } = ctx.body;
  const { offset, limit } = ctx.state.pagination;
  const { user } = ctx.state;

  assertPresent(query, "query is required");
  const collectionIds = await user.collectionIds();
  const documents = await Document.scope([
    {
      method: ["withViews", user.id],
    },
    {
      method: ["withCollection", user.id],
    },
  ]).findAll({
    where: {
      title: {
        [Op.iLike]: `%${query}%`,
      },
      collectionId: collectionIds,
      archivedAt: {
        [Op.is]: null,
      },
    },
    order: [["updatedAt", "DESC"]],
    include: [
      {
        model: User,
        as: "createdBy",
        paranoid: false,
      },
      {
        model: User,
        as: "updatedBy",
        paranoid: false,
      },
    ],
    offset,
    limit,
  });
  const policies = presentPolicies(user, documents);
  const data = await Promise.all(
    documents.map((document) => presentDocument(document))
  );

  ctx.body = {
    pagination: ctx.state.pagination,
    data,
    policies,
  };
});

router.post("documents.search", auth(), pagination(), async (ctx) => {
  const {
    query,
    includeArchived,
    includeDrafts,
    collectionId,
    userId,
    dateFilter,
  } = ctx.body;
  const { offset, limit } = ctx.state.pagination;
  const { user } = ctx.state;

  assertPresent(query, "query is required");

  if (collectionId) {
    assertUuid(collectionId, "collectionId must be a UUID");
    const collection = await Collection.scope({
      method: ["withMembership", user.id],
    }).findByPk(collectionId);
    authorize(user, "read", collection);
  }

  let collaboratorIds = undefined;

  if (userId) {
    assertUuid(userId, "userId must be a UUID");
    collaboratorIds = [userId];
  }

  if (dateFilter) {
    assertIn(
      dateFilter,
      ["day", "week", "month", "year"],
      "dateFilter must be one of day,week,month,year"
    );
  }

  const { results, totalCount } = await Document.searchForUser(user, query, {
    includeArchived: includeArchived === "true",
    includeDrafts: includeDrafts === "true",
    collaboratorIds,
    collectionId,
    dateFilter,
    offset,
    limit,
  });

  const documents = results.map((result) => result.document);

  const data = await Promise.all(
    results.map(async (result) => {
      const document = await presentDocument(result.document);
      return { ...result, document };
    })
  );

  // When requesting subsequent pages of search results we don't want to record
  // duplicate search query records
  if (offset === 0) {
    SearchQuery.create({
      userId: user.id,
      teamId: user.teamId,
      source: ctx.state.authType,
      query,
      results: totalCount,
    });
  }

  const policies = presentPolicies(user, documents);

  ctx.body = {
    pagination: ctx.state.pagination,
    data,
    policies,
  };
});

router.post("documents.star", auth(), async (ctx) => {
  const { id } = ctx.body;
  assertPresent(id, "id is required");
  const { user } = ctx.state;

  const document = await Document.findByPk(id, {
    userId: user.id,
  });
  authorize(user, "read", document);

  await Star.findOrCreate({
    where: {
      documentId: document.id,
      userId: user.id,
    },
  });

  await Event.create({
    name: "documents.star",
    documentId: document.id,
    collectionId: document.collectionId,
    teamId: document.teamId,
    actorId: user.id,
    data: {
      title: document.title,
    },
    ip: ctx.request.ip,
  });

  ctx.body = {
    success: true,
  };
});

router.post("documents.unstar", auth(), async (ctx) => {
  const { id } = ctx.body;
  assertPresent(id, "id is required");
  const { user } = ctx.state;

  const document = await Document.findByPk(id, {
    userId: user.id,
  });
  authorize(user, "read", document);

  await Star.destroy({
    where: {
      documentId: document.id,
      userId: user.id,
    },
  });
  await Event.create({
    name: "documents.unstar",
    documentId: document.id,
    collectionId: document.collectionId,
    teamId: document.teamId,
    actorId: user.id,
    data: {
      title: document.title,
    },
    ip: ctx.request.ip,
  });

  ctx.body = {
    success: true,
  };
});

router.post("documents.templatize", auth(), async (ctx) => {
  const { id } = ctx.body;
  assertPresent(id, "id is required");
  const { user } = ctx.state;

  const original = await Document.findByPk(id, {
    userId: user.id,
  });
  authorize(user, "update", original);

  const document = await Document.create({
    editorVersion: original.editorVersion,
    collectionId: original.collectionId,
    teamId: original.teamId,
    userId: user.id,
    publishedAt: new Date(),
    lastModifiedById: user.id,
    createdById: user.id,
    template: true,
    title: original.title,
    text: original.text,
  });
  await Event.create({
    name: "documents.create",
    documentId: document.id,
    collectionId: document.collectionId,
    teamId: document.teamId,
    actorId: user.id,
    data: {
      title: document.title,
      template: true,
    },
    ip: ctx.request.ip,
  });

  // reload to get all of the data needed to present (user, collection etc)
  const reloaded = await Document.findByPk(document.id, {
    userId: user.id,
  });
  invariant(reloaded, "document not found");

  ctx.body = {
<<<<<<< HEAD
    data: await presentDocument(reloaded),
    policies: presentPolicies(user, [reloaded]),
=======
    data: await presentDocument(document),
    policies: presentPolicies(user, [document]),
>>>>>>> eb0c324d
  };
});

router.post("documents.update", auth(), async (ctx) => {
  const {
    id,
    title,
    text,
    fullWidth,
    publish,
    autosave,
    done,
    lastRevision,
    templateId,
    append,
  } = ctx.body;
  const editorVersion = ctx.headers["x-editor-version"] as string | undefined;
  assertPresent(id, "id is required");
  assertPresent(title || text, "title or text is required");
  if (append) assertPresent(text, "Text is required while appending");
  const { user } = ctx.state;

  const document = await Document.findByPk(id, {
    userId: user.id,
  });
  authorize(user, "update", document);

  if (lastRevision && lastRevision !== document.revisionCount) {
    throw InvalidRequestError("Document has changed since last revision");
  }

  const previousTitle = document.title;

  // Update document
  if (title) document.title = title;
  if (editorVersion) document.editorVersion = editorVersion;
  if (templateId) document.templateId = templateId;
  if (fullWidth !== undefined) document.fullWidth = fullWidth;

  if (!user.team?.collaborativeEditing) {
    if (append) {
      document.text += text;
    } else if (text !== undefined) {
      document.text = text;
    }
  }

  document.lastModifiedById = user.id;
  const { collection } = document;
  const changed = document.changed();
  let transaction;

  try {
    transaction = await document.sequelize.transaction();

    if (publish) {
      await document.publish(user.id, {
        transaction,
      });
    } else {
      await document.save({
        transaction,
      });
    }

    await transaction.commit();
  } catch (err) {
    if (transaction) {
      await transaction.rollback();
    }

    throw err;
  }

  if (publish) {
    await Event.create({
      name: "documents.publish",
      documentId: document.id,
      collectionId: document.collectionId,
      teamId: document.teamId,
      actorId: user.id,
      data: {
        title: document.title,
      },
      ip: ctx.request.ip,
    });
  } else if (changed) {
    await Event.create({
      name: "documents.update",
      documentId: document.id,
      collectionId: document.collectionId,
      teamId: document.teamId,
      actorId: user.id,
      data: {
        autosave,
        done,
        title: document.title,
      },
      ip: ctx.request.ip,
    });
  }

  if (document.title !== previousTitle) {
    Event.add({
      name: "documents.title_change",
      documentId: document.id,
      collectionId: document.collectionId,
      teamId: document.teamId,
      actorId: user.id,
      data: {
        previousTitle,
        title: document.title,
      },
      ip: ctx.request.ip,
    });
  }

  document.updatedBy = user;
  document.collection = collection;

  ctx.body = {
    data: await presentDocument(document),
    policies: presentPolicies(user, [document]),
  };
});

router.post("documents.move", auth(), async (ctx) => {
  const { id, collectionId, parentDocumentId, index } = ctx.body;
  assertUuid(id, "id must be a uuid");
  assertUuid(collectionId, "collectionId must be a uuid");

  if (parentDocumentId) {
    assertUuid(parentDocumentId, "parentDocumentId must be a uuid");
  }

  if (index) {
    assertPositiveInteger(index, "index must be a positive integer");
  }

  if (parentDocumentId === id) {
    throw InvalidRequestError(
      "Infinite loop detected, cannot nest a document inside itself"
    );
  }

  const { user } = ctx.state;
  const document = await Document.findByPk(id, {
    userId: user.id,
  });
  authorize(user, "move", document);

  const collection = await Collection.scope({
    method: ["withMembership", user.id],
  }).findByPk(collectionId);
  authorize(user, "update", collection);

  if (parentDocumentId) {
    const parent = await Document.findByPk(parentDocumentId, {
      userId: user.id,
    });
    authorize(user, "update", parent);
  }

  const { documents, collections, collectionChanged } = await documentMover({
    user,
    document,
    collectionId,
    parentDocumentId,
    index,
    ip: ctx.request.ip,
  });

  ctx.body = {
    data: {
      documents: await Promise.all(
        documents.map((document) => presentDocument(document))
      ),
      collections: await Promise.all(
        collections.map((collection) => presentCollection(collection))
      ),
    },
    policies: collectionChanged ? presentPolicies(user, documents) : [],
  };
});

router.post("documents.archive", auth(), async (ctx) => {
  const { id } = ctx.body;
  assertPresent(id, "id is required");
  const { user } = ctx.state;

  const document = await Document.findByPk(id, {
    userId: user.id,
  });
  authorize(user, "archive", document);

  await document.archive(user.id);
  await Event.create({
    name: "documents.archive",
    documentId: document.id,
    collectionId: document.collectionId,
    teamId: document.teamId,
    actorId: user.id,
    data: {
      title: document.title,
    },
    ip: ctx.request.ip,
  });

  ctx.body = {
    data: await presentDocument(document),
    policies: presentPolicies(user, [document]),
  };
});

router.post("documents.delete", auth(), async (ctx) => {
  const { id, permanent } = ctx.body;
  assertPresent(id, "id is required");
  const { user } = ctx.state;

  if (permanent) {
    const document = await Document.findByPk(id, {
      userId: user.id,
      paranoid: false,
    });
    authorize(user, "permanentDelete", document);

    await Document.update(
      {
        parentDocumentId: null,
      },
      {
        where: {
          parentDocumentId: document.id,
        },
        paranoid: false,
      }
    );
    await documentPermanentDeleter([document]);
    await Event.create({
      name: "documents.permanent_delete",
      documentId: document.id,
      collectionId: document.collectionId,
      teamId: document.teamId,
      actorId: user.id,
      data: {
        title: document.title,
      },
      ip: ctx.request.ip,
    });
  } else {
    const document = await Document.findByPk(id, {
      userId: user.id,
    });

    authorize(user, "delete", document);

    await document.delete(user.id);
    await Event.create({
      name: "documents.delete",
      documentId: document.id,
      collectionId: document.collectionId,
      teamId: document.teamId,
      actorId: user.id,
      data: {
        title: document.title,
      },
      ip: ctx.request.ip,
    });
  }

  ctx.body = {
    success: true,
  };
});

router.post("documents.unpublish", auth(), async (ctx) => {
  const { id } = ctx.body;
  assertPresent(id, "id is required");
  const { user } = ctx.state;

  const document = await Document.findByPk(id, {
    userId: user.id,
  });
  authorize(user, "unpublish", document);

  await document.unpublish(user.id);
  await Event.create({
    name: "documents.unpublish",
    documentId: document.id,
    collectionId: document.collectionId,
    teamId: document.teamId,
    actorId: user.id,
    data: {
      title: document.title,
    },
    ip: ctx.request.ip,
  });

  ctx.body = {
    data: await presentDocument(document),
    policies: presentPolicies(user, [document]),
  };
});

router.post("documents.import", auth(), async (ctx) => {
  const { publish, collectionId, parentDocumentId, index } = ctx.body;

  if (!ctx.is("multipart/form-data")) {
    throw InvalidRequestError("Request type must be multipart/form-data");
  }

  // @ts-expect-error ts-migrate(2769) FIXME: No overload matches this call.
  const file: any = Object.values(ctx.request.files)[0];
  assertPresent(file, "file is required");

  if (env.MAXIMUM_IMPORT_SIZE && file.size > env.MAXIMUM_IMPORT_SIZE) {
    throw InvalidRequestError("The selected file was too large to import");
  }

  assertUuid(collectionId, "collectionId must be an uuid");

  if (parentDocumentId) {
    assertUuid(parentDocumentId, "parentDocumentId must be an uuid");
  }

  if (index) assertPositiveInteger(index, "index must be an integer (>=0)");
  const { user } = ctx.state;
  authorize(user, "createDocument", user.team);

  const collection = await Collection.scope({
    method: ["withMembership", user.id],
  }).findOne({
    where: {
      id: collectionId,
      teamId: user.teamId,
    },
  });
  authorize(user, "publish", collection);
  let parentDocument;

  if (parentDocumentId) {
    parentDocument = await Document.findOne({
      where: {
        id: parentDocumentId,
        collectionId: collection.id,
      },
    });
    authorize(user, "read", parentDocument, {
      collection,
    });
  }

  const { text, title } = await documentImporter({
    user,
    file,
    ip: ctx.request.ip,
  });
  const document = await documentCreator({
    source: "import",
    title,
    text,
    publish,
    collectionId,
    parentDocumentId,
    index,
    user,
    ip: ctx.request.ip,
  });
  document.collection = collection;

  return (ctx.body = {
    data: await presentDocument(document),
    policies: presentPolicies(user, [document]),
  });
});

router.post("documents.create", auth(), async (ctx) => {
  const {
    title = "",
    text = "",
    publish,
    collectionId,
    parentDocumentId,
    templateId,
    template,
    index,
  } = ctx.body;
  const editorVersion = ctx.headers["x-editor-version"] as string | undefined;
  assertUuid(collectionId, "collectionId must be an uuid");

  if (parentDocumentId) {
    assertUuid(parentDocumentId, "parentDocumentId must be an uuid");
  }

  if (index) assertPositiveInteger(index, "index must be an integer (>=0)");
  const { user } = ctx.state;
  authorize(user, "createDocument", user.team);

  const collection = await Collection.scope({
    method: ["withMembership", user.id],
  }).findOne({
    where: {
      id: collectionId,
      teamId: user.teamId,
    },
  });
  authorize(user, "publish", collection);

  let parentDocument;

  if (parentDocumentId) {
    parentDocument = await Document.findOne({
      where: {
        id: parentDocumentId,
        collectionId: collection.id,
      },
    });
    authorize(user, "read", parentDocument, {
      collection,
    });
  }

  let templateDocument;

  if (templateId) {
    templateDocument = await Document.findByPk(templateId, {
      userId: user.id,
    });
    authorize(user, "read", templateDocument);
  }

  const document = await documentCreator({
    title,
    text,
    publish,
    collectionId,
    parentDocumentId,
    templateDocument,
    template,
    index,
    user,
    editorVersion,
    ip: ctx.request.ip,
  });
  document.collection = collection;

  return (ctx.body = {
    data: await presentDocument(document),
    policies: presentPolicies(user, [document]),
  });
});

export default router;<|MERGE_RESOLUTION|>--- conflicted
+++ resolved
@@ -150,10 +150,6 @@
     documents.map((document) => presentDocument(document))
   );
   const policies = presentPolicies(user, documents);
-<<<<<<< HEAD
-
-=======
->>>>>>> eb0c324d
   ctx.body = {
     pagination: ctx.state.pagination,
     data,
@@ -976,13 +972,8 @@
   invariant(reloaded, "document not found");
 
   ctx.body = {
-<<<<<<< HEAD
     data: await presentDocument(reloaded),
     policies: presentPolicies(user, [reloaded]),
-=======
-    data: await presentDocument(document),
-    policies: presentPolicies(user, [document]),
->>>>>>> eb0c324d
   };
 });
 
