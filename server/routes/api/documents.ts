import fs from "fs-extra";
import invariant from "invariant";
import Router from "koa-router";
import { pick } from "lodash";
import mime from "mime-types";
import { Op, ScopeOptions, WhereOptions } from "sequelize";
<<<<<<< HEAD
import * as T from "@shared/api/types";
=======
import { TeamPreference } from "@shared/types";
>>>>>>> 4cb16520
import { subtractDate } from "@shared/utils/date";
import { bytesToHumanReadable } from "@shared/utils/files";
import documentCreator from "@server/commands/documentCreator";
import documentImporter from "@server/commands/documentImporter";
import documentLoader from "@server/commands/documentLoader";
import documentMover from "@server/commands/documentMover";
import documentPermanentDeleter from "@server/commands/documentPermanentDeleter";
import documentUpdater from "@server/commands/documentUpdater";
import { sequelize } from "@server/database/sequelize";
import {
  NotFoundError,
  InvalidRequestError,
  AuthenticationError,
  ValidationError,
} from "@server/errors";
import auth from "@server/middlewares/authentication";
import validate from "@server/middlewares/validate";
import {
  Backlink,
  Collection,
  Document,
  Event,
  Revision,
  SearchQuery,
  User,
  View,
} from "@server/models";
import DocumentHelper from "@server/models/helpers/DocumentHelper";
import SearchHelper from "@server/models/helpers/SearchHelper";
import { authorize, cannot } from "@server/policies";
import {
  presentCollection,
  presentDocument,
  presentPolicies,
} from "@server/presenters";
import { APIContext } from "@server/types";
import slugify from "@server/utils/slugify";
import { assertPresent } from "@server/validation";
import env from "../../env";
import pagination from "./middlewares/pagination";

const router = new Router();

router.post(
  "documents.list",
  auth(),
  pagination(),
  validate(T.DocumentsListSchema),
  async (ctx: APIContext<T.DocumentsListReq>) => {
    let { sort } = ctx.input;
    const {
      direction,
      template,
      collectionId,
      backlinkDocumentId,
      parentDocumentId,
      userId: createdById,
    } = ctx.input;

    // always filter by the current team
    const { user } = ctx.state;
    let where: WhereOptions<Document> = {
      teamId: user.teamId,
      archivedAt: {
        [Op.is]: null,
      },
    };

    if (template) {
      where = { ...where, template: true };
    }

    // if a specific user is passed then add to filters. If the user doesn't
    // exist in the team then nothing will be returned, so no need to check auth
    if (createdById) {
      where = { ...where, createdById };
    }

    let documentIds: string[] = [];

    // if a specific collection is passed then we need to check auth to view it
    if (collectionId) {
      where = { ...where, collectionId };
      const collection = await Collection.scope({
        method: ["withMembership", user.id],
      }).findByPk(collectionId);
      authorize(user, "read", collection);

      // index sort is special because it uses the order of the documents in the
      // collection.documentStructure rather than a database column
      if (sort === "index") {
        documentIds = (collection?.documentStructure || [])
          .map((node) => node.id)
          .slice(ctx.state.pagination.offset, ctx.state.pagination.limit);
        where = { ...where, id: documentIds };
      } // otherwise, filter by all collections the user has access to
    } else {
      const collectionIds = await user.collectionIds();
      where = { ...where, collectionId: collectionIds };
    }

    if (parentDocumentId) {
      where = { ...where, parentDocumentId };
    }

    // Explicitly passing 'null' as the parentDocumentId allows listing documents
    // that have no parent document (aka they are at the root of the collection)
    if (parentDocumentId === null) {
      where = {
        ...where,
        parentDocumentId: {
          [Op.is]: null,
        },
      };
    }

    if (backlinkDocumentId) {
      const backlinks = await Backlink.findAll({
        attributes: ["reverseDocumentId"],
        where: {
          documentId: backlinkDocumentId,
        },
      });
      where = {
        ...where,
        id: backlinks.map((backlink) => backlink.reverseDocumentId),
      };
    }

    if (sort === "index") {
      sort = "updatedAt";
    }

    const documents = await Document.defaultScopeWithUser(user.id).findAll({
      where,
      order: [[sort, direction]],
      offset: ctx.state.pagination.offset,
      limit: ctx.state.pagination.limit,
    });

    // index sort is special because it uses the order of the documents in the
    // collection.documentStructure rather than a database column
    if (documentIds.length) {
      documents.sort(
        (a, b) => documentIds.indexOf(a.id) - documentIds.indexOf(b.id)
      );
    }

    const data = await Promise.all(
      documents.map((document) => presentDocument(document))
    );
    const policies = presentPolicies(user, documents);
    ctx.body = {
      pagination: ctx.state.pagination,
      data,
      policies,
    };
  }
);

router.post(
  "documents.archived",
  auth({ member: true }),
  pagination(),
  validate(T.DocumentsArchivedSchema),
  async (ctx: APIContext<T.DocumentsArchivedReq>) => {
    const { sort, direction } = ctx.input;
    const { user } = ctx.state;
    const collectionIds = await user.collectionIds();
    const collectionScope: Readonly<ScopeOptions> = {
      method: ["withCollectionPermissions", user.id],
    };
    const viewScope: Readonly<ScopeOptions> = {
      method: ["withViews", user.id],
    };
    const documents = await Document.scope([
      "defaultScope",
      collectionScope,
      viewScope,
    ]).findAll({
      where: {
        teamId: user.teamId,
        collectionId: collectionIds,
        archivedAt: {
          [Op.ne]: null,
        },
      },
      order: [[sort, direction]],
      offset: ctx.state.pagination.offset,
      limit: ctx.state.pagination.limit,
    });
    const data = await Promise.all(
      documents.map((document) => presentDocument(document))
    );
    const policies = presentPolicies(user, documents);

    ctx.body = {
      pagination: ctx.state.pagination,
      data,
      policies,
    };
  }
);

router.post(
  "documents.deleted",
  auth({ member: true }),
  pagination(),
  validate(T.DocumentsDeletedSchema),
  async (ctx: APIContext<T.DocumentsDeletedReq>) => {
    const { sort, direction } = ctx.input;
    const { user } = ctx.state;
    const collectionIds = await user.collectionIds({
      paranoid: false,
    });
    const collectionScope: Readonly<ScopeOptions> = {
      method: ["withCollectionPermissions", user.id],
    };
    const viewScope: Readonly<ScopeOptions> = {
      method: ["withViews", user.id],
    };
    const documents = await Document.scope([
      collectionScope,
      viewScope,
    ]).findAll({
      where: {
        teamId: user.teamId,
        collectionId: {
          [Op.or]: [{ [Op.in]: collectionIds }, { [Op.is]: null }],
        },
        deletedAt: {
          [Op.ne]: null,
        },
      },
      include: [
        {
          model: User,
          as: "createdBy",
          paranoid: false,
        },
        {
          model: User,
          as: "updatedBy",
          paranoid: false,
        },
      ],
      paranoid: false,
      order: [[sort, direction]],
      offset: ctx.state.pagination.offset,
      limit: ctx.state.pagination.limit,
    });
    const data = await Promise.all(
      documents.map((document) => presentDocument(document))
    );
    const policies = presentPolicies(user, documents);

    ctx.body = {
      pagination: ctx.state.pagination,
      data,
      policies,
    };
  }
);

router.post(
  "documents.viewed",
  auth(),
  pagination(),
  validate(T.DocumentsViewedSchema),
  async (ctx: APIContext<T.DocumentsViewedReq>) => {
    const { sort, direction } = ctx.input;
    const { user } = ctx.state;
    const collectionIds = await user.collectionIds();
    const userId = user.id;
    const views = await View.findAll({
      where: {
        userId,
      },
      order: [[sort, direction]],
      include: [
        {
          model: Document,
          required: true,
          where: {
            collectionId: collectionIds,
          },
          include: [
            {
              model: Collection.scope({
                method: ["withMembership", userId],
              }),
              as: "collection",
            },
          ],
        },
      ],
      offset: ctx.state.pagination.offset,
      limit: ctx.state.pagination.limit,
    });
    const documents = views.map((view) => {
      const document = view.document;
      document.views = [view];
      return document;
    });
    const data = await Promise.all(
      documents.map((document) => presentDocument(document))
    );
    const policies = presentPolicies(user, documents);

    ctx.body = {
      pagination: ctx.state.pagination,
      data,
      policies,
    };
  }
);

router.post(
  "documents.drafts",
  auth(),
  pagination(),
  validate(T.DocumentsDraftsSchema),
  async (ctx: APIContext<T.DocumentsDraftsReq>) => {
    const { collectionId, dateFilter, direction, sort } = ctx.input;
    const { user } = ctx.state;

    if (collectionId) {
      const collection = await Collection.scope({
        method: ["withMembership", user.id],
      }).findByPk(collectionId);
      authorize(user, "read", collection);
    }

    const collectionIds = collectionId
      ? [collectionId]
      : await user.collectionIds();
    const where: WhereOptions = {
      createdById: user.id,
      collectionId: {
        [Op.or]: [{ [Op.in]: collectionIds }, { [Op.is]: null }],
      },
      publishedAt: {
        [Op.is]: null,
      },
    };

    if (dateFilter) {
      where.updatedAt = {
        [Op.gte]: subtractDate(new Date(), dateFilter),
      };
    } else {
      delete where.updatedAt;
    }

    const collectionScope: Readonly<ScopeOptions> = {
      method: ["withCollectionPermissions", user.id],
    };
    const documents = await Document.scope([
      "defaultScope",
      collectionScope,
    ]).findAll({
      where,
      order: [[sort, direction]],
      offset: ctx.state.pagination.offset,
      limit: ctx.state.pagination.limit,
    });
    const data = await Promise.all(
      documents.map((document) => presentDocument(document))
    );
    const policies = presentPolicies(user, documents);

    ctx.body = {
      pagination: ctx.state.pagination,
      data,
      policies,
    };
  }
);

router.post(
  "documents.info",
  auth({
    optional: true,
  }),
  validate(T.DocumentsInfoSchema),
  async (ctx: APIContext<T.DocumentsInfoReq>) => {
    const { id, shareId, apiVersion } = ctx.input;
    const { user } = ctx.state;
    const { document, share, collection } = await documentLoader({
      id,
      shareId,
      user,
    });
    const isPublic = cannot(user, "read", document);
    const serializedDocument = await presentDocument(document, {
      isPublic,
    });

    const team = await document.$get("team");

    // Passing apiVersion=2 has a single effect, to change the response payload to
    // include top level keys for document, sharedTree, and team.
    const data =
      apiVersion === 2
        ? {
            document: serializedDocument,
            team: team?.getPreference(TeamPreference.PublicBranding)
              ? pick(team, ["avatarUrl", "name"])
              : undefined,
            sharedTree:
              share && share.includeChildDocuments
                ? collection?.getDocumentTree(share.documentId)
                : undefined,
          }
        : serializedDocument;
    ctx.body = {
      data,
      policies: isPublic ? undefined : presentPolicies(user, [document]),
    };
  }
);

router.post(
  "documents.export",
  auth({
    optional: true,
  }),
  validate(T.DocumentsExportSchema),
  async (ctx: APIContext<T.DocumentsExportReq>) => {
    const { id, shareId } = ctx.input;
    const { user } = ctx.state;
    const accept = ctx.request.headers["accept"];

    const { document } = await documentLoader({
      id,
      shareId,
      user,
      // We need the collaborative state to generate HTML.
      includeState: accept === "text/html",
    });

    let contentType;
    let content;

    if (accept?.includes("text/html")) {
      contentType = "text/html";
      content = DocumentHelper.toHTML(document);
    } else if (accept?.includes("text/markdown")) {
      contentType = "text/markdown";
      content = DocumentHelper.toMarkdown(document);
    } else {
      contentType = "application/json";
      content = DocumentHelper.toMarkdown(document);
    }

    if (contentType !== "application/json") {
      ctx.set("Content-Type", contentType);
      ctx.set(
        "Content-Disposition",
        `attachment; filename="${slugify(
          document.titleWithDefault
        )}.${mime.extension(contentType)}"`
      );
      ctx.body = content;
      return;
    }

    ctx.body = {
      data: content,
    };
  }
);

router.post(
  "documents.restore",
  auth({ member: true }),
  validate(T.DocumentsRestoreSchema),
  async (ctx: APIContext<T.DocumentsRestoreReq>) => {
    const { id, collectionId, revisionId } = ctx.input;
    const { user } = ctx.state;
    const document = await Document.findByPk(id, {
      userId: user.id,
      paranoid: false,
    });

    if (!document) {
      throw NotFoundError();
    }

    // Passing collectionId allows restoring to a different collection than the
    // document was originally within
    if (collectionId) {
      document.collectionId = collectionId;
    }

    const collection = await Collection.scope({
      method: ["withMembership", user.id],
    }).findByPk(document.collectionId);

    // if the collectionId was provided in the request and isn't valid then it will
    // be caught as a 403 on the authorize call below. Otherwise we're checking here
    // that the original collection still exists and advising to pass collectionId
    // if not.
    if (document.collection && !collectionId && !collection) {
      throw ValidationError(
        "Unable to restore to original collection, it may have been deleted"
      );
    }

    if (document.collection) {
      authorize(user, "update", collection);
    }

    if (document.deletedAt) {
      authorize(user, "restore", document);
      // restore a previously deleted document
      await document.unarchive(user.id);
      await Event.create({
        name: "documents.restore",
        documentId: document.id,
        collectionId: document.collectionId,
        teamId: document.teamId,
        actorId: user.id,
        data: {
          title: document.title,
        },
        ip: ctx.request.ip,
      });
    } else if (document.archivedAt) {
      authorize(user, "unarchive", document);
      // restore a previously archived document
      await document.unarchive(user.id);
      await Event.create({
        name: "documents.unarchive",
        documentId: document.id,
        collectionId: document.collectionId,
        teamId: document.teamId,
        actorId: user.id,
        data: {
          title: document.title,
        },
        ip: ctx.request.ip,
      });
    } else if (revisionId) {
      // restore a document to a specific revision
      authorize(user, "update", document);
      const revision = await Revision.findByPk(revisionId);

      authorize(document, "restore", revision);

      document.text = revision.text;
      document.title = revision.title;
      await document.save();
      await Event.create({
        name: "documents.restore",
        documentId: document.id,
        collectionId: document.collectionId,
        teamId: document.teamId,
        actorId: user.id,
        data: {
          title: document.title,
        },
        ip: ctx.request.ip,
      });
    } else {
      assertPresent(revisionId, "revisionId is required");
    }

    ctx.body = {
      data: await presentDocument(document),
      policies: presentPolicies(user, [document]),
    };
  }
);

router.post(
  "documents.search_titles",
  auth(),
  pagination(),
  validate(T.DocumentsSearchTitlesSchema),
  async (ctx: APIContext<T.DocumentsSearchTitlesReq>) => {
    const { query } = ctx.input;
    const { offset, limit } = ctx.state.pagination;
    const { user } = ctx.state;

    const collectionIds = await user.collectionIds();
    const documents = await Document.scope([
      {
        method: ["withViews", user.id],
      },
      {
        method: ["withCollectionPermissions", user.id],
      },
    ]).findAll({
      where: {
        title: {
          [Op.iLike]: `%${query}%`,
        },
        collectionId: collectionIds,
        archivedAt: {
          [Op.is]: null,
        },
      },
      order: [["updatedAt", "DESC"]],
      include: [
        {
          model: User,
          as: "createdBy",
          paranoid: false,
        },
        {
          model: User,
          as: "updatedBy",
          paranoid: false,
        },
      ],
      offset,
      limit,
    });
    const policies = presentPolicies(user, documents);
    const data = await Promise.all(
      documents.map((document) => presentDocument(document))
    );

    ctx.body = {
      pagination: ctx.state.pagination,
      data,
      policies,
    };
  }
);

router.post(
  "documents.search",
  auth({
    optional: true,
  }),
  pagination(),
  validate(T.DocumentsSearchSchema),
  async (ctx: APIContext<T.DocumentsSearchReq>) => {
    const {
      query,
      includeArchived,
      includeDrafts,
      collectionId,
      userId,
      dateFilter,
      shareId,
      snippetMinWords,
      snippetMaxWords,
    } = ctx.input;
    const { offset, limit } = ctx.state.pagination;

    // this typing is a bit ugly, would be better to use a type like ContextWithState
    // but that doesn't adequately handle cases when auth is optional
    const { user }: { user: User | undefined } = ctx.state;

    let teamId;
    let response;

    if (shareId) {
      const { share, document } = await documentLoader({
        shareId,
        user,
      });

      if (!share?.includeChildDocuments) {
        throw InvalidRequestError("Child documents cannot be searched");
      }

      teamId = share.teamId;
      const team = await share.$get("team");
      invariant(team, "Share must belong to a team");

      response = await SearchHelper.searchForTeam(team, query, {
        includeArchived,
        includeDrafts,
        collectionId: document.collectionId,
        share,
        dateFilter,
        offset,
        limit,
        snippetMinWords,
        snippetMaxWords,
      });
    } else {
      if (!user) {
        throw AuthenticationError("Authentication error");
      }

      teamId = user.teamId;

      if (collectionId) {
        const collection = await Collection.scope({
          method: ["withMembership", user.id],
        }).findByPk(collectionId);
        authorize(user, "read", collection);
      }

      let collaboratorIds = undefined;

      if (userId) {
        collaboratorIds = [userId];
      }

      response = await SearchHelper.searchForUser(user, query, {
        includeArchived,
        includeDrafts,
        collaboratorIds,
        collectionId,
        dateFilter,
        offset,
        limit,
        snippetMinWords,
        snippetMaxWords,
      });
    }

    const { results, totalCount } = response;
    const documents = results.map((result) => result.document);

    const data = await Promise.all(
      results.map(async (result) => {
        const document = await presentDocument(result.document);
        return { ...result, document };
      })
    );

    // When requesting subsequent pages of search results we don't want to record
    // duplicate search query records
    if (offset === 0) {
      SearchQuery.create({
        userId: user?.id,
        teamId,
        shareId,
        source: ctx.state.authType || "app", // we'll consider anything that isn't "api" to be "app"
        query,
        results: totalCount,
      });
    }

    ctx.body = {
      pagination: ctx.state.pagination,
      data,
      policies: user ? presentPolicies(user, documents) : null,
    };
  }
);

router.post(
  "documents.templatize",
  auth({ member: true }),
  validate(T.DocumentsTemplatizeSchema),
  async (ctx: APIContext<T.DocumentsTemplatizeReq>) => {
    const { id } = ctx.input;
    const { user } = ctx.state;

    const original = await Document.findByPk(id, {
      userId: user.id,
    });
    authorize(user, "update", original);

    const document = await Document.create({
      editorVersion: original.editorVersion,
      collectionId: original.collectionId,
      teamId: original.teamId,
      userId: user.id,
      publishedAt: new Date(),
      lastModifiedById: user.id,
      createdById: user.id,
      template: true,
      title: original.title,
      text: original.text,
    });
    await Event.create({
      name: "documents.create",
      documentId: document.id,
      collectionId: document.collectionId,
      teamId: document.teamId,
      actorId: user.id,
      data: {
        title: document.title,
        template: true,
      },
      ip: ctx.request.ip,
    });

    // reload to get all of the data needed to present (user, collection etc)
    const reloaded = await Document.findByPk(document.id, {
      userId: user.id,
    });
    invariant(reloaded, "document not found");

    ctx.body = {
      data: await presentDocument(reloaded),
      policies: presentPolicies(user, [reloaded]),
    };
  }
);

router.post(
  "documents.update",
  auth(),
  validate(T.DocumentsUpdateSchema),
  async (ctx: APIContext<T.DocumentsUpdateReq>) => {
    const {
      id,
      title,
      text,
      fullWidth,
      publish,
      lastRevision,
      templateId,
      collectionId,
      append,
    } = ctx.input;
    const editorVersion = ctx.headers["x-editor-version"] as string | undefined;
    const { user } = ctx.state;
    let collection: Collection | null | undefined;

    const document = await Document.findByPk(id, {
      userId: user.id,
      includeState: true,
    });
    collection = document?.collection;
    authorize(user, "update", document);

    if (publish) {
      if (!document.collectionId) {
        assertPresent(
          collectionId,
          "collectionId is required to publish a draft without collection"
        );
        collection = await Collection.findByPk(collectionId as string);
      } else {
        collection = document.collection;
      }
      authorize(user, "publish", collection);
    }

    if (lastRevision && lastRevision !== document.revisionCount) {
      throw InvalidRequestError("Document has changed since last revision");
    }

    const updatedDocument = await sequelize.transaction(async (transaction) => {
      return documentUpdater({
        document,
        user,
        title,
        text,
        fullWidth,
        publish,
        collectionId,
        append,
        templateId,
        editorVersion,
        transaction,
        ip: ctx.request.ip,
      });
    });

    updatedDocument.updatedBy = user;
    updatedDocument.collection = collection;

    ctx.body = {
      data: await presentDocument(updatedDocument),
      policies: presentPolicies(user, [updatedDocument]),
    };
  }
);

router.post(
  "documents.move",
  auth(),
  validate(T.DocumentsMoveSchema),
  async (ctx: APIContext<T.DocumentsMoveReq>) => {
    const { id, collectionId, parentDocumentId, index } = ctx.input;
    const { user } = ctx.state;
    const document = await Document.findByPk(id, {
      userId: user.id,
    });
    authorize(user, "move", document);

    const collection = await Collection.scope({
      method: ["withMembership", user.id],
    }).findByPk(collectionId);
    authorize(user, "update", collection);

    if (parentDocumentId) {
      const parent = await Document.findByPk(parentDocumentId, {
        userId: user.id,
      });
      authorize(user, "update", parent);
    }

    const {
      documents,
      collections,
      collectionChanged,
    } = await sequelize.transaction(async (transaction) =>
      documentMover({
        user,
        document,
        collectionId,
        parentDocumentId,
        index,
        ip: ctx.request.ip,
        transaction,
      })
    );

    ctx.body = {
      data: {
        documents: await Promise.all(
          documents.map((document) => presentDocument(document))
        ),
        collections: await Promise.all(
          collections.map((collection) => presentCollection(collection))
        ),
      },
      policies: collectionChanged ? presentPolicies(user, documents) : [],
    };
  }
);

router.post(
  "documents.archive",
  auth(),
  validate(T.DocumentsArchiveSchema),
  async (ctx: APIContext<T.DocumentsArchiveReq>) => {
    const { id } = ctx.input;
    const { user } = ctx.state;

    const document = await Document.findByPk(id, {
      userId: user.id,
    });
    authorize(user, "archive", document);

    await document.archive(user.id);
    await Event.create({
      name: "documents.archive",
      documentId: document.id,
      collectionId: document.collectionId,
      teamId: document.teamId,
      actorId: user.id,
      data: {
        title: document.title,
      },
      ip: ctx.request.ip,
    });

    ctx.body = {
      data: await presentDocument(document),
      policies: presentPolicies(user, [document]),
    };
  }
);

router.post(
  "documents.delete",
  auth(),
  validate(T.DocumentsDeleteSchema),
  async (ctx: APIContext<T.DocumentsDeleteReq>) => {
    const { id, permanent } = ctx.input;
    const { user } = ctx.state;

    if (permanent) {
      const document = await Document.findByPk(id, {
        userId: user.id,
        paranoid: false,
      });
      authorize(user, "permanentDelete", document);

<<<<<<< HEAD
      await Document.update(
        {
          parentDocumentId: null,
        },
        {
          where: {
            parentDocumentId: document.id,
          },
          paranoid: false,
        }
      );
      await documentPermanentDeleter([document]);
      await Event.create({
        name: "documents.permanent_delete",
        documentId: document.id,
        collectionId: document.collectionId,
        teamId: document.teamId,
        actorId: user.id,
        data: {
          title: document.title,
        },
        ip: ctx.request.ip,
      });
    } else {
      const document = await Document.findByPk(id, {
        userId: user.id,
      });
=======
  if (file.size > env.AWS_S3_UPLOAD_MAX_SIZE) {
    throw InvalidRequestError(
      `The selected file was larger than the ${bytesToHumanReadable(
        env.AWS_S3_UPLOAD_MAX_SIZE
      )} maximum size`
    );
  }
>>>>>>> 4cb16520

      authorize(user, "delete", document);

      await document.delete(user.id);
      await Event.create({
        name: "documents.delete",
        documentId: document.id,
        collectionId: document.collectionId,
        teamId: document.teamId,
        actorId: user.id,
        data: {
          title: document.title,
        },
        ip: ctx.request.ip,
      });
    }

    ctx.body = {
      success: true,
    };
  }
);

router.post(
  "documents.unpublish",
  auth(),
  validate(T.DocumentsUnpublishSchema),
  async (ctx: APIContext<T.DocumentsUnpublishReq>) => {
    const { id } = ctx.input;
    const { user } = ctx.state;

    const document = await Document.findByPk(id, {
      userId: user.id,
    });
    authorize(user, "unpublish", document);

    const childDocumentIds = await document.getChildDocumentIds();
    if (childDocumentIds.length > 0) {
      throw InvalidRequestError(
        "Cannot unpublish document with child documents"
      );
    }

    await document.unpublish(user.id);
    await Event.create({
      name: "documents.unpublish",
      documentId: document.id,
      collectionId: document.collectionId,
      teamId: document.teamId,
      actorId: user.id,
      data: {
        title: document.title,
      },
      ip: ctx.request.ip,
    });

    ctx.body = {
      data: await presentDocument(document),
      policies: presentPolicies(user, [document]),
    };
  }
);

router.post(
  "documents.import",
  auth(),
  validate(T.DocumentsImportSchema),
  async (ctx: APIContext<T.DocumentsImportReq>) => {
    const { publish, collectionId, parentDocumentId } = ctx.input;

    if (!ctx.is("multipart/form-data")) {
      throw InvalidRequestError("Request type must be multipart/form-data");
    }

    const file = ctx.request.files
      ? Object.values(ctx.request.files)[0]
      : undefined;
    if (!file) {
      throw InvalidRequestError("Request must include a file parameter");
    }

    if (env.MAXIMUM_IMPORT_SIZE && file.size > env.MAXIMUM_IMPORT_SIZE) {
      throw InvalidRequestError(
        `The selected file was larger than the ${bytesToHumanReadable(
          env.MAXIMUM_IMPORT_SIZE
        )} maximum size`
      );
    }

    const { user } = ctx.state;

    const collection = await Collection.scope({
      method: ["withMembership", user.id],
    }).findOne({
      where: {
        id: collectionId,
        teamId: user.teamId,
      },
    });
    authorize(user, "publish", collection);
    let parentDocument;

    if (parentDocumentId) {
      parentDocument = await Document.findOne({
        where: {
          id: parentDocumentId,
          collectionId: collection.id,
        },
      });
      authorize(user, "read", parentDocument, {
        collection,
      });
    }

    const content = await fs.readFile(file.path);
    const document = await sequelize.transaction(async (transaction) => {
      const { text, title } = await documentImporter({
        user,
        fileName: file.name,
        mimeType: file.type,
        content,
        ip: ctx.request.ip,
        transaction,
      });

      return documentCreator({
        source: "import",
        title,
        text,
        publish,
        collectionId,
        parentDocumentId,
        user,
        ip: ctx.request.ip,
        transaction,
      });
    });

    document.collection = collection;

    return (ctx.body = {
      data: await presentDocument(document),
      policies: presentPolicies(user, [document]),
    });
  }
);

router.post(
  "documents.create",
  auth(),
  validate(T.DocumentsCreateSchema),
  async (ctx: APIContext<T.DocumentsCreateReq>) => {
    const {
      title = "",
      text = "",
      publish,
      collectionId,
      parentDocumentId,
      templateId,
      template,
    } = ctx.input;
    const editorVersion = ctx.headers["x-editor-version"] as string | undefined;

    const { user } = ctx.state;

    let collection;

    if (collectionId) {
      collection = await Collection.scope({
        method: ["withMembership", user.id],
      }).findOne({
        where: {
          id: collectionId,
          teamId: user.teamId,
        },
      });
      authorize(user, "publish", collection);
    }

    let parentDocument;

    if (parentDocumentId) {
      parentDocument = await Document.findOne({
        where: {
          id: parentDocumentId,
          collectionId: collection?.id,
        },
      });
      authorize(user, "read", parentDocument, {
        collection,
      });
    }

    let templateDocument: Document | null | undefined;

    if (templateId) {
      templateDocument = await Document.findByPk(templateId, {
        userId: user.id,
      });
      authorize(user, "read", templateDocument);
    }

    const document = await sequelize.transaction(async (transaction) => {
      return documentCreator({
        title,
        text,
        publish,
        collectionId,
        parentDocumentId,
        templateDocument,
        template,
        user,
        editorVersion,
        ip: ctx.request.ip,
        transaction,
      });
    });

    document.collection = collection;

    return (ctx.body = {
      data: await presentDocument(document),
      policies: presentPolicies(user, [document]),
    });
  }
);

export default router;<|MERGE_RESOLUTION|>--- conflicted
+++ resolved
@@ -4,11 +4,8 @@
 import { pick } from "lodash";
 import mime from "mime-types";
 import { Op, ScopeOptions, WhereOptions } from "sequelize";
-<<<<<<< HEAD
 import * as T from "@shared/api/types";
-=======
 import { TeamPreference } from "@shared/types";
->>>>>>> 4cb16520
 import { subtractDate } from "@shared/utils/date";
 import { bytesToHumanReadable } from "@shared/utils/files";
 import documentCreator from "@server/commands/documentCreator";
@@ -982,7 +979,6 @@
       });
       authorize(user, "permanentDelete", document);
 
-<<<<<<< HEAD
       await Document.update(
         {
           parentDocumentId: null,
@@ -1010,15 +1006,6 @@
       const document = await Document.findByPk(id, {
         userId: user.id,
       });
-=======
-  if (file.size > env.AWS_S3_UPLOAD_MAX_SIZE) {
-    throw InvalidRequestError(
-      `The selected file was larger than the ${bytesToHumanReadable(
-        env.AWS_S3_UPLOAD_MAX_SIZE
-      )} maximum size`
-    );
-  }
->>>>>>> 4cb16520
 
       authorize(user, "delete", document);
 
