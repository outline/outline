import dns from "dns";
import Router from "koa-router";
import { MentionType, UnfurlResourceType } from "@shared/types";
import { getBaseDomain, parseDomain } from "@shared/utils/domains";
import parseDocumentSlug from "@shared/utils/parseDocumentSlug";
import parseMentionUrl from "@shared/utils/parseMentionUrl";
import { isInternalUrl } from "@shared/utils/urls";
import { NotFoundError, ValidationError } from "@server/errors";
import auth from "@server/middlewares/authentication";
import { rateLimiter } from "@server/middlewares/rateLimiter";
import validate from "@server/middlewares/validate";
import { Document, Share, Team, User } from "@server/models";
import { authorize, can } from "@server/policies";
import presentUnfurl from "@server/presenters/unfurl";
import { APIContext, Unfurl } from "@server/types";
import { CacheHelper } from "@server/utils/CacheHelper";
import { Hook, PluginManager } from "@server/utils/PluginManager";
import { RateLimiterStrategy } from "@server/utils/RateLimiter";
import * as T from "./schema";

const router = new Router();
const plugins = PluginManager.getHooks(Hook.UnfurlProvider);

router.post(
  "urls.unfurl",
  rateLimiter(RateLimiterStrategy.OneThousandPerHour),
  auth(),
  validate(T.UrlsUnfurlSchema),
  async (ctx: APIContext<T.UrlsUnfurlReq>) => {
    const { url, documentId } = ctx.input.body;
    const { user: actor } = ctx.state.auth;
    const urlObj = new URL(url);

    // Mentions
    if (urlObj.protocol === "mention:") {
      if (!documentId) {
        throw ValidationError("Document ID is required to unfurl a mention");
      }
      const { modelId, mentionType } = parseMentionUrl(url);

      // TODO: Add support for other mention types
      if (mentionType === MentionType.User) {
        const [user, document] = await Promise.all([
          User.findByPk(modelId),
          Document.findByPk(documentId, {
            userId: actor.id,
          }),
        ]);
        if (!user) {
          throw NotFoundError("Mentioned user does not exist");
        }
        if (!document) {
          throw NotFoundError("Document does not exist");
        }
        authorize(actor, "read", user);
        authorize(actor, "read", document);

        ctx.body = await presentUnfurl({
          type: UnfurlResourceType.Mention,
          user,
          document,
        });
      }

<<<<<<< HEAD
=======
      ctx.body = await presentUnfurl(
        {
          type: UnfurlResourceType.Mention,
          user,
          document,
        },
        { includeEmail: !!can(actor, "readEmail", user) }
      );
>>>>>>> d73b4c55
      return;
    }

    // Internal resources
    if (isInternalUrl(url) || parseDomain(url).host === actor.team.domain) {
      const previewDocumentId = parseDocumentSlug(url);
      if (previewDocumentId) {
        const document = previewDocumentId
          ? await Document.findByPk(previewDocumentId, { userId: actor.id })
          : undefined;
        if (!document) {
          throw NotFoundError("Document does not exist");
        }
        authorize(actor, "read", document);

        ctx.body = await presentUnfurl({
          type: UnfurlResourceType.Document,
          document,
          viewer: actor,
        });
        return;
      }
      return (ctx.response.status = 204);
    }

    // External resources
    const cachedData = await CacheHelper.getData<Unfurl>(
      CacheHelper.getUnfurlKey(actor.teamId, url)
    );
    if (cachedData) {
      return (ctx.body = await presentUnfurl(cachedData));
    }

    for (const plugin of plugins) {
      const data = await plugin.value.unfurl(url, actor);
      if (data) {
        if ("error" in data) {
          return (ctx.response.status = 204);
        } else {
          await CacheHelper.setData(
            CacheHelper.getUnfurlKey(actor.teamId, url),
            data,
            plugin.value.cacheExpiry
          );
          return (ctx.body = await presentUnfurl(data));
        }
      }
    }

    return (ctx.response.status = 204);
  }
);

router.post(
  "urls.validateCustomDomain",
  rateLimiter(RateLimiterStrategy.OneHundredPerHour),
  auth(),
  validate(T.UrlsCheckCnameSchema),
  async (ctx: APIContext<T.UrlsCheckCnameReq>) => {
    const { hostname } = ctx.input.body;

    const [team, share] = await Promise.all([
      Team.findOne({
        where: {
          domain: hostname,
        },
      }),
      Share.findOne({
        where: {
          domain: hostname,
        },
      }),
    ]);
    if (team || share) {
      throw ValidationError("Domain is already in use");
    }

    let addresses;
    try {
      addresses = await new Promise<string[]>((resolve, reject) => {
        dns.resolveCname(hostname, (err, res) => {
          if (err) {
            return reject(err);
          }
          return resolve(res);
        });
      });
    } catch (err) {
      if (err.code === "ENOTFOUND") {
        throw NotFoundError("No CNAME record found");
      }

      throw ValidationError("Invalid domain");
    }

    if (addresses.length === 0) {
      throw ValidationError("No CNAME record found");
    }

    const address = addresses[0];
    const likelyValid = address.endsWith(getBaseDomain());

    if (!likelyValid) {
      throw ValidationError("CNAME is not configured correctly");
    }

    ctx.body = {
      success: true,
    };
  }
);

export default router;<|MERGE_RESOLUTION|>--- conflicted
+++ resolved
@@ -55,24 +55,15 @@
         authorize(actor, "read", user);
         authorize(actor, "read", document);
 
-        ctx.body = await presentUnfurl({
-          type: UnfurlResourceType.Mention,
-          user,
-          document,
-        });
+        ctx.body = await presentUnfurl(
+          {
+            type: UnfurlResourceType.Mention,
+            user,
+            document,
+          },
+          { includeEmail: !!can(actor, "readEmail", user) }
+        );
       }
-
-<<<<<<< HEAD
-=======
-      ctx.body = await presentUnfurl(
-        {
-          type: UnfurlResourceType.Mention,
-          user,
-          document,
-        },
-        { includeEmail: !!can(actor, "readEmail", user) }
-      );
->>>>>>> d73b4c55
       return;
     }
 
