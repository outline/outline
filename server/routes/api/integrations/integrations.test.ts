--- conflicted
+++ resolved
@@ -1,14 +1,5 @@
-<<<<<<< HEAD
-import {
-  IntegrationService,
-  UserCreatableIntegrationService,
-  IntegrationType,
-} from "@shared/types";
+import { IntegrationService, IntegrationType } from "@shared/types";
 import { User } from "@server/models";
-=======
-import { IntegrationService, IntegrationType } from "@shared/types";
-import { IntegrationAuthentication, User } from "@server/models";
->>>>>>> 6d81be2f
 import Integration from "@server/models/Integration";
 import {
   buildAdmin,
