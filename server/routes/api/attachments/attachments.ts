import Router from "koa-router";
import { v4 as uuidv4 } from "uuid";
import { AttachmentPreset } from "@shared/types";
import { bytesToHumanReadable } from "@shared/utils/files";
import { AttachmentValidation } from "@shared/validations";
import { AuthorizationError, ValidationError } from "@server/errors";
import auth from "@server/middlewares/authentication";
import { rateLimiter } from "@server/middlewares/rateLimiter";
import { transaction } from "@server/middlewares/transaction";
import validate from "@server/middlewares/validate";
import { Attachment, Document, Event } from "@server/models";
import AttachmentHelper from "@server/models/helpers/AttachmentHelper";
import { authorize } from "@server/policies";
import { presentAttachment } from "@server/presenters";
import FileStorage from "@server/storage/files";
import BaseStorage from "@server/storage/files/BaseStorage";
import { APIContext } from "@server/types";
import { RateLimiterStrategy } from "@server/utils/RateLimiter";
import { assertIn } from "@server/validation";
import * as T from "./schema";

const router = new Router();

router.post(
  "attachments.create",
  rateLimiter(RateLimiterStrategy.TenPerMinute),
  auth(),
  validate(T.AttachmentsCreateSchema),
  transaction(),
  async (ctx: APIContext<T.AttachmentCreateReq>) => {
    const { name, documentId, contentType, size, preset } = ctx.input.body;
    const { auth, transaction } = ctx.state;
    const { user } = auth;

    // All user types can upload an avatar so no additional authorization is needed.
    if (preset === AttachmentPreset.Avatar) {
      assertIn(contentType, AttachmentValidation.avatarContentTypes);
    } else if (preset === AttachmentPreset.DocumentAttachment && documentId) {
      const document = await Document.findByPk(documentId, {
        userId: user.id,
        transaction,
      });
      authorize(user, "update", document);
    } else {
      authorize(user, "createAttachment", user.team);
    }

    const maxUploadSize = AttachmentHelper.presetToMaxUploadSize(preset);

    if (size > maxUploadSize) {
      throw ValidationError(
        `Sorry, this file is too large – the maximum size is ${bytesToHumanReadable(
          maxUploadSize
        )}`
      );
    }

    const modelId = uuidv4();
    const acl = AttachmentHelper.presetToAcl(preset);
    const key = AttachmentHelper.getKey({
      acl,
      id: modelId,
      name,
      userId: user.id,
    });

<<<<<<< HEAD
    const attachment = await Attachment.createWithCtx(ctx, {
      id: modelId,
      key,
      acl,
      size,
      expiresAt: AttachmentHelper.presetToExpiry(preset),
      contentType,
      documentId,
      teamId: user.teamId,
      userId: user.id,
=======
    const attachment = await Attachment.create(
      {
        id: modelId,
        key,
        acl,
        size,
        expiresAt: AttachmentHelper.presetToExpiry(preset),
        contentType,
        documentId,
        teamId: user.teamId,
        userId: user.id,
      },
      { transaction }
    );
    await Event.createFromContext(ctx, {
      name: "attachments.create",
      data: {
        name,
      },
      modelId,
>>>>>>> fec91fb2
    });

    const presignedPost = await FileStorage.getPresignedPost(
      key,
      acl,
      maxUploadSize,
      contentType
    );

    ctx.body = {
      data: {
        uploadUrl: FileStorage.getUploadUrl(),
        form: {
          "Cache-Control": "max-age=31557600",
          "Content-Type": contentType,
          ...presignedPost.fields,
        },
        attachment: {
          ...presentAttachment(attachment),
          // always use the redirect url for document attachments, as the serializer
          // depends on it to detect attachment vs link
          url:
            preset === AttachmentPreset.DocumentAttachment
              ? attachment.redirectUrl
              : attachment.url,
        },
      },
    };
  }
);

router.post(
  "attachments.delete",
  auth(),
  validate(T.AttachmentDeleteSchema),
  transaction(),
  async (ctx: APIContext<T.AttachmentDeleteReq>) => {
    const { id } = ctx.input.body;
    const { user } = ctx.state.auth;
    const { transaction } = ctx.state;
    const attachment = await Attachment.findByPk(id, {
      rejectOnEmpty: true,
      lock: transaction.LOCK.UPDATE,
      transaction,
    });

    if (attachment.documentId) {
      const document = await Document.findByPk(attachment.documentId, {
        userId: user.id,
        transaction,
      });
      authorize(user, "update", document);
    }

    authorize(user, "delete", attachment);
    await attachment.destroy({ transaction });
    await Event.createFromContext(ctx, {
      name: "attachments.delete",
    });

    ctx.body = {
      success: true,
    };
  }
);

const handleAttachmentsRedirect = async (
  ctx: APIContext<T.AttachmentsRedirectReq>
) => {
  const id = (ctx.input.body.id ?? ctx.input.query.id) as string;

  const { user } = ctx.state.auth;
  const attachment = await Attachment.findByPk(id, {
    rejectOnEmpty: true,
  });

  if (attachment.isPrivate && attachment.teamId !== user.teamId) {
    throw AuthorizationError();
  }

  await attachment.update(
    {
      lastAccessedAt: new Date(),
    },
    {
      silent: true,
    }
  );

  if (attachment.isPrivate) {
    ctx.set(
      "Cache-Control",
      `max-age=${BaseStorage.defaultSignedUrlExpires}, immutable`
    );
    ctx.redirect(await attachment.signedUrl);
  } else {
    ctx.set("Cache-Control", `max-age=604800, immutable`);
    ctx.redirect(attachment.canonicalUrl);
  }
};

router.get(
  "attachments.redirect",
  auth(),
  validate(T.AttachmentsRedirectSchema),
  handleAttachmentsRedirect
);
router.post(
  "attachments.redirect",
  auth(),
  validate(T.AttachmentsRedirectSchema),
  handleAttachmentsRedirect
);

export default router;<|MERGE_RESOLUTION|>--- conflicted
+++ resolved
@@ -8,7 +8,7 @@
 import { rateLimiter } from "@server/middlewares/rateLimiter";
 import { transaction } from "@server/middlewares/transaction";
 import validate from "@server/middlewares/validate";
-import { Attachment, Document, Event } from "@server/models";
+import { Attachment, Document } from "@server/models";
 import AttachmentHelper from "@server/models/helpers/AttachmentHelper";
 import { authorize } from "@server/policies";
 import { presentAttachment } from "@server/presenters";
@@ -64,7 +64,6 @@
       userId: user.id,
     });
 
-<<<<<<< HEAD
     const attachment = await Attachment.createWithCtx(ctx, {
       id: modelId,
       key,
@@ -75,28 +74,6 @@
       documentId,
       teamId: user.teamId,
       userId: user.id,
-=======
-    const attachment = await Attachment.create(
-      {
-        id: modelId,
-        key,
-        acl,
-        size,
-        expiresAt: AttachmentHelper.presetToExpiry(preset),
-        contentType,
-        documentId,
-        teamId: user.teamId,
-        userId: user.id,
-      },
-      { transaction }
-    );
-    await Event.createFromContext(ctx, {
-      name: "attachments.create",
-      data: {
-        name,
-      },
-      modelId,
->>>>>>> fec91fb2
     });
 
     const presignedPost = await FileStorage.getPresignedPost(
@@ -152,10 +129,7 @@
     }
 
     authorize(user, "delete", attachment);
-    await attachment.destroy({ transaction });
-    await Event.createFromContext(ctx, {
-      name: "attachments.delete",
-    });
+    await attachment.destroyWithCtx(ctx);
 
     ctx.body = {
       success: true,
