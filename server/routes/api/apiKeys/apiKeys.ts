import Router from "koa-router";
import { WhereOptions } from "sequelize";
import { UserRole } from "@shared/types";
import auth from "@server/middlewares/authentication";
import { transaction } from "@server/middlewares/transaction";
import validate from "@server/middlewares/validate";
<<<<<<< HEAD
import { ApiKey } from "@server/models";
import { authorize } from "@server/policies";
=======
import { ApiKey, Event, User } from "@server/models";
import { authorize, cannot } from "@server/policies";
>>>>>>> fec91fb2
import { presentApiKey } from "@server/presenters";
import { APIContext, AuthenticationType } from "@server/types";
import pagination from "../middlewares/pagination";
import * as T from "./schema";

const router = new Router();

router.post(
  "apiKeys.create",
  auth({ role: UserRole.Member, type: AuthenticationType.APP }),
  validate(T.APIKeysCreateSchema),
  transaction(),
  async (ctx: APIContext<T.APIKeysCreateReq>) => {
    const { name, expiresAt } = ctx.input.body;
    const { user } = ctx.state.auth;

    authorize(user, "createApiKey", user.team);
<<<<<<< HEAD
    const apiKey = await ApiKey.createWithCtx(ctx, {
      name,
      userId: user.id,
      expiresAt,
=======
    const key = await ApiKey.create(
      {
        name,
        userId: user.id,
        expiresAt,
      },
      { transaction }
    );

    await Event.createFromContext(ctx, {
      name: "api_keys.create",
      modelId: key.id,
      data: {
        name,
      },
>>>>>>> fec91fb2
    });

    ctx.body = {
      data: presentApiKey(apiKey),
    };
  }
);

router.post(
  "apiKeys.list",
  auth({ role: UserRole.Member }),
  pagination(),
<<<<<<< HEAD
  async (ctx: APIContext) => {
    const { user } = ctx.state.auth;
    const { pagination } = ctx.state;

    const apiKeys = await ApiKey.findAll({
      where: {
        userId: user.id,
      },
=======
  validate(T.APIKeysListSchema),
  async (ctx: APIContext<T.APIKeysListReq>) => {
    const { userId } = ctx.input.body;
    const actor = ctx.state.auth.user;

    let where: WhereOptions<User> = {
      teamId: actor.teamId,
    };

    if (cannot(actor, "listApiKeys", actor.team)) {
      where = {
        ...where,
        id: actor.id,
      };
    }

    if (userId) {
      const user = await User.findByPk(userId);
      authorize(actor, "listApiKeys", user);

      where = {
        ...where,
        id: userId,
      };
    }

    const keys = await ApiKey.findAll({
      include: [
        {
          model: User,
          required: true,
          where,
        },
      ],
>>>>>>> fec91fb2
      order: [["createdAt", "DESC"]],
      offset: pagination.offset,
      limit: pagination.limit,
    });

    ctx.body = {
      pagination,
      data: apiKeys.map(presentApiKey),
    };
  }
);

router.post(
  "apiKeys.delete",
  auth({ role: UserRole.Member }),
  validate(T.APIKeysDeleteSchema),
  transaction(),
  async (ctx: APIContext<T.APIKeysDeleteReq>) => {
    const { id } = ctx.input.body;
    const { user } = ctx.state.auth;
    const { transaction } = ctx.state;

    const key = await ApiKey.findByPk(id, {
      lock: transaction.LOCK.UPDATE,
      transaction,
    });
    authorize(user, "delete", key);

<<<<<<< HEAD
    await key.destroyWithCtx(ctx);
=======
    await key.destroy({ transaction });
    await Event.createFromContext(ctx, {
      name: "api_keys.delete",
      modelId: key.id,
      data: {
        name: key.name,
      },
    });
>>>>>>> fec91fb2

    ctx.body = {
      success: true,
    };
  }
);

export default router;<|MERGE_RESOLUTION|>--- conflicted
+++ resolved
@@ -4,13 +4,8 @@
 import auth from "@server/middlewares/authentication";
 import { transaction } from "@server/middlewares/transaction";
 import validate from "@server/middlewares/validate";
-<<<<<<< HEAD
-import { ApiKey } from "@server/models";
-import { authorize } from "@server/policies";
-=======
-import { ApiKey, Event, User } from "@server/models";
+import { ApiKey, User } from "@server/models";
 import { authorize, cannot } from "@server/policies";
->>>>>>> fec91fb2
 import { presentApiKey } from "@server/presenters";
 import { APIContext, AuthenticationType } from "@server/types";
 import pagination from "../middlewares/pagination";
@@ -28,28 +23,11 @@
     const { user } = ctx.state.auth;
 
     authorize(user, "createApiKey", user.team);
-<<<<<<< HEAD
+
     const apiKey = await ApiKey.createWithCtx(ctx, {
       name,
       userId: user.id,
       expiresAt,
-=======
-    const key = await ApiKey.create(
-      {
-        name,
-        userId: user.id,
-        expiresAt,
-      },
-      { transaction }
-    );
-
-    await Event.createFromContext(ctx, {
-      name: "api_keys.create",
-      modelId: key.id,
-      data: {
-        name,
-      },
->>>>>>> fec91fb2
     });
 
     ctx.body = {
@@ -62,19 +40,10 @@
   "apiKeys.list",
   auth({ role: UserRole.Member }),
   pagination(),
-<<<<<<< HEAD
-  async (ctx: APIContext) => {
-    const { user } = ctx.state.auth;
-    const { pagination } = ctx.state;
-
-    const apiKeys = await ApiKey.findAll({
-      where: {
-        userId: user.id,
-      },
-=======
   validate(T.APIKeysListSchema),
   async (ctx: APIContext<T.APIKeysListReq>) => {
     const { userId } = ctx.input.body;
+    const { pagination } = ctx.state;
     const actor = ctx.state.auth.user;
 
     let where: WhereOptions<User> = {
@@ -98,7 +67,7 @@
       };
     }
 
-    const keys = await ApiKey.findAll({
+    const apiKeys = await ApiKey.findAll({
       include: [
         {
           model: User,
@@ -106,7 +75,6 @@
           where,
         },
       ],
->>>>>>> fec91fb2
       order: [["createdAt", "DESC"]],
       offset: pagination.offset,
       limit: pagination.limit,
@@ -135,18 +103,7 @@
     });
     authorize(user, "delete", key);
 
-<<<<<<< HEAD
     await key.destroyWithCtx(ctx);
-=======
-    await key.destroy({ transaction });
-    await Event.createFromContext(ctx, {
-      name: "api_keys.delete",
-      modelId: key.id,
-      data: {
-        name: key.name,
-      },
-    });
->>>>>>> fec91fb2
 
     ctx.body = {
       success: true,
