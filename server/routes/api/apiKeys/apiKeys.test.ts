--- conflicted
+++ resolved
@@ -19,10 +19,8 @@
 
     expect(res.status).toEqual(200);
     expect(body.data.name).toEqual("My API Key");
-<<<<<<< HEAD
+    expect(body.data.expiresAt).toEqual(now.toISOString());
     expect(body.data.lastActiveAt).toBeNull();
-=======
-    expect(body.data.expiresAt).toEqual(now.toISOString());
   });
 
   it("should allow creating an api key without expiry", async () => {
@@ -39,7 +37,7 @@
     expect(res.status).toEqual(200);
     expect(body.data.name).toEqual("My API Key");
     expect(body.data.expiresAt).toBeNull();
->>>>>>> d7ee6321
+    expect(body.data.lastActiveAt).toBeNull();
   });
 
   it("should require authentication", async () => {
