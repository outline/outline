import TestServer from "fetch-test-server";
import env from "@server/env";
import webService from "@server/services/web";
import { buildUser, buildTeam } from "@server/test/factories";
import { flushdb } from "@server/test/support";

const app = webService();
const server = new TestServer(app.callback());
beforeEach(() => flushdb());
afterAll(() => server.close());

describe("#auth.info", () => {
  it("should return current authentication", async () => {
    const team = await buildTeam();
    const user = await buildUser({
      teamId: team.id,
    });
    const res = await server.post("/api/auth.info", {
      body: {
        token: user.getJwtToken(),
      },
    });
    const body = await res.json();
    expect(res.status).toEqual(200);
    expect(body.data.user.name).toBe(user.name);
    expect(body.data.team.name).toBe(team.name);
    expect(body.data.team.allowedDomains).toEqual([]);
  });

  it("should require the team to not be deleted", async () => {
    const team = await buildTeam();
    const user = await buildUser({
      teamId: team.id,
    });
    await team.destroy();
    const res = await server.post("/api/auth.info", {
      body: {
        token: user.getJwtToken(),
      },
    });
    expect(res.status).toEqual(401);
  });

  it("should require authentication", async () => {
    const res = await server.post("/api/auth.info");
    expect(res.status).toEqual(401);
  });
});

describe("#auth.config", () => {
  it("should return available SSO providers", async () => {
    process.env.DEPLOYMENT = "hosted";

    const res = await server.post("/api/auth.config");
    const body = await res.json();
    expect(res.status).toEqual(200);
    expect(body.data.providers.length).toBe(2);
    expect(body.data.providers[0].name).toBe("Slack");
    expect(body.data.providers[1].name).toBe("Google");
  });

  it("should return available providers for team subdomain", async () => {
<<<<<<< HEAD
    process.env.URL = "http://localoutline.com";
    process.env.DEPLOYMENT = "hosted";
    process.env.SUBDOMAINS_ENABLED = "true";

=======
    env.URL = "http://localoutline.com";
>>>>>>> ef5e3f0b
    await buildTeam({
      guestSignin: false,
      subdomain: "example",
      authenticationProviders: [
        {
          name: "slack",
          providerId: "123",
        },
      ],
    });
    const res = await server.post("/api/auth.config", {
      headers: {
        host: `example.localoutline.com`,
      },
    });
    const body = await res.json();
    expect(res.status).toEqual(200);
    expect(body.data.providers.length).toBe(1);
    expect(body.data.providers[0].name).toBe("Slack");
  });

  it("should return available providers for team custom domain", async () => {
    process.env.DEPLOYMENT = "hosted";

    await buildTeam({
      guestSignin: false,
      domain: "docs.mycompany.com",
      authenticationProviders: [
        {
          name: "slack",
          providerId: "123",
        },
      ],
    });
    const res = await server.post("/api/auth.config", {
      headers: {
        host: "docs.mycompany.com",
      },
    });
    const body = await res.json();
    expect(res.status).toEqual(200);
    expect(body.data.providers.length).toBe(1);
    expect(body.data.providers[0].name).toBe("Slack");
  });

  it("should return email provider for team when guest signin enabled", async () => {
<<<<<<< HEAD
    process.env.URL = "http://localoutline.com";
    process.env.DEPLOYMENT = "hosted";

=======
    env.URL = "http://localoutline.com";
>>>>>>> ef5e3f0b
    await buildTeam({
      guestSignin: true,
      subdomain: "example",
      authenticationProviders: [
        {
          name: "slack",
          providerId: "123",
        },
      ],
    });
    const res = await server.post("/api/auth.config", {
      headers: {
        host: "example.localoutline.com",
      },
    });
    const body = await res.json();
    expect(res.status).toEqual(200);
    expect(body.data.providers.length).toBe(2);
    expect(body.data.providers[0].name).toBe("Slack");
    expect(body.data.providers[1].name).toBe("Email");
  });

  it("should not return provider when disabled", async () => {
<<<<<<< HEAD
    process.env.URL = "http://localoutline.com";
    process.env.DEPLOYMENT = "hosted";

=======
    env.URL = "http://localoutline.com";
>>>>>>> ef5e3f0b
    await buildTeam({
      guestSignin: false,
      subdomain: "example",
      authenticationProviders: [
        {
          name: "slack",
          providerId: "123",
          enabled: false,
        },
      ],
    });
    const res = await server.post("/api/auth.config", {
      headers: {
        host: "example.localoutline.com",
      },
    });
    const body = await res.json();
    expect(res.status).toEqual(200);
    expect(body.data.providers.length).toBe(0);
  });

  describe("self hosted", () => {
<<<<<<< HEAD
    it("should return all configured providers but respect email setting", async () => {
      process.env.DEPLOYMENT = "";
=======
    it("should return available providers for team", async () => {
      env.DEPLOYMENT = "";
>>>>>>> ef5e3f0b
      await buildTeam({
        guestSignin: false,
        authenticationProviders: [
          {
            name: "slack",
            providerId: "123",
          },
        ],
      });
      const res = await server.post("/api/auth.config");
      const body = await res.json();
      expect(res.status).toEqual(200);
      expect(body.data.providers.length).toBe(2);
      expect(body.data.providers[0].name).toBe("Google");
      expect(body.data.providers[1].name).toBe("Slack");
    });

    it("should return email provider for team when guest signin enabled", async () => {
      env.DEPLOYMENT = "";
      await buildTeam({
        guestSignin: true,
        authenticationProviders: [
          {
            name: "slack",
            providerId: "123",
          },
        ],
      });
      const res = await server.post("/api/auth.config");
      const body = await res.json();
      expect(res.status).toEqual(200);
      expect(body.data.providers.length).toBe(3);
      expect(body.data.providers[0].name).toBe("Slack");
      expect(body.data.providers[1].name).toBe("Google");
      expect(body.data.providers[2].name).toBe("Email");
    });
  });
});<|MERGE_RESOLUTION|>--- conflicted
+++ resolved
@@ -60,14 +60,10 @@
   });
 
   it("should return available providers for team subdomain", async () => {
-<<<<<<< HEAD
-    process.env.URL = "http://localoutline.com";
-    process.env.DEPLOYMENT = "hosted";
-    process.env.SUBDOMAINS_ENABLED = "true";
+    env.URL = "http://localoutline.com";
+    env.DEPLOYMENT = "hosted";
+    env.SUBDOMAINS_ENABLED = true;
 
-=======
-    env.URL = "http://localoutline.com";
->>>>>>> ef5e3f0b
     await buildTeam({
       guestSignin: false,
       subdomain: "example",
@@ -114,13 +110,7 @@
   });
 
   it("should return email provider for team when guest signin enabled", async () => {
-<<<<<<< HEAD
-    process.env.URL = "http://localoutline.com";
-    process.env.DEPLOYMENT = "hosted";
-
-=======
     env.URL = "http://localoutline.com";
->>>>>>> ef5e3f0b
     await buildTeam({
       guestSignin: true,
       subdomain: "example",
@@ -144,13 +134,7 @@
   });
 
   it("should not return provider when disabled", async () => {
-<<<<<<< HEAD
-    process.env.URL = "http://localoutline.com";
-    process.env.DEPLOYMENT = "hosted";
-
-=======
     env.URL = "http://localoutline.com";
->>>>>>> ef5e3f0b
     await buildTeam({
       guestSignin: false,
       subdomain: "example",
@@ -173,13 +157,8 @@
   });
 
   describe("self hosted", () => {
-<<<<<<< HEAD
     it("should return all configured providers but respect email setting", async () => {
-      process.env.DEPLOYMENT = "";
-=======
-    it("should return available providers for team", async () => {
       env.DEPLOYMENT = "";
->>>>>>> ef5e3f0b
       await buildTeam({
         guestSignin: false,
         authenticationProviders: [
