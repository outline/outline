import invariant from "invariant";
import Router from "koa-router";
import { find } from "lodash";
<<<<<<< HEAD
import { parseDomain } from "@shared/utils/domains";
=======
import { parseDomain, isCustomSubdomain } from "@shared/utils/domains";
import env from "@server/env";
>>>>>>> 8a29a352
import auth from "@server/middlewares/authentication";
import { Team, TeamDomain } from "@server/models";
import { presentUser, presentTeam, presentPolicies } from "@server/presenters";
import providers from "../auth/providers";

const router = new Router();

function filterProviders(team?: Team) {
  return providers
    .sort((provider) => (provider.id === "email" ? 1 : -1))
    .filter((provider) => {
      // guest sign-in is an exception as it does not have an authentication
      // provider using passport, instead it exists as a boolean option on the team
      if (provider.id === "email") {
        return team?.emailSigninEnabled;
      }

      return (
        !team ||
        find(team.authenticationProviders, {
          name: provider.id,
          enabled: true,
        })
      );
    })
    .map((provider) => ({
      id: provider.id,
      name: provider.name,
      authUrl: provider.authUrl,
    }));
}

router.post("auth.config", async (ctx) => {
  // If self hosted AND there is only one team then that team becomes the
  // brand for the knowledge base and it's guest signin option is used for the
  // root login page.
  if (env.DEPLOYMENT !== "hosted") {
    const teams = await Team.scope("withAuthenticationProviders").findAll();

    if (teams.length === 1) {
      const team = teams[0];
      ctx.body = {
        data: {
          name: team.name,
          providers: filterProviders(team),
        },
      };
      return;
    }
  }

  const domain = parseDomain(ctx.request.hostname);

  if (domain.custom) {
    const team = await Team.scope("withAuthenticationProviders").findOne({
      where: {
        domain: ctx.request.hostname,
      },
    });

    if (team) {
      ctx.body = {
        data: {
          name: team.name,
          hostname: ctx.request.hostname,
          providers: filterProviders(team),
        },
      };
      return;
    }
  }

  // If subdomain signin page then we return minimal team details to allow
  // for a custom screen showing only relevant signin options for that team.
<<<<<<< HEAD
  else if (process.env.SUBDOMAINS_ENABLED === "true" && domain.teamSubdomain) {
=======
  if (
    env.SUBDOMAINS_ENABLED &&
    isCustomSubdomain(ctx.request.hostname) &&
    !isCustomDomain(ctx.request.hostname)
  ) {
    const domain = parseDomain(ctx.request.hostname);
    const subdomain = domain ? domain.subdomain : undefined;
>>>>>>> 8a29a352
    const team = await Team.scope("withAuthenticationProviders").findOne({
      where: {
        subdomain: domain.teamSubdomain,
      },
    });

    if (team) {
      ctx.body = {
        data: {
          name: team.name,
          hostname: ctx.request.hostname,
          providers: filterProviders(team),
        },
      };
      return;
    }
  }

  // Otherwise, we're requesting from the standard root signin page
  ctx.body = {
    data: {
      providers: filterProviders(),
    },
  };
});

router.post("auth.info", auth(), async (ctx) => {
  const { user } = ctx.state;
  const team = await Team.findByPk(user.teamId, {
    include: [{ model: TeamDomain }],
  });
  invariant(team, "Team not found");

  ctx.body = {
    data: {
      user: presentUser(user, {
        includeDetails: true,
      }),
      team: presentTeam(team),
    },
    policies: presentPolicies(user, [team]),
  };
});

export default router;<|MERGE_RESOLUTION|>--- conflicted
+++ resolved
@@ -1,12 +1,8 @@
 import invariant from "invariant";
 import Router from "koa-router";
 import { find } from "lodash";
-<<<<<<< HEAD
 import { parseDomain } from "@shared/utils/domains";
-=======
-import { parseDomain, isCustomSubdomain } from "@shared/utils/domains";
 import env from "@server/env";
->>>>>>> 8a29a352
 import auth from "@server/middlewares/authentication";
 import { Team, TeamDomain } from "@server/models";
 import { presentUser, presentTeam, presentPolicies } from "@server/presenters";
@@ -81,17 +77,7 @@
 
   // If subdomain signin page then we return minimal team details to allow
   // for a custom screen showing only relevant signin options for that team.
-<<<<<<< HEAD
-  else if (process.env.SUBDOMAINS_ENABLED === "true" && domain.teamSubdomain) {
-=======
-  if (
-    env.SUBDOMAINS_ENABLED &&
-    isCustomSubdomain(ctx.request.hostname) &&
-    !isCustomDomain(ctx.request.hostname)
-  ) {
-    const domain = parseDomain(ctx.request.hostname);
-    const subdomain = domain ? domain.subdomain : undefined;
->>>>>>> 8a29a352
+  else if (env.SUBDOMAINS_ENABLED && domain.teamSubdomain) {
     const team = await Team.scope("withAuthenticationProviders").findOne({
       where: {
         subdomain: domain.teamSubdomain,
