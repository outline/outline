import Router from "koa-router";
import { WhereOptions } from "sequelize";
<<<<<<< HEAD
=======
import { UserRole } from "@shared/types";
import fileOperationDeleter from "@server/commands/fileOperationDeleter";
>>>>>>> 282b0f48
import { ValidationError } from "@server/errors";
import auth from "@server/middlewares/authentication";
import { transaction } from "@server/middlewares/transaction";
import validate from "@server/middlewares/validate";
import { FileOperation, Team } from "@server/models";
import { authorize } from "@server/policies";
import { presentFileOperation } from "@server/presenters";
import FileStorage from "@server/storage/files";
import { APIContext } from "@server/types";
import pagination from "../middlewares/pagination";
import * as T from "./schema";

const router = new Router();

router.post(
  "fileOperations.info",
  auth({ role: UserRole.Admin }),
  validate(T.FileOperationsInfoSchema),
  async (ctx: APIContext<T.FileOperationsInfoReq>) => {
    const { id } = ctx.input.body;
    const { user } = ctx.state.auth;

    const fileOperation = await FileOperation.findByPk(id, {
      rejectOnEmpty: true,
    });

    authorize(user, "read", fileOperation);

    ctx.body = {
      data: presentFileOperation(fileOperation),
    };
  }
);

router.post(
  "fileOperations.list",
  auth({ role: UserRole.Admin }),
  pagination(),
  validate(T.FileOperationsListSchema),
  async (ctx: APIContext<T.FileOperationsListReq>) => {
    const { direction, sort, type } = ctx.input.body;
    const { user } = ctx.state.auth;

    const where: WhereOptions<FileOperation> = {
      teamId: user.teamId,
      type,
    };
    const team = await Team.findByPk(user.teamId);
    authorize(user, "update", team);

    const [exports, total] = await Promise.all([
      FileOperation.findAll({
        where,
        order: [[sort, direction]],
        offset: ctx.state.pagination.offset,
        limit: ctx.state.pagination.limit,
      }),
      FileOperation.count({
        where,
      }),
    ]);

    ctx.body = {
      pagination: { ...ctx.state.pagination, total },
      data: exports.map(presentFileOperation),
    };
  }
);

const handleFileOperationsRedirect = async (
  ctx: APIContext<T.FileOperationsRedirectReq>
) => {
  const id = (ctx.input.body.id ?? ctx.input.query.id) as string;
  const { user } = ctx.state.auth;

  const fileOperation = await FileOperation.unscoped().findByPk(id, {
    rejectOnEmpty: true,
  });
  authorize(user, "read", fileOperation);

  if (fileOperation.state !== "complete") {
    throw ValidationError(`${fileOperation.type} is not complete yet`);
  }

  const accessUrl = await FileStorage.getSignedUrl(fileOperation.key);
  ctx.redirect(accessUrl);
};

router.get(
  "fileOperations.redirect",
  auth({ role: UserRole.Admin }),
  validate(T.FileOperationsRedirectSchema),
  handleFileOperationsRedirect
);
router.post(
  "fileOperations.redirect",
  auth({ role: UserRole.Admin }),
  validate(T.FileOperationsRedirectSchema),
  handleFileOperationsRedirect
);

router.post(
  "fileOperations.delete",
  auth({ role: UserRole.Admin }),
  validate(T.FileOperationsDeleteSchema),
  transaction(),
  async (ctx: APIContext<T.FileOperationsDeleteReq>) => {
    const { id } = ctx.input.body;
    const { user } = ctx.state.auth;
    const { transaction } = ctx.state;

    const fileOperation = await FileOperation.unscoped().findByPk(id, {
      rejectOnEmpty: true,
      transaction,
      lock: transaction.LOCK.UPDATE,
    });
    authorize(user, "delete", fileOperation);

    await fileOperation.destroyWithCtx(ctx);

    ctx.body = {
      success: true,
    };
  }
);

export default router;<|MERGE_RESOLUTION|>--- conflicted
+++ resolved
@@ -1,10 +1,6 @@
 import Router from "koa-router";
 import { WhereOptions } from "sequelize";
-<<<<<<< HEAD
-=======
 import { UserRole } from "@shared/types";
-import fileOperationDeleter from "@server/commands/fileOperationDeleter";
->>>>>>> 282b0f48
 import { ValidationError } from "@server/errors";
 import auth from "@server/middlewares/authentication";
 import { transaction } from "@server/middlewares/transaction";
