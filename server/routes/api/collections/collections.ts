--- conflicted
+++ resolved
@@ -144,13 +144,8 @@
     const { user } = ctx.state.auth;
     const collection = await Collection.findByPk(id, {
       userId: user.id,
-<<<<<<< HEAD
-    });
-=======
-      includeDocumentStructure: true,
-    });
-
->>>>>>> 4ff663e1
+    });
+
     authorize(user, "readDocument", collection);
 
     const documentStructure = await CacheHelper.getDataOrSet(
