--- conflicted
+++ resolved
@@ -1469,18 +1469,13 @@
 
     const document = await documentCreator({
       title,
-<<<<<<< HEAD
-      text,
-      icon,
-=======
       text: await TextHelper.replaceImagesWithAttachments(
         text,
         user,
         ctx.request.ip,
         transaction
       ),
-      icon: icon ?? emoji,
->>>>>>> 964ba78d
+      icon,
       color,
       createdAt,
       publish,
