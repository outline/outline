import path from "path";
import fractionalIndex from "fractional-index";
import fs from "fs-extra";
import invariant from "invariant";
import contentDisposition from "content-disposition";
import JSZip from "jszip";
import Router from "koa-router";
import escapeRegExp from "lodash/escapeRegExp";
import has from "lodash/has";
import isNil from "lodash/isNil";
import remove from "lodash/remove";
import uniq from "lodash/uniq";
import mime from "mime-types";
import { Op, ScopeOptions, Sequelize, WhereOptions } from "sequelize";
import { v4 as uuidv4 } from "uuid";
<<<<<<< HEAD
import {
  FileOperationFormat,
  FileOperationState,
  FileOperationType,
  StatusFilter,
  TeamPreference,
  UserRole,
} from "@shared/types";
=======
import { NavigationNode, StatusFilter, UserRole } from "@shared/types";
>>>>>>> f25ba444
import { subtractDate } from "@shared/utils/date";
import slugify from "@shared/utils/slugify";
import documentCreator from "@server/commands/documentCreator";
import documentDuplicator from "@server/commands/documentDuplicator";
import documentLoader from "@server/commands/documentLoader";
import documentMover from "@server/commands/documentMover";
import documentPermanentDeleter from "@server/commands/documentPermanentDeleter";
import documentUpdater from "@server/commands/documentUpdater";
import env from "@server/env";
import {
  InvalidRequestError,
  AuthenticationError,
  ValidationError,
  IncorrectEditionError,
  NotFoundError,
} from "@server/errors";
import Logger from "@server/logging/Logger";
import auth from "@server/middlewares/authentication";
import multipart from "@server/middlewares/multipart";
import { rateLimiter } from "@server/middlewares/rateLimiter";
import { transaction } from "@server/middlewares/transaction";
import validate from "@server/middlewares/validate";
import {
  Attachment,
  Relationship,
  Collection,
  Document,
  Event,
  Revision,
  SearchQuery,
  User,
  View,
  UserMembership,
  Group,
  GroupUser,
  GroupMembership,
  FileOperation,
} from "@server/models";
import AttachmentHelper from "@server/models/helpers/AttachmentHelper";
import { DocumentHelper } from "@server/models/helpers/DocumentHelper";
import { ProsemirrorHelper } from "@server/models/helpers/ProsemirrorHelper";
import SearchHelper from "@server/models/helpers/SearchHelper";
import { TextHelper } from "@server/models/helpers/TextHelper";
import { authorize, can, cannot } from "@server/policies";
import {
  presentDocument,
  presentPolicies,
  presentMembership,
  presentUser,
  presentGroupMembership,
  presentGroup,
  presentFileOperation,
} from "@server/presenters";
import DocumentImportTask, {
  DocumentImportTaskResponse,
} from "@server/queues/tasks/DocumentImportTask";
import EmptyTrashTask from "@server/queues/tasks/EmptyTrashTask";
import FileStorage from "@server/storage/files";
import { APIContext } from "@server/types";
import { RateLimiterStrategy } from "@server/utils/RateLimiter";
import ZipHelper from "@server/utils/ZipHelper";
import { getTeamFromContext } from "@server/utils/passport";
import { assertPresent } from "@server/validation";
import pagination from "../middlewares/pagination";
import * as T from "./schema";
import { loadPublicShare } from "@server/commands/shareLoader";

const router = new Router();

router.post(
  "documents.list",
  auth(),
  pagination(),
  validate(T.DocumentsListSchema),
  async (ctx: APIContext<T.DocumentsListReq>) => {
    const {
      sort,
      direction,
      template,
      collectionId,
      backlinkDocumentId,
      parentDocumentId,
      userId: createdById,
      statusFilter,
    } = ctx.input.body;

    // always filter by the current team
    const { user } = ctx.state.auth;
    const where: WhereOptions<Document> & {
      [Op.and]: WhereOptions<Document>[];
    } = {
      teamId: user.teamId,
      [Op.and]: [
        {
          deletedAt: {
            [Op.eq]: null,
          },
        },
      ],
    };

    // Exclude archived docs by default
    if (!statusFilter) {
      where[Op.and].push({ archivedAt: { [Op.eq]: null } });
    }

    if (template) {
      where[Op.and].push({
        template: true,
      });
    }

    // if a specific user is passed then add to filters. If the user doesn't
    // exist in the team then nothing will be returned, so no need to check auth
    if (createdById) {
      where[Op.and].push({ createdById });
    }

    let documentIds: string[] = [];

    // if a specific collection is passed then we need to check auth to view it
    if (collectionId) {
      where[Op.and].push({ collectionId: [collectionId] });
      const collection = await Collection.findByPk(collectionId, {
        userId: user.id,
        includeDocumentStructure: sort === "index",
      });

      authorize(user, "readDocument", collection);

      // index sort is special because it uses the order of the documents in the
      // collection.documentStructure rather than a database column
      if (sort === "index") {
        documentIds = (collection.documentStructure || [])
          .map((node) => node.id)
          .slice(ctx.state.pagination.offset, ctx.state.pagination.limit);
        where[Op.and].push({ id: documentIds });
      } // if it's not a backlink request, filter by all collections the user has access to
    } else if (!backlinkDocumentId) {
      const collectionIds = await user.collectionIds();
      where[Op.and].push({
        collectionId:
          template && can(user, "readTemplate", user.team)
            ? {
                [Op.or]: [{ [Op.in]: collectionIds }, { [Op.is]: null }],
              }
            : collectionIds,
      });
    }

    if (parentDocumentId) {
      const [groupMembership, membership] = await Promise.all([
        GroupMembership.findOne({
          where: {
            documentId: parentDocumentId,
          },
          include: [
            {
              model: Group,
              required: true,
              include: [
                {
                  model: GroupUser,
                  required: true,
                  where: {
                    userId: user.id,
                  },
                },
              ],
            },
          ],
        }),
        UserMembership.findOne({
          where: {
            userId: user.id,
            documentId: parentDocumentId,
          },
        }),
      ]);

      if (groupMembership || membership) {
        remove(where[Op.and], (cond) => has(cond, "collectionId"));
      }

      where[Op.and].push({ parentDocumentId });
    }

    // Explicitly passing 'null' as the parentDocumentId allows listing documents
    // that have no parent document (aka they are at the root of the collection)
    if (parentDocumentId === null) {
      where[Op.and].push({
        parentDocumentId: {
          [Op.is]: null,
        },
      });
    }

    if (backlinkDocumentId) {
      const sourceDocumentIds = await Relationship.findSourceDocumentIdsForUser(
        backlinkDocumentId,
        user
      );

      where[Op.and].push({ id: sourceDocumentIds });

      // For safety, ensure the collectionId is not set in the query.
      remove(where[Op.and], (cond) => has(cond, "collectionId"));
    }

    const statusQuery = [];
    if (statusFilter?.includes(StatusFilter.Published)) {
      statusQuery.push({
        [Op.and]: [
          {
            publishedAt: {
              [Op.ne]: null,
            },
            archivedAt: {
              [Op.eq]: null,
            },
          },
        ],
      });
    }

    if (statusFilter?.includes(StatusFilter.Draft)) {
      statusQuery.push({
        [Op.and]: [
          {
            publishedAt: {
              [Op.eq]: null,
            },
            archivedAt: {
              [Op.eq]: null,
            },
            [Op.or]: [
              // Only ever include draft results for the user's own documents
              { createdById: user.id },
              { "$memberships.id$": { [Op.ne]: null } },
            ],
          },
        ],
      });
    }

    if (statusFilter?.includes(StatusFilter.Archived)) {
      statusQuery.push({
        archivedAt: {
          [Op.ne]: null,
        },
      });
    }

    if (statusQuery.length) {
      where[Op.and].push({
        [Op.or]: statusQuery,
      });
    }

    const [documents, total] = await Promise.all([
      Document.withMembershipScope(user.id).findAll({
        where,
        order: [
          [
            // this needs to be done otherwise findAll will throw citing
            // that the column "document"."index" doesn't exist – value of sort
            // is required to be a column name
            sort === "index" ? "updatedAt" : sort,
            direction,
          ],
        ],
        offset: ctx.state.pagination.offset,
        limit: ctx.state.pagination.limit,
      }),
      Document.count({ where }),
    ]);

    if (sort === "index") {
      // sort again so as to retain the order of documents as in collection.documentStructure
      documents.sort(
        (a, b) => documentIds.indexOf(a.id) - documentIds.indexOf(b.id)
      );
    }

    const data = await Promise.all(
      documents.map((document) => presentDocument(ctx, document))
    );
    const policies = presentPolicies(user, documents);

    ctx.body = {
      pagination: { ...ctx.state.pagination, total },
      data,
      policies,
    };
  }
);

router.post(
  "documents.archived",
  auth({ role: UserRole.Member }),
  pagination(),
  validate(T.DocumentsArchivedSchema),
  async (ctx: APIContext<T.DocumentsArchivedReq>) => {
    const { sort, direction, collectionId } = ctx.input.body;

    const { user } = ctx.state.auth;

    let where: WhereOptions<Document> = {
      teamId: user.teamId,
      archivedAt: {
        [Op.ne]: null,
      },
    };

    let documentIds: string[] = [];

    // if a specific collection is passed then we need to check auth to view it
    if (collectionId) {
      where = { ...where, collectionId };
      const collection = await Collection.findByPk(collectionId, {
        userId: user.id,
      });
      authorize(user, "readDocument", collection);

      // index sort is special because it uses the order of the documents in the
      // collection.documentStructure rather than a database column
      if (sort === "index") {
        documentIds = (collection?.documentStructure || [])
          .map((node) => node.id)
          .slice(ctx.state.pagination.offset, ctx.state.pagination.limit);
        where = { ...where, id: documentIds };
      } // otherwise, filter by all collections the user has access to
    } else {
      const collectionIds = await user.collectionIds();
      where = {
        ...where,
        collectionId: collectionIds,
      };
    }

    const documents = await Document.withMembershipScope(user.id).findAll({
      where,
      order: [
        [
          // this needs to be done otherwise findAll will throw citing
          // that the column "document"."index" doesn't exist – value of sort
          // is required to be a column name
          sort === "index" ? "updatedAt" : sort,
          direction,
        ],
      ],
      offset: ctx.state.pagination.offset,
      limit: ctx.state.pagination.limit,
    });

    if (sort === "index") {
      // sort again so as to retain the order of documents as in collection.documentStructure
      documents.sort(
        (a, b) => documentIds.indexOf(a.id) - documentIds.indexOf(b.id)
      );
    }

    const data = await Promise.all(
      documents.map((document) => presentDocument(ctx, document))
    );
    const policies = presentPolicies(user, documents);

    ctx.body = {
      pagination: ctx.state.pagination,
      data,
      policies,
    };
  }
);

router.post(
  "documents.deleted",
  auth({ role: UserRole.Member }),
  pagination(),
  validate(T.DocumentsDeletedSchema),
  async (ctx: APIContext<T.DocumentsDeletedReq>) => {
    const { sort, direction } = ctx.input.body;
    const { user } = ctx.state.auth;
    const collectionIds = await user.collectionIds({
      paranoid: false,
    });
    const membershipScope: Readonly<ScopeOptions> = {
      method: ["withMembership", user.id],
    };
    const viewScope: Readonly<ScopeOptions> = {
      method: ["withViews", user.id],
    };
    const documents = await Document.scope([
      membershipScope,
      viewScope,
      "withDrafts",
    ]).findAll({
      where: {
        teamId: user.teamId,
        deletedAt: {
          [Op.ne]: null,
        },
        [Op.or]: [
          {
            collectionId: {
              [Op.in]: collectionIds,
            },
          },
          {
            createdById: user.id,
            collectionId: {
              [Op.is]: null,
            },
          },
        ],
      },
      paranoid: false,
      order: [[sort, direction]],
      offset: ctx.state.pagination.offset,
      limit: ctx.state.pagination.limit,
    });
    const data = await Promise.all(
      documents.map((document) => presentDocument(ctx, document))
    );
    const policies = presentPolicies(user, documents);

    ctx.body = {
      pagination: ctx.state.pagination,
      data,
      policies,
    };
  }
);

router.post(
  "documents.viewed",
  auth(),
  pagination(),
  validate(T.DocumentsViewedSchema),
  async (ctx: APIContext<T.DocumentsViewedReq>) => {
    const { sort, direction } = ctx.input.body;
    const { user } = ctx.state.auth;
    const collectionIds = await user.collectionIds();
    const userId = user.id;
    const views = await View.findAll({
      where: {
        userId,
      },
      order: [[sort, direction]],
      include: [
        {
          model: Document.scope([
            "withDrafts",
            { method: ["withMembership", userId] },
          ]),
          required: true,
          where: {
            collectionId: collectionIds,
          },
          include: [
            {
              model: Collection.scope({
                method: ["withMembership", userId],
              }),
              as: "collection",
            },
          ],
        },
      ],
      offset: ctx.state.pagination.offset,
      limit: ctx.state.pagination.limit,
    });
    const documents = views.map((view) => {
      const document = view.document;
      document.views = [view];
      return document;
    });
    const data = await Promise.all(
      documents.map((document) => presentDocument(ctx, document))
    );
    const policies = presentPolicies(user, documents);

    ctx.body = {
      pagination: ctx.state.pagination,
      data,
      policies,
    };
  }
);

router.post(
  "documents.drafts",
  auth(),
  pagination(),
  validate(T.DocumentsDraftsSchema),
  async (ctx: APIContext<T.DocumentsDraftsReq>) => {
    const { collectionId, dateFilter, direction, sort } = ctx.input.body;
    const { user } = ctx.state.auth;

    if (collectionId) {
      const collection = await Collection.findByPk(collectionId, {
        userId: user.id,
      });
      authorize(user, "readDocument", collection);
    }

    const collectionIds = collectionId
      ? [collectionId]
      : await user.collectionIds();
    const where: WhereOptions = {
      createdById: user.id,
      collectionId: {
        [Op.or]: [{ [Op.in]: collectionIds }, { [Op.is]: null }],
      },
      publishedAt: {
        [Op.is]: null,
      },
    };

    if (dateFilter) {
      where.updatedAt = {
        [Op.gte]: subtractDate(new Date(), dateFilter),
      };
    } else {
      delete where.updatedAt;
    }

    const documents = await Document.withMembershipScope(user.id, {
      includeDrafts: true,
    }).findAll({
      where,
      order: [[sort, direction]],
      offset: ctx.state.pagination.offset,
      limit: ctx.state.pagination.limit,
    });
    const data = await Promise.all(
      documents.map((document) => presentDocument(ctx, document))
    );
    const policies = presentPolicies(user, documents);

    ctx.body = {
      pagination: ctx.state.pagination,
      data,
      policies,
    };
  }
);

router.post(
  "documents.info",
  auth({ optional: true }),
  validate(T.DocumentsInfoSchema),
  async (ctx: APIContext<T.DocumentsInfoReq>) => {
    const { id, shareId } = ctx.input.body;
    const { user } = ctx.state.auth;
    const apiVersion = getAPIVersion(ctx);
    const teamFromCtx = await getTeamFromContext(ctx, {
      includeStateCookie: false,
    });

    let document: Document | null;
    let serializedDocument: Record<string, any> | undefined;
    let isPublic = false;

    if (shareId) {
      const result = await loadPublicShare({
        id: shareId,
        documentId: id,
        teamId: teamFromCtx?.id,
      });

      document = result.document;

      if (!document) {
        throw NotFoundError("Document could not be found for shareId");
      }

      // reload with membership scope if user is authenticated
      if (user) {
        document = await Document.findByPk(document.id, {
          userId: user.id,
          rejectOnEmpty: true,
        });
      }

      isPublic = cannot(user, "read", document);

      serializedDocument = await presentDocument(ctx, document, {
        isPublic,
        shareId,
        includeUpdatedAt: result.share.showLastUpdated,
      });
    } else {
      if (!user) {
        throw AuthenticationError("Authentication required");
      }

      document = await documentLoader({
        id: id!, // validation ensures id will be present here
        user,
      });
      serializedDocument = await presentDocument(ctx, document);
    }

    ctx.body = {
      // Passing apiVersion=2 has a single effect, to change the response payload to
      // include top level keys for document.
      data:
        apiVersion >= 2
          ? {
              document: serializedDocument,
            }
          : serializedDocument,
      policies: isPublic ? undefined : presentPolicies(user, [document]),
    };
  }
);

router.post(
  "documents.users",
  auth(),
  pagination(),
  validate(T.DocumentsUsersSchema),
  async (ctx: APIContext<T.DocumentsUsersReq>) => {
    const { id, userId, query } = ctx.input.body;
    const actor = ctx.state.auth.user;
    const { offset, limit } = ctx.state.pagination;
    const document = await Document.findByPk(id, {
      userId: actor.id,
    });
    authorize(actor, "read", document);

    let where: WhereOptions<User> = {
      teamId: document.teamId,
      suspendedAt: {
        [Op.is]: null,
      },
    };

    const [collection, memberIds, collectionMemberIds] = await Promise.all([
      document.$get("collection"),
      Document.membershipUserIds(document.id),
      document.collectionId
        ? Collection.membershipUserIds(document.collectionId)
        : [],
    ]);

    where = {
      ...where,
      [Op.or]: [
        {
          id: {
            [Op.in]: uniq([...memberIds, ...collectionMemberIds]),
          },
        },
        collection?.permission
          ? {
              role: {
                [Op.ne]: UserRole.Guest,
              },
            }
          : {},
      ],
    };

    if (query) {
      where = {
        ...where,
        [Op.and]: [
          Sequelize.literal(
            `unaccent(LOWER(name)) like unaccent(LOWER(:query))`
          ),
        ],
      };
    }

    if (userId) {
      where = {
        ...where,
        id: userId,
      };
    }

    const replacements = { query: `%${query}%` };

    const [users, total] = await Promise.all([
      User.findAll({ where, replacements, offset, limit }),
      User.count({
        where,
        // @ts-expect-error Types are incorrect for count
        replacements,
      }),
    ]);

    ctx.body = {
      pagination: { ...ctx.state.pagination, total },
      data: users.map((user) => presentUser(user)),
      policies: presentPolicies(actor, users),
    };
  }
);

router.post(
  "documents.documents",
  auth(),
  validate(T.DocumentsChildrenSchema),
  async (ctx: APIContext<T.DocumentsChildrenReq>) => {
    const { id } = ctx.input.body;
    const { user } = ctx.state.auth;
    const document = await Document.findByPk(id, { userId: user.id });

    authorize(user, "read", document);

    let documentTree: NavigationNode | undefined;

    if (document.collectionId) {
      const collection = await Collection.findByPk(document.collectionId, {
        includeDocumentStructure: true,
      });
      documentTree = collection?.getDocumentTree(document.id) ?? undefined;
    }

    ctx.body = {
      data: documentTree,
    };
  }
);

router.post(
  "documents.export",
  rateLimiter(RateLimiterStrategy.TwentyFivePerMinute),
  auth(),
  validate(T.DocumentsExportSchema),
  async (ctx: APIContext<T.DocumentsExportReq>) => {
    const { id, includeChildDocuments } = ctx.input.body;
    const { user } = ctx.state.auth;
    const accept = ctx.request.headers["accept"];

    const document = await documentLoader({
      id,
      user,
      // We need the collaborative state to generate HTML.
      includeState: !accept?.includes("text/markdown"),
    });

    authorize(user, "download", document);

    const format = accept?.includes("text/html")
      ? FileOperationFormat.HTMLZip
      : accept?.includes("text/markdown")
        ? FileOperationFormat.MarkdownZip
        : accept?.includes("application/pdf")
          ? FileOperationFormat.PDF
          : null;

    if (format === FileOperationFormat.PDF) {
      throw IncorrectEditionError(
        "PDF export is not available in the community edition"
      );
    }

    if (includeChildDocuments) {
      if (!format) {
        throw InvalidRequestError(
          "format needed for exporting nested documents"
        );
      }

      const fileOperation = await FileOperation.createWithCtx(ctx, {
        type: FileOperationType.Export,
        state: FileOperationState.Creating,
        format,
        key: FileOperation.getExportKey({
          name: document.titleWithDefault,
          teamId: document.teamId,
          format,
        }),
        url: null,
        size: 0,
        documentId: document.id,
        userId: user.id,
        teamId: document.teamId,
      });

      fileOperation.user = user;
      fileOperation.document = document;

      ctx.body = {
        success: true,
        data: {
          fileOperation: presentFileOperation(fileOperation),
        },
      };
      return;
    }

    let contentType: string;
    let content: string;

    if (format === FileOperationFormat.HTMLZip) {
      contentType = "text/html";
      content = await DocumentHelper.toHTML(document, {
        centered: true,
        includeMermaid: true,
      });
    } else if (format === FileOperationFormat.MarkdownZip) {
      contentType = "text/markdown";
      content = DocumentHelper.toMarkdown(document);
    } else {
      ctx.body = {
        data: DocumentHelper.toMarkdown(document),
      };
      return;
    }

    // Override the extension for Markdown as it's incorrect in the mime-types
    // library until a new release > 2.1.35
    const extension =
      contentType === "text/markdown" ? "md" : mime.extension(contentType);

    const fileName = slugify(document.titleWithDefault);
    const attachmentIds = ProsemirrorHelper.parseAttachmentIds(
      DocumentHelper.toProsemirror(document)
    );
    const attachments = attachmentIds.length
      ? await Attachment.findAll({
          where: {
            teamId: document.teamId,
            id: attachmentIds,
          },
        })
      : [];

    if (attachments.length === 0) {
      ctx.set("Content-Type", contentType);
      ctx.set(
        "Content-Disposition",
        contentDisposition(`${fileName}.${extension}`, {
          type: "attachment",
        })
      );
      ctx.body = content;
      return;
    }

    const zip = new JSZip();

    await Promise.all(
      attachments.map(async (attachment) => {
        const location = path.join(
          "attachments",
          `${attachment.id}.${mime.extension(attachment.contentType)}`
        );
        zip.file(
          location,
          new Promise<Buffer>((resolve) => {
            attachment.buffer.then(resolve).catch((err) => {
              Logger.warn(`Failed to read attachment from storage`, {
                attachmentId: attachment.id,
                teamId: attachment.teamId,
                error: err.message,
              });
              resolve(Buffer.from(""));
            });
          }),
          {
            date: attachment.updatedAt,
            createFolders: true,
          }
        );

        content = content.replace(
          new RegExp(escapeRegExp(attachment.redirectUrl), "g"),
          location
        );
      })
    );

    zip.file(`${fileName}.${extension}`, content, {
      date: document.updatedAt,
    });

    ctx.set("Content-Type", "application/zip");
    ctx.set(
      "Content-Disposition",
      contentDisposition(`${fileName}.zip`, {
        type: "attachment",
      })
    );
    ctx.body = zip.generateNodeStream(ZipHelper.defaultStreamOptions);
  }
);

router.post(
  "documents.restore",
  auth({ role: UserRole.Member }),
  validate(T.DocumentsRestoreSchema),
  transaction(),
  async (ctx: APIContext<T.DocumentsRestoreReq>) => {
    const { id, collectionId, revisionId } = ctx.input.body;
    const { user } = ctx.state.auth;
    const { transaction } = ctx.state;
    const document = await Document.findByPk(id, {
      userId: user.id,
      paranoid: false,
      rejectOnEmpty: true,
      transaction,
    });

    const sourceCollectionId = document.collectionId;
    const destCollectionId = collectionId ?? sourceCollectionId;

    const srcCollection = sourceCollectionId
      ? await Collection.findByPk(sourceCollectionId, {
          userId: user.id,
          includeDocumentStructure: true,
          paranoid: false,
          transaction,
        })
      : undefined;

    const destCollection = destCollectionId
      ? await Collection.findByPk(destCollectionId, {
          userId: user.id,
          includeDocumentStructure: true,
          transaction,
        })
      : undefined;

    // In case of workspace templates, both source and destination collections are undefined.
    if (!document.isWorkspaceTemplate && !destCollection?.isActive) {
      throw ValidationError(
        "Unable to restore, the collection may have been deleted or archived"
      );
    }

    // Skip this for workspace templates and drafts of a deleted collection as they won't have sourceCollectionId.
    if (sourceCollectionId && sourceCollectionId !== destCollectionId) {
      authorize(user, "updateDocument", srcCollection);
      await srcCollection?.removeDocumentInStructure(document, {
        save: true,
        transaction,
      });
    }

    if (document.deletedAt && document.isWorkspaceTemplate) {
      authorize(user, "restore", document);

      await document.restore({ transaction });
      await Event.createFromContext(ctx, {
        name: "documents.restore",
        documentId: document.id,
        collectionId: document.collectionId,
        data: {
          title: document.title,
        },
      });
    } else if (document.deletedAt) {
      authorize(user, "restore", document);
      authorize(user, "updateDocument", destCollection);

      // restore a previously deleted document
      await document.restoreTo(destCollectionId!, { transaction, user }); // destCollectionId is guaranteed to be defined here
      await Event.createFromContext(ctx, {
        name: "documents.restore",
        documentId: document.id,
        collectionId: document.collectionId,
        data: {
          title: document.title,
        },
      });
    } else if (document.archivedAt) {
      authorize(user, "unarchive", document);
      authorize(user, "updateDocument", destCollection);

      // restore a previously archived document
      await document.restoreTo(destCollectionId!, { transaction, user }); // destCollectionId is guaranteed to be defined here
      await Event.createFromContext(ctx, {
        name: "documents.unarchive",
        documentId: document.id,
        collectionId: document.collectionId,
        data: {
          title: document.title,
          sourceCollectionId,
        },
      });
    } else if (revisionId) {
      // restore a document to a specific revision
      authorize(user, "update", document);
      const revision = await Revision.findByPk(revisionId, { transaction });
      authorize(document, "restore", revision);

      document.restoreFromRevision(revision);
      await document.save({ transaction });

      await Event.createFromContext(ctx, {
        name: "documents.restore",
        documentId: document.id,
        collectionId: document.collectionId,
        data: {
          title: document.title,
        },
      });
    } else {
      assertPresent(revisionId, "revisionId is required");
    }

    ctx.body = {
      data: await presentDocument(ctx, document),
      policies: presentPolicies(user, [document]),
    };
  }
);

router.post(
  "documents.search_titles",
  auth(),
  pagination(),
  rateLimiter(RateLimiterStrategy.OneHundredPerMinute),
  validate(T.DocumentsSearchTitlesSchema),
  async (ctx: APIContext<T.DocumentsSearchTitlesReq>) => {
    const { query, statusFilter, dateFilter, collectionId, userId } =
      ctx.input.body;
    const { offset, limit } = ctx.state.pagination;
    const { user } = ctx.state.auth;
    let collaboratorIds = undefined;

    if (collectionId) {
      const collection = await Collection.findByPk(collectionId, {
        userId: user.id,
      });
      authorize(user, "readDocument", collection);
    }

    if (userId) {
      collaboratorIds = [userId];
    }

    const documents = await SearchHelper.searchTitlesForUser(user, {
      query,
      dateFilter,
      statusFilter,
      collectionId,
      collaboratorIds,
      offset,
      limit,
    });
    const policies = presentPolicies(user, documents);
    const data = await Promise.all(
      documents.map((document) => presentDocument(ctx, document))
    );

    ctx.body = {
      pagination: ctx.state.pagination,
      data,
      policies,
    };
  }
);

router.post(
  "documents.search",
  auth({ optional: true }),
  pagination(),
  rateLimiter(RateLimiterStrategy.OneHundredPerMinute),
  validate(T.DocumentsSearchSchema),
  async (ctx: APIContext<T.DocumentsSearchReq>) => {
    const {
      query,
      collectionId,
      documentId,
      userId,
      dateFilter,
      statusFilter = [],
      shareId,
      snippetMinWords,
      snippetMaxWords,
    } = ctx.input.body;
    const { offset, limit } = ctx.state.pagination;
    const { user } = ctx.state.auth;

    let teamId;
    let response;
    let share;
    let isPublic = false;

    if (shareId) {
      const teamFromCtx = await getTeamFromContext(ctx, {
        includeStateCookie: false,
      });
      const result = await loadPublicShare({
        id: shareId,
        teamId: teamFromCtx?.id,
      });

      share = result.share;
      let { collection, document } = result; // One of collection or document should be available

      // reload with membership scope if user is authenticated
      if (user) {
        collection = collection
          ? await Collection.findByPk(collection.id, { userId: user.id })
          : null;
        document = document
          ? await Document.findByPk(document.id, { userId: user.id })
          : null;
      }

      isPublic = collection
        ? cannot(user, "read", collection)
        : cannot(user, "read", document);

      if (share.documentId && !share?.includeChildDocuments) {
        throw InvalidRequestError("Child documents cannot be searched");
      }

      teamId = share.teamId;
      const team = await share.$get("team");
      invariant(team, "Share must belong to a team");

      response = await SearchHelper.searchForTeam(team, {
        query,
        collectionId: collection?.id || document?.collectionId,
        share,
        dateFilter,
        statusFilter,
        offset,
        limit,
        snippetMinWords,
        snippetMaxWords,
      });
    } else {
      if (!user) {
        throw AuthenticationError("Authentication error");
      }

      teamId = user.teamId;

      if (collectionId) {
        const collection = await Collection.findByPk(collectionId, {
          userId: user.id,
        });
        authorize(user, "readDocument", collection);
      }

      let documentIds = undefined;
      if (documentId) {
        const document = await Document.findByPk(documentId, {
          userId: user.id,
        });
        authorize(user, "read", document);
        documentIds = [
          documentId,
          ...(await document.findAllChildDocumentIds()),
        ];
      }

      let collaboratorIds = undefined;

      if (userId) {
        collaboratorIds = [userId];
      }

      response = await SearchHelper.searchForUser(user, {
        query,
        collaboratorIds,
        collectionId,
        documentIds,
        dateFilter,
        statusFilter,
        offset,
        limit,
        snippetMinWords,
        snippetMaxWords,
      });
    }

    const { results, total } = response;
    const documents = results.map((result) => result.document);

    const data = await Promise.all(
      results.map(async (result) => {
        const document = await presentDocument(ctx, result.document, {
          isPublic,
          shareId,
        });
        return { ...result, document };
      })
    );

    // When requesting subsequent pages of search results we don't want to record
    // duplicate search query records
    if (query && offset === 0) {
      await SearchQuery.create({
        userId: user?.id,
        teamId,
        shareId: share?.id,
        source: ctx.state.auth.type || "app", // we'll consider anything that isn't "api" to be "app"
        query,
        results: total,
      });
    }

    ctx.body = {
      pagination: { ...ctx.state.pagination, total },
      data,
      policies: user ? presentPolicies(user, documents) : null,
    };
  }
);

router.post(
  "documents.templatize",
  auth({ role: UserRole.Member }),
  rateLimiter(RateLimiterStrategy.TwentyFivePerMinute),
  validate(T.DocumentsTemplatizeSchema),
  transaction(),
  async (ctx: APIContext<T.DocumentsTemplatizeReq>) => {
    const { id, collectionId, publish } = ctx.input.body;
    const { user } = ctx.state.auth;
    const { transaction } = ctx.state;

    const original = await Document.findByPk(id, {
      userId: user.id,
      transaction,
    });

    authorize(user, "update", original);

    if (collectionId) {
      const collection = await Collection.findByPk(collectionId, {
        userId: user.id,
        transaction,
      });
      authorize(user, "createDocument", collection);
    } else {
      authorize(user, "createTemplate", user.team);
    }

    const document = await Document.create(
      {
        editorVersion: original.editorVersion,
        collectionId,
        teamId: user.teamId,
        publishedAt: publish ? new Date() : null,
        lastModifiedById: user.id,
        createdById: user.id,
        template: true,
        icon: original.icon,
        color: original.color,
        title: original.title,
        text: original.text,
        content: original.content,
      },
      {
        transaction,
      }
    );
    await Event.createFromContext(ctx, {
      name: "documents.create",
      documentId: document.id,
      collectionId: document.collectionId,
      data: {
        title: document.title,
        template: true,
      },
    });

    // reload to get all of the data needed to present (user, collection etc)
    const reloaded = await Document.findByPk(document.id, {
      userId: user.id,
      transaction,
    });
    invariant(reloaded, "document not found");

    ctx.body = {
      data: await presentDocument(ctx, reloaded),
      policies: presentPolicies(user, [reloaded]),
    };
  }
);

router.post(
  "documents.update",
  auth(),
  validate(T.DocumentsUpdateSchema),
  transaction(),
  async (ctx: APIContext<T.DocumentsUpdateReq>) => {
    const { transaction } = ctx.state;
    const { id, insightsEnabled, publish, collectionId, ...input } =
      ctx.input.body;
    const editorVersion = ctx.headers["x-editor-version"] as string | undefined;

    const { user } = ctx.state.auth;
    let collection: Collection | null | undefined;

    let document = await Document.findByPk(id, {
      userId: user.id,
      includeState: true,
      transaction,
    });
    collection = document?.collection;
    authorize(user, "update", document);

    if (collection && insightsEnabled !== undefined) {
      authorize(user, "updateInsights", document);
    }

    if (publish) {
      if (document.isDraft) {
        authorize(user, "publish", document);
      }

      if (!document.collectionId && !document.isWorkspaceTemplate) {
        assertPresent(
          collectionId,
          "collectionId is required to publish a draft without collection"
        );
        collection = await Collection.findByPk(collectionId!, {
          userId: user.id,
          transaction,
        });
      }

      if (document.parentDocumentId) {
        const parentDocument = await Document.findByPk(
          document.parentDocumentId,
          {
            userId: user.id,
            transaction,
          }
        );
        authorize(user, "createChildDocument", parentDocument, { collection });
      } else if (document.isWorkspaceTemplate) {
        authorize(user, "createTemplate", user.team);
      } else {
        authorize(user, "createDocument", collection);
      }
    }

    document = await documentUpdater(ctx, {
      document,
      user,
      ...input,
      publish,
      collectionId,
      insightsEnabled,
      editorVersion,
    });

    ctx.body = {
      data: await presentDocument(ctx, document),
      policies: presentPolicies(user, [document]),
    };
  }
);

router.post(
  "documents.duplicate",
  auth(),
  validate(T.DocumentsDuplicateSchema),
  transaction(),
  async (ctx: APIContext<T.DocumentsDuplicateReq>) => {
    const { transaction } = ctx.state;
    const { id, title, publish, recursive, collectionId, parentDocumentId } =
      ctx.input.body;
    const { user } = ctx.state.auth;

    const document = await Document.findByPk(id, {
      userId: user.id,
      transaction,
    });
    authorize(user, "read", document);

    const collection = collectionId
      ? await Collection.findByPk(collectionId, {
          userId: user.id,
          transaction,
        })
      : document?.collection;

    if (collection) {
      authorize(user, "updateDocument", collection);
    } else if (document.isWorkspaceTemplate) {
      authorize(user, "createTemplate", user.team);
    }

    if (parentDocumentId) {
      const parent = await Document.findByPk(parentDocumentId, {
        userId: user.id,
        transaction,
      });
      authorize(user, "update", parent);

      if (!parent.publishedAt) {
        throw InvalidRequestError("Cannot duplicate document inside a draft");
      }
    }

    const response = await documentDuplicator({
      user,
      collection,
      document,
      title,
      publish,
      recursive,
      parentDocumentId,
      ctx,
    });

    ctx.body = {
      data: {
        documents: await Promise.all(
          response.map((document) => presentDocument(ctx, document))
        ),
      },
      policies: presentPolicies(user, response),
    };
  }
);

router.post(
  "documents.move",
  auth(),
  validate(T.DocumentsMoveSchema),
  transaction(),
  async (ctx: APIContext<T.DocumentsMoveReq>) => {
    const { transaction } = ctx.state;
    const { id, parentDocumentId, index } = ctx.input.body;
    let collectionId = ctx.input.body.collectionId;
    const { user } = ctx.state.auth;
    const document = await Document.findByPk(id, {
      userId: user.id,
      transaction,
    });
    authorize(user, "move", document);

    if (collectionId) {
      const collection = await Collection.findByPk(collectionId, {
        userId: user.id,
        transaction,
      });
      authorize(user, "updateDocument", collection);
    } else if (document.template) {
      authorize(user, "updateTemplate", user.team);
    } else if (!parentDocumentId) {
      throw InvalidRequestError("collectionId is required to move a document");
    }

    if (parentDocumentId) {
      const parent = await Document.findByPk(parentDocumentId, {
        userId: user.id,
        transaction,
      });
      authorize(user, "update", parent);
      collectionId = parent.collectionId;

      if (!parent.publishedAt) {
        throw InvalidRequestError("Cannot move document inside a draft");
      }
    }

    const { documents, collectionChanged } = await documentMover({
      user,
      document,
      collectionId: collectionId ?? null,
      parentDocumentId,
      index,
      ip: ctx.request.ip,
      transaction,
    });

    ctx.body = {
      data: {
        documents: await Promise.all(
          documents.map((doc) => presentDocument(ctx, doc))
        ),
        // Included for backwards compatibility
        collections: [],
      },
      policies: collectionChanged ? presentPolicies(user, documents) : [],
    };
  }
);

router.post(
  "documents.archive",
  auth(),
  validate(T.DocumentsArchiveSchema),
  transaction(),
  async (ctx: APIContext<T.DocumentsArchiveReq>) => {
    const { id } = ctx.input.body;
    const { user } = ctx.state.auth;
    const { transaction } = ctx.state;

    const document = await Document.findByPk(id, {
      userId: user.id,
      rejectOnEmpty: true,
      transaction,
    });
    authorize(user, "archive", document);

    await document.archive(user, { transaction });
    await Event.createFromContext(ctx, {
      name: "documents.archive",
      documentId: document.id,
      collectionId: document.collectionId,
      data: {
        title: document.title,
      },
    });

    ctx.body = {
      data: await presentDocument(ctx, document),
      policies: presentPolicies(user, [document]),
    };
  }
);

router.post(
  "documents.delete",
  auth(),
  validate(T.DocumentsDeleteSchema),
  async (ctx: APIContext<T.DocumentsDeleteReq>) => {
    const { id, permanent } = ctx.input.body;
    const { user } = ctx.state.auth;

    if (permanent) {
      const document = await Document.findByPk(id, {
        userId: user.id,
        paranoid: false,
      });
      authorize(user, "permanentDelete", document);

      await documentPermanentDeleter([document]);
      await Event.createFromContext(ctx, {
        name: "documents.permanent_delete",
        documentId: document.id,
        collectionId: document.collectionId,
        data: {
          title: document.title,
        },
      });
    } else {
      const document = await Document.findByPk(id, {
        userId: user.id,
      });

      authorize(user, "delete", document);

      await document.delete(user);
      await Event.createFromContext(ctx, {
        name: "documents.delete",
        documentId: document.id,
        collectionId: document.collectionId,
        data: {
          title: document.title,
        },
      });
    }

    ctx.body = {
      success: true,
    };
  }
);

router.post(
  "documents.unpublish",
  auth(),
  validate(T.DocumentsUnpublishSchema),
  async (ctx: APIContext<T.DocumentsUnpublishReq>) => {
    const { id, detach } = ctx.input.body;
    const { user } = ctx.state.auth;

    const document = await Document.findByPk(id, {
      userId: user.id,
    });
    authorize(user, "unpublish", document);

    const childDocumentIds = await document.findAllChildDocumentIds({
      archivedAt: {
        [Op.eq]: null,
      },
    });
    if (childDocumentIds.length > 0) {
      throw InvalidRequestError(
        "Cannot unpublish document with child documents"
      );
    }

    // detaching would unset collectionId from document, so save a ref to the affected collectionId.
    const collectionId = document.collectionId;

    await document.unpublish(user, { detach });
    await Event.createFromContext(ctx, {
      name: "documents.unpublish",
      documentId: document.id,
      collectionId,
    });

    ctx.body = {
      data: await presentDocument(ctx, document),
      policies: presentPolicies(user, [document]),
    };
  }
);

router.post(
  "documents.import",
  auth(),
  rateLimiter(RateLimiterStrategy.TwentyFivePerMinute),
  validate(T.DocumentsImportSchema),
  multipart({ maximumFileSize: env.FILE_STORAGE_IMPORT_MAX_SIZE }),
  async (ctx: APIContext<T.DocumentsImportReq>) => {
    const { collectionId, parentDocumentId, publish } = ctx.input.body;
    const file = ctx.input.file;
    const { user } = ctx.state.auth;

    if (collectionId) {
      const collection = await Collection.findByPk(collectionId, {
        userId: user.id,
      });
      authorize(user, "createDocument", collection);
    }

    let parentDocument: Document | null = null;

    if (parentDocumentId) {
      parentDocument = await Document.findByPk(parentDocumentId, {
        userId: user.id,
      });
      authorize(user, "createChildDocument", parentDocument);
    }

    const buffer = await fs.readFile(file.filepath);
    const fileName = file.originalFilename ?? file.newFilename;
    const mimeType = file.mimetype ?? "";
    const acl = "private";

    const key = AttachmentHelper.getKey({
      acl,
      id: uuidv4(),
      name: fileName,
      userId: user.id,
    });

    await FileStorage.store({
      body: buffer,
      contentType: mimeType,
      contentLength: buffer.length,
      key,
      acl,
    });

    const job = await new DocumentImportTask().schedule({
      key,
      sourceMetadata: {
        fileName,
        mimeType,
      },
      userId: user.id,
      collectionId: collectionId ?? parentDocument?.collectionId, // collectionId will be null when parent document is shared to the user.
      parentDocumentId,
      publish,
      ip: ctx.request.ip,
    });
    const response: DocumentImportTaskResponse = await job.finished();
    if ("error" in response) {
      throw InvalidRequestError(response.error);
    }

    const document = await Document.findByPk(response.documentId, {
      userId: user.id,
      rejectOnEmpty: true,
    });

    ctx.body = {
      data: await presentDocument(ctx, document),
      policies: presentPolicies(user, [document]),
    };
  }
);

router.post(
  "documents.create",
  auth(),
  rateLimiter(RateLimiterStrategy.TwentyFivePerMinute),
  validate(T.DocumentsCreateSchema),
  transaction(),
  async (ctx: APIContext<T.DocumentsCreateReq>) => {
    const {
      id,
      title,
      text,
      icon,
      color,
      publish,
      collectionId,
      parentDocumentId,
      fullWidth,
      templateId,
      template,
      createdAt,
    } = ctx.input.body;
    const editorVersion = ctx.headers["x-editor-version"] as string | undefined;

    const { transaction } = ctx.state;
    const { user } = ctx.state.auth;

    let collection;

    let parentDocument;

    if (parentDocumentId) {
      parentDocument = await Document.findByPk(parentDocumentId, {
        userId: user.id,
      });

      if (parentDocument?.collectionId) {
        collection = await Collection.findByPk(parentDocument.collectionId, {
          userId: user.id,
        });
      }

      authorize(user, "createChildDocument", parentDocument, {
        collection,
      });
    } else if (collectionId) {
      collection = await Collection.findByPk(collectionId, {
        userId: user.id,
        transaction,
      });
      authorize(user, "createDocument", collection);
    } else if (!!template && !collectionId) {
      authorize(user, "createTemplate", user.team);
    }

    let templateDocument: Document | null | undefined;

    if (templateId) {
      templateDocument = await Document.findByPk(templateId, {
        userId: user.id,
        transaction,
      });
      authorize(user, "read", templateDocument);
    }

    const document = await documentCreator({
      id,
      title,
      text: !isNil(text)
        ? await TextHelper.replaceImagesWithAttachments(ctx, text, user)
        : text,
      icon,
      color,
      createdAt,
      publish,
      collectionId: collection?.id,
      parentDocumentId,
      templateDocument,
      template,
      fullWidth,
      user,
      editorVersion,
      ctx,
    });

    if (collection) {
      document.collection = collection;
    }

    ctx.body = {
      data: await presentDocument(ctx, document),
      policies: presentPolicies(user, [document]),
    };
  }
);

router.post(
  "documents.add_user",
  auth(),
  validate(T.DocumentsAddUserSchema),
  rateLimiter(RateLimiterStrategy.OneHundredPerHour),
  transaction(),
  async (ctx: APIContext<T.DocumentsAddUserReq>) => {
    const { transaction } = ctx.state;
    const { user: actor } = ctx.state.auth;
    const { id, userId, permission } = ctx.input.body;

    if (userId === actor.id) {
      throw ValidationError("You cannot invite yourself");
    }

    const [document, user] = await Promise.all([
      Document.findByPk(id, {
        userId: actor.id,
        rejectOnEmpty: true,
        transaction,
      }),
      User.findByPk(userId, {
        rejectOnEmpty: true,
        transaction,
      }),
    ]);

    authorize(actor, "read", user);
    authorize(actor, "manageUsers", document);

    const UserMemberships = await UserMembership.findAll({
      where: {
        userId,
      },
      attributes: ["id", "index", "updatedAt"],
      limit: 1,
      order: [
        // using LC_COLLATE:"C" because we need byte order to drive the sorting
        // find only the first star so we can create an index before it
        Sequelize.literal('"user_permission"."index" collate "C"'),
        ["updatedAt", "DESC"],
      ],
      transaction,
    });

    // create membership at the beginning of their "Shared with me" section
    const index = fractionalIndex(
      null,
      UserMemberships.length ? UserMemberships[0].index : null
    );

    const [membership, isNew] = await UserMembership.findOrCreate({
      where: {
        documentId: id,
        userId,
      },
      defaults: {
        index,
        permission: permission || user.defaultDocumentPermission,
        createdById: actor.id,
      },
      lock: transaction.LOCK.UPDATE,
      ...ctx.context,
    });

    if (!isNew && permission) {
      membership.permission = permission;

      // disconnect from the source if the permission is manually updated
      membership.sourceId = null;

      await membership.save(ctx.context);
    }

    ctx.body = {
      data: {
        users: [presentUser(user)],
        memberships: [presentMembership(membership)],
      },
    };
  }
);

router.post(
  "documents.remove_user",
  auth(),
  validate(T.DocumentsRemoveUserSchema),
  transaction(),
  async (ctx: APIContext<T.DocumentsRemoveUserReq>) => {
    const { transaction } = ctx.state;
    const { user: actor } = ctx.state.auth;
    const { id, userId } = ctx.input.body;

    const [document, user] = await Promise.all([
      Document.findByPk(id, {
        userId: actor.id,
        rejectOnEmpty: true,
        transaction,
      }),
      User.findByPk(userId, {
        rejectOnEmpty: true,
        transaction,
      }),
    ]);

    if (actor.id !== userId) {
      authorize(actor, "manageUsers", document);
      authorize(actor, "read", user);
    }

    const membership = await UserMembership.findOne({
      where: {
        documentId: id,
        userId,
      },
      transaction,
      lock: transaction.LOCK.UPDATE,
      rejectOnEmpty: true,
    });

    await membership.destroy(ctx.context);

    ctx.body = {
      success: true,
    };
  }
);

router.post(
  "documents.add_group",
  auth(),
  validate(T.DocumentsAddGroupSchema),
  transaction(),
  async (ctx: APIContext<T.DocumentsAddGroupsReq>) => {
    const { id, groupId, permission } = ctx.input.body;
    const { transaction } = ctx.state;
    const { user } = ctx.state.auth;

    const [document, group] = await Promise.all([
      Document.findByPk(id, {
        userId: user.id,
        rejectOnEmpty: true,
        transaction,
      }),
      Group.findByPk(groupId, {
        rejectOnEmpty: true,
        transaction,
      }),
    ]);
    authorize(user, "update", document);
    authorize(user, "read", group);

    const [membership, created] = await GroupMembership.findOrCreate({
      where: {
        documentId: id,
        groupId,
      },
      defaults: {
        permission: permission || user.defaultDocumentPermission,
        createdById: user.id,
      },
      lock: transaction.LOCK.UPDATE,
      ...ctx.context,
    });

    if (!created && permission) {
      membership.permission = permission;

      // disconnect from the source if the permission is manually updated
      membership.sourceId = null;

      await membership.save(ctx.context);
    }

    ctx.body = {
      data: {
        groupMemberships: [presentGroupMembership(membership)],
      },
    };
  }
);

router.post(
  "documents.remove_group",
  auth(),
  validate(T.DocumentsRemoveGroupSchema),
  transaction(),
  async (ctx: APIContext<T.DocumentsRemoveGroupReq>) => {
    const { transaction } = ctx.state;
    const { user } = ctx.state.auth;
    const { id, groupId } = ctx.input.body;

    const [document, group] = await Promise.all([
      Document.findByPk(id, {
        userId: user.id,
        rejectOnEmpty: true,
        transaction,
      }),
      Group.findByPk(groupId, {
        rejectOnEmpty: true,
        transaction,
      }),
    ]);
    authorize(user, "update", document);
    authorize(user, "read", group);

    const membership = await GroupMembership.findOne({
      where: {
        documentId: id,
        groupId,
      },
      transaction,
      lock: transaction.LOCK.UPDATE,
      rejectOnEmpty: true,
    });

    await membership.destroy(ctx.context);

    ctx.body = {
      success: true,
    };
  }
);

router.post(
  "documents.memberships",
  auth(),
  pagination(),
  validate(T.DocumentsMembershipsSchema),
  async (ctx: APIContext<T.DocumentsMembershipsReq>) => {
    const { id, query, permission } = ctx.input.body;
    const { user: actor } = ctx.state.auth;

    const document = await Document.findByPk(id, { userId: actor.id });
    authorize(actor, "update", document);

    let where: WhereOptions<UserMembership> = {
      documentId: id,
    };
    let userWhere;

    if (query) {
      userWhere = {
        name: {
          [Op.iLike]: `%${query}%`,
        },
      };
    }

    if (permission) {
      where = { ...where, permission };
    }

    const options = {
      where,
      include: [
        {
          model: User,
          as: "user",
          where: userWhere,
          required: true,
        },
      ],
    };

    const [total, memberships] = await Promise.all([
      UserMembership.count(options),
      UserMembership.findAll({
        ...options,
        order: [["createdAt", "DESC"]],
        offset: ctx.state.pagination.offset,
        limit: ctx.state.pagination.limit,
      }),
    ]);

    ctx.body = {
      pagination: { ...ctx.state.pagination, total },
      data: {
        memberships: memberships.map(presentMembership),
        users: memberships.map((membership) => presentUser(membership.user)),
      },
    };
  }
);

router.post(
  "documents.group_memberships",
  auth(),
  pagination(),
  validate(T.DocumentsMembershipsSchema),
  async (ctx: APIContext<T.DocumentsMembershipsReq>) => {
    const { id, query, permission } = ctx.input.body;
    const { user } = ctx.state.auth;

    const document = await Document.findByPk(id, { userId: user.id });
    authorize(user, "update", document);

    let where: WhereOptions<GroupMembership> = {
      documentId: id,
    };
    let groupWhere;

    if (query) {
      groupWhere = {
        name: {
          [Op.iLike]: `%${query}%`,
        },
      };
    }

    if (permission) {
      where = { ...where, permission };
    }

    const options = {
      where,
      include: [
        {
          model: Group,
          as: "group",
          where: groupWhere,
          required: true,
        },
      ],
    };

    const [total, memberships] = await Promise.all([
      GroupMembership.count(options),
      GroupMembership.findAll({
        ...options,
        order: [["createdAt", "DESC"]],
        offset: ctx.state.pagination.offset,
        limit: ctx.state.pagination.limit,
      }),
    ]);

    const groupMemberships = memberships.map(presentGroupMembership);

    ctx.body = {
      pagination: { ...ctx.state.pagination, total },
      data: {
        groupMemberships,
        groups: await Promise.all(
          memberships.map((membership) => presentGroup(membership.group))
        ),
      },
    };
  }
);

router.post(
  "documents.empty_trash",
  auth({ role: UserRole.Admin }),
  async (ctx: APIContext) => {
    const { user } = ctx.state.auth;

    const collectionIds = await user.collectionIds({
      paranoid: false,
    });
    const documents = await Document.scope("withDrafts").findAll({
      attributes: ["id"],
      where: {
        deletedAt: {
          [Op.ne]: null,
        },
        [Op.or]: [
          {
            collectionId: {
              [Op.in]: collectionIds,
            },
          },
          {
            createdById: user.id,
            collectionId: {
              [Op.is]: null,
            },
          },
        ],
      },
      paranoid: false,
    });

    if (documents.length) {
      await new EmptyTrashTask().schedule({
        documentIds: documents.map((doc) => doc.id),
      });
    }

    await Event.createFromContext(ctx, {
      name: "documents.empty_trash",
    });

    ctx.body = {
      success: true,
    };
  }
);

// Remove this helper once apiVersion is removed (#6175)
function getAPIVersion(ctx: APIContext) {
  return Number(
    ctx.headers["x-api-version"] ??
      (typeof ctx.input.body === "object" &&
        ctx.input.body &&
        "apiVersion" in ctx.input.body &&
        ctx.input.body.apiVersion) ??
      0
  );
}

export default router;<|MERGE_RESOLUTION|>--- conflicted
+++ resolved
@@ -13,18 +13,14 @@
 import mime from "mime-types";
 import { Op, ScopeOptions, Sequelize, WhereOptions } from "sequelize";
 import { v4 as uuidv4 } from "uuid";
-<<<<<<< HEAD
 import {
   FileOperationFormat,
   FileOperationState,
   FileOperationType,
+  NavigationNode,
   StatusFilter,
-  TeamPreference,
   UserRole,
 } from "@shared/types";
-=======
-import { NavigationNode, StatusFilter, UserRole } from "@shared/types";
->>>>>>> f25ba444
 import { subtractDate } from "@shared/utils/date";
 import slugify from "@shared/utils/slugify";
 import documentCreator from "@server/commands/documentCreator";
