--- conflicted
+++ resolved
@@ -598,13 +598,8 @@
                 )
               : undefined,
             sharedTree:
-<<<<<<< HEAD
-              share && share.documentId && share.includeChildDocuments
+              share && share.documentId && share.includeChildDocuments && collection
                 ? collection?.getDocumentTree(share.documentId)
-=======
-              share && share.includeChildDocuments && collection
-                ? collection.getDocumentTree(share.documentId)
->>>>>>> 2dc21439
                 : null,
           }
         : serializedDocument;
