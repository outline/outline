import fs from "fs-extra";
import invariant from "invariant";
import Router from "koa-router";
import mime from "mime-types";
import { Op, ScopeOptions, WhereOptions } from "sequelize";
import { TeamPreference } from "@shared/types";
import { subtractDate } from "@shared/utils/date";
import { bytesToHumanReadable } from "@shared/utils/files";
import documentCreator from "@server/commands/documentCreator";
import documentImporter from "@server/commands/documentImporter";
import documentLoader from "@server/commands/documentLoader";
import documentMover from "@server/commands/documentMover";
import documentPermanentDeleter from "@server/commands/documentPermanentDeleter";
import documentUpdater from "@server/commands/documentUpdater";
import env from "@server/env";
import {
  NotFoundError,
  InvalidRequestError,
  AuthenticationError,
  ValidationError,
  IncorrectEditionError,
} from "@server/errors";
import Logger from "@server/logging/Logger";
import auth from "@server/middlewares/authentication";
import { rateLimiter } from "@server/middlewares/rateLimiter";
import { transaction } from "@server/middlewares/transaction";
import validate from "@server/middlewares/validate";
import {
  Backlink,
  Collection,
  Document,
  Event,
  Revision,
  SearchQuery,
  User,
  View,
} from "@server/models";
import DocumentHelper from "@server/models/helpers/DocumentHelper";
import SearchHelper from "@server/models/helpers/SearchHelper";
import { authorize, cannot } from "@server/policies";
import {
  presentCollection,
  presentDocument,
  presentPolicies,
  presentPublicTeam,
  presentUser,
} from "@server/presenters";
import { APIContext } from "@server/types";
import { RateLimiterStrategy } from "@server/utils/RateLimiter";
import { getFileFromRequest } from "@server/utils/koa";
import { getTeamFromContext } from "@server/utils/passport";
import slugify from "@server/utils/slugify";
import { assertPresent } from "@server/validation";
import pagination from "../middlewares/pagination";
import * as T from "./schema";

const router = new Router();

router.post(
  "documents.list",
  auth(),
  pagination(),
  validate(T.DocumentsListSchema),
  async (ctx: APIContext<T.DocumentsListReq>) => {
    let { sort } = ctx.input.body;
    const {
      direction,
      template,
      collectionId,
      backlinkDocumentId,
      parentDocumentId,
      userId: createdById,
    } = ctx.input.body;

    // always filter by the current team
    const { user } = ctx.state.auth;
    let where: WhereOptions<Document> = {
      teamId: user.teamId,
      archivedAt: {
        [Op.is]: null,
      },
    };

    if (template) {
      where = { ...where, template: true };
    }

    // if a specific user is passed then add to filters. If the user doesn't
    // exist in the team then nothing will be returned, so no need to check auth
    if (createdById) {
      where = { ...where, createdById };
    }

    let documentIds: string[] = [];

    // if a specific collection is passed then we need to check auth to view it
    if (collectionId) {
      where = { ...where, collectionId };
      const collection = await Collection.scope({
        method: ["withMembership", user.id],
      }).findByPk(collectionId);
      authorize(user, "readDocument", collection);

      // index sort is special because it uses the order of the documents in the
      // collection.documentStructure rather than a database column
      if (sort === "index") {
        documentIds = (collection?.documentStructure || [])
          .map((node) => node.id)
          .slice(ctx.state.pagination.offset, ctx.state.pagination.limit);
        where = { ...where, id: documentIds };
      } // otherwise, filter by all collections the user has access to
    } else {
      const collectionIds = await user.collectionIds();
      where = { ...where, collectionId: collectionIds };
    }

    if (parentDocumentId) {
      where = { ...where, parentDocumentId };
    }

    // Explicitly passing 'null' as the parentDocumentId allows listing documents
    // that have no parent document (aka they are at the root of the collection)
    if (parentDocumentId === null) {
      where = {
        ...where,
        parentDocumentId: {
          [Op.is]: null,
        },
      };
    }

    if (backlinkDocumentId) {
      const backlinks = await Backlink.findAll({
        attributes: ["reverseDocumentId"],
        where: {
          documentId: backlinkDocumentId,
        },
      });
      where = {
        ...where,
        id: backlinks.map((backlink) => backlink.reverseDocumentId),
      };
    }

    if (sort === "index") {
      sort = "updatedAt";
    }

    const documents = await Document.defaultScopeWithUser(user.id).findAll({
      where,
      order: [[sort, direction]],
      offset: ctx.state.pagination.offset,
      limit: ctx.state.pagination.limit,
    });

    // index sort is special because it uses the order of the documents in the
    // collection.documentStructure rather than a database column
    if (documentIds.length) {
      documents.sort(
        (a, b) => documentIds.indexOf(a.id) - documentIds.indexOf(b.id)
      );
    }

    const data = await Promise.all(
      documents.map((document) => presentDocument(document))
    );
    const policies = presentPolicies(user, documents);
    ctx.body = {
      pagination: ctx.state.pagination,
      data,
      policies,
    };
  }
);

router.post(
  "documents.archived",
  auth({ member: true }),
  pagination(),
  validate(T.DocumentsArchivedSchema),
  async (ctx: APIContext<T.DocumentsArchivedReq>) => {
    const { sort, direction } = ctx.input.body;
    const { user } = ctx.state.auth;
    const collectionIds = await user.collectionIds();
    const collectionScope: Readonly<ScopeOptions> = {
      method: ["withCollectionPermissions", user.id],
    };
    const viewScope: Readonly<ScopeOptions> = {
      method: ["withViews", user.id],
    };
    const documents = await Document.scope([
      "defaultScope",
      collectionScope,
      viewScope,
    ]).findAll({
      where: {
        teamId: user.teamId,
        collectionId: collectionIds,
        archivedAt: {
          [Op.ne]: null,
        },
      },
      order: [[sort, direction]],
      offset: ctx.state.pagination.offset,
      limit: ctx.state.pagination.limit,
    });
    const data = await Promise.all(
      documents.map((document) => presentDocument(document))
    );
    const policies = presentPolicies(user, documents);

    ctx.body = {
      pagination: ctx.state.pagination,
      data,
      policies,
    };
  }
);

router.post(
  "documents.deleted",
  auth({ member: true }),
  pagination(),
  validate(T.DocumentsDeletedSchema),
  async (ctx: APIContext<T.DocumentsDeletedReq>) => {
    const { sort, direction } = ctx.input.body;
    const { user } = ctx.state.auth;
    const collectionIds = await user.collectionIds({
      paranoid: false,
    });
    const collectionScope: Readonly<ScopeOptions> = {
      method: ["withCollectionPermissions", user.id],
    };
    const viewScope: Readonly<ScopeOptions> = {
      method: ["withViews", user.id],
    };
    const documents = await Document.scope([
      collectionScope,
      viewScope,
    ]).findAll({
      where: {
        teamId: user.teamId,
        collectionId: {
          [Op.or]: [{ [Op.in]: collectionIds }, { [Op.is]: null }],
        },
        deletedAt: {
          [Op.ne]: null,
        },
      },
      include: [
        {
          model: User,
          as: "createdBy",
          paranoid: false,
        },
        {
          model: User,
          as: "updatedBy",
          paranoid: false,
        },
      ],
      paranoid: false,
      order: [[sort, direction]],
      offset: ctx.state.pagination.offset,
      limit: ctx.state.pagination.limit,
    });
    const data = await Promise.all(
      documents.map((document) => presentDocument(document))
    );
    const policies = presentPolicies(user, documents);

    ctx.body = {
      pagination: ctx.state.pagination,
      data,
      policies,
    };
  }
);

router.post(
  "documents.viewed",
  auth(),
  pagination(),
  validate(T.DocumentsViewedSchema),
  async (ctx: APIContext<T.DocumentsViewedReq>) => {
    const { sort, direction } = ctx.input.body;
    const { user } = ctx.state.auth;
    const collectionIds = await user.collectionIds();
    const userId = user.id;
    const views = await View.findAll({
      where: {
        userId,
      },
      order: [[sort, direction]],
      include: [
        {
          model: Document,
          required: true,
          where: {
            collectionId: collectionIds,
          },
          include: [
            {
              model: Collection.scope({
                method: ["withMembership", userId],
              }),
              as: "collection",
            },
          ],
        },
      ],
      offset: ctx.state.pagination.offset,
      limit: ctx.state.pagination.limit,
    });
    const documents = views.map((view) => {
      const document = view.document;
      document.views = [view];
      return document;
    });
    const data = await Promise.all(
      documents.map((document) => presentDocument(document))
    );
    const policies = presentPolicies(user, documents);

    ctx.body = {
      pagination: ctx.state.pagination,
      data,
      policies,
    };
  }
);

router.post(
  "documents.drafts",
  auth(),
  pagination(),
  validate(T.DocumentsDraftsSchema),
  async (ctx: APIContext<T.DocumentsDraftsReq>) => {
    const { collectionId, dateFilter, direction, sort } = ctx.input.body;
    const { user } = ctx.state.auth;

    if (collectionId) {
      const collection = await Collection.scope({
        method: ["withMembership", user.id],
      }).findByPk(collectionId);
      authorize(user, "readDocument", collection);
    }

    const collectionIds = collectionId
      ? [collectionId]
      : await user.collectionIds();
    const where: WhereOptions = {
      createdById: user.id,
      collectionId: {
        [Op.or]: [{ [Op.in]: collectionIds }, { [Op.is]: null }],
      },
      publishedAt: {
        [Op.is]: null,
      },
    };

    if (dateFilter) {
      where.updatedAt = {
        [Op.gte]: subtractDate(new Date(), dateFilter),
      };
    } else {
      delete where.updatedAt;
    }

    const collectionScope: Readonly<ScopeOptions> = {
      method: ["withCollectionPermissions", user.id],
    };
    const documents = await Document.scope([
      "defaultScope",
      collectionScope,
    ]).findAll({
      where,
      order: [[sort, direction]],
      offset: ctx.state.pagination.offset,
      limit: ctx.state.pagination.limit,
    });
    const data = await Promise.all(
      documents.map((document) => presentDocument(document))
    );
    const policies = presentPolicies(user, documents);

    ctx.body = {
      pagination: ctx.state.pagination,
      data,
      policies,
    };
  }
);

router.post(
  "documents.info",
  auth({
    optional: true,
  }),
  validate(T.DocumentsInfoSchema),
  async (ctx: APIContext<T.DocumentsInfoReq>) => {
    const { id, shareId, apiVersion } = ctx.input.body;
    const { user } = ctx.state.auth;
    const teamFromCtx = await getTeamFromContext(ctx);
    const { document, share, collection } = await documentLoader({
      id,
      shareId,
      user,
      teamId: teamFromCtx?.id,
    });
    const isPublic = cannot(user, "read", document);
    const serializedDocument = await presentDocument(document, {
      isPublic,
    });

    const team = await document.$get("team");

    // Passing apiVersion=2 has a single effect, to change the response payload to
    // include top level keys for document, sharedTree, and team.
    const data =
      apiVersion === 2
        ? {
            document: serializedDocument,
            team: team?.getPreference(TeamPreference.PublicBranding)
              ? presentPublicTeam(team)
              : undefined,
            sharedTree:
              share && share.includeChildDocuments
                ? collection?.getDocumentTree(share.documentId)
                : undefined,
          }
        : serializedDocument;
    ctx.body = {
      data,
      policies: isPublic ? undefined : presentPolicies(user, [document]),
    };
  }
);

router.post(
  "documents.users",
  auth(),
  pagination(),
  validate(T.DocumentsUsersSchema),
  async (ctx: APIContext<T.DocumentsUsersReq>) => {
    const { id, query } = ctx.input.body;
    const actor = ctx.state.auth.user;
    const { offset, limit } = ctx.state.pagination;
    const document = await Document.findByPk(id, {
      userId: actor.id,
    });
    authorize(actor, "read", document);

    let users: User[] = [];
    let total = 0;
    let where: WhereOptions<User> = {
      teamId: document.teamId,
      suspendedAt: {
        [Op.is]: null,
      },
    };

    if (document.collectionId) {
      const collection = await document.$get("collection");

      if (!collection?.permission) {
        const memberIds = await Collection.membershipUserIds(
          document.collectionId
        );
        where = {
          ...where,
          id: {
            [Op.in]: memberIds,
          },
        };
      }

      if (query) {
        where = {
          ...where,
          name: {
            [Op.iLike]: `%${query}%`,
          },
        };
      }

      [users, total] = await Promise.all([
        User.findAll({ where, offset, limit }),
        User.count({ where }),
      ]);
    }

    ctx.body = {
      pagination: { ...ctx.state.pagination, total },
      data: users.map((user) => presentUser(user)),
      policies: presentPolicies(actor, users),
    };
  }
);

router.post(
  "documents.export",
  rateLimiter(RateLimiterStrategy.FivePerMinute),
  auth({
    optional: true,
  }),
  validate(T.DocumentsExportSchema),
  async (ctx: APIContext<T.DocumentsExportReq>) => {
    const { id } = ctx.input.body;
    const { user } = ctx.state.auth;
    const accept = ctx.request.headers["accept"];

    const { document } = await documentLoader({
      id,
      user,
      // We need the collaborative state to generate HTML.
      includeState: !accept?.includes("text/markdown"),
    });

    let contentType;
    let content;

    if (accept?.includes("text/html")) {
      contentType = "text/html";
      content = await DocumentHelper.toHTML(document, {
        signedUrls: true,
        centered: true,
      });
    } else if (accept?.includes("application/pdf")) {
      throw IncorrectEditionError(
        "PDF export is not available in the community edition"
      );
    } else if (accept?.includes("text/markdown")) {
      contentType = "text/markdown";
      content = DocumentHelper.toMarkdown(document);
    } else {
      contentType = "application/json";
      content = DocumentHelper.toMarkdown(document);
    }

    if (contentType !== "application/json") {
      // Override the extension for Markdown as it's incorrect in the mime-types
      // library until a new release > 2.1.35
      const extension =
        contentType === "text/markdown" ? "md" : mime.extension(contentType);

      ctx.set("Content-Type", contentType);
      ctx.set(
        "Content-Disposition",
        `attachment; filename="${slugify(
          document.titleWithDefault
        )}.${extension}"`
      );
      ctx.body = content;
      return;
    }

    ctx.body = {
      data: content,
    };
  }
);

router.post(
  "documents.restore",
  auth({ member: true }),
  validate(T.DocumentsRestoreSchema),
  async (ctx: APIContext<T.DocumentsRestoreReq>) => {
    const { id, collectionId, revisionId } = ctx.input.body;
    const { user } = ctx.state.auth;
    const document = await Document.findByPk(id, {
      userId: user.id,
      paranoid: false,
    });

    if (!document) {
      throw NotFoundError();
    }

    // Passing collectionId allows restoring to a different collection than the
    // document was originally within
    if (collectionId) {
      document.collectionId = collectionId;
    }

    const collection = document.collectionId
      ? await Collection.scope({
          method: ["withMembership", user.id],
        }).findByPk(document.collectionId)
      : undefined;

    // if the collectionId was provided in the request and isn't valid then it will
    // be caught as a 403 on the authorize call below. Otherwise we're checking here
    // that the original collection still exists and advising to pass collectionId
    // if not.
    if (document.collection && !collectionId && !collection) {
      throw ValidationError(
        "Unable to restore to original collection, it may have been deleted"
      );
    }

    if (document.collection) {
      authorize(user, "updateDocument", collection);
    }

    if (document.deletedAt) {
      authorize(user, "restore", document);
      // restore a previously deleted document
      await document.unarchive(user.id);
      await Event.create({
        name: "documents.restore",
        documentId: document.id,
        collectionId: document.collectionId,
        teamId: document.teamId,
        actorId: user.id,
        data: {
          title: document.title,
        },
        ip: ctx.request.ip,
      });
    } else if (document.archivedAt) {
      authorize(user, "unarchive", document);
      // restore a previously archived document
      await document.unarchive(user.id);
      await Event.create({
        name: "documents.unarchive",
        documentId: document.id,
        collectionId: document.collectionId,
        teamId: document.teamId,
        actorId: user.id,
        data: {
          title: document.title,
        },
        ip: ctx.request.ip,
      });
    } else if (revisionId) {
      // restore a document to a specific revision
      authorize(user, "update", document);
      const revision = await Revision.findByPk(revisionId);

      authorize(document, "restore", revision);

      document.text = revision.text;
      document.title = revision.title;
      await document.save();
      await Event.create({
        name: "documents.restore",
        documentId: document.id,
        collectionId: document.collectionId,
        teamId: document.teamId,
        actorId: user.id,
        data: {
          title: document.title,
        },
        ip: ctx.request.ip,
      });
    } else {
      assertPresent(revisionId, "revisionId is required");
    }

    ctx.body = {
      data: await presentDocument(document),
      policies: presentPolicies(user, [document]),
    };
  }
);

router.post(
  "documents.search_titles",
  auth(),
  pagination(),
  validate(T.DocumentsSearchSchema),
  async (ctx: APIContext<T.DocumentsSearchReq>) => {
    const {
      query,
      includeArchived,
      includeDrafts,
      dateFilter,
      collectionId,
      userId,
    } = ctx.input.body;
    const { offset, limit } = ctx.state.pagination;
    const { user } = ctx.state.auth;
    let collaboratorIds = undefined;

    if (collectionId) {
      const collection = await Collection.scope({
        method: ["withMembership", user.id],
      }).findByPk(collectionId);
      authorize(user, "readDocument", collection);
    }

    if (userId) {
      collaboratorIds = [userId];
    }

    const documents = await SearchHelper.searchTitlesForUser(user, query, {
      includeArchived,
      includeDrafts,
      dateFilter,
      collectionId,
      collaboratorIds,
      offset,
      limit,
    });
    const policies = presentPolicies(user, documents);
    const data = await Promise.all(
      documents.map((document) => presentDocument(document))
    );

    ctx.body = {
      pagination: ctx.state.pagination,
      data,
      policies,
    };
  }
);

router.post(
  "documents.search",
  auth({
    optional: true,
  }),
  pagination(),
  validate(T.DocumentsSearchSchema),
  async (ctx: APIContext<T.DocumentsSearchReq>) => {
    const {
      query,
      includeArchived,
      includeDrafts,
      collectionId,
      userId,
      dateFilter,
      shareId,
      snippetMinWords,
      snippetMaxWords,
    } = ctx.input.body;
    const { offset, limit } = ctx.state.pagination;

    // Unfortunately, this still doesn't adequately handle cases when auth is optional
    const { user } = ctx.state.auth;

    let teamId;
    let response;

    if (shareId) {
      const teamFromCtx = await getTeamFromContext(ctx);
      const { share, document } = await documentLoader({
        teamId: teamFromCtx?.id,
        shareId,
        user,
      });

      if (!share?.includeChildDocuments) {
        throw InvalidRequestError("Child documents cannot be searched");
      }

      teamId = share.teamId;
      const team = await share.$get("team");
      invariant(team, "Share must belong to a team");

      response = await SearchHelper.searchForTeam(team, query, {
        includeArchived,
        includeDrafts,
        collectionId: document.collectionId,
        share,
        dateFilter,
        offset,
        limit,
        snippetMinWords,
        snippetMaxWords,
      });
    } else {
      if (!user) {
        throw AuthenticationError("Authentication error");
      }

      teamId = user.teamId;

      if (collectionId) {
        const collection = await Collection.scope({
          method: ["withMembership", user.id],
        }).findByPk(collectionId);
        authorize(user, "readDocument", collection);
      }

      let collaboratorIds = undefined;

      if (userId) {
        collaboratorIds = [userId];
      }

      response = await SearchHelper.searchForUser(user, query, {
        includeArchived,
        includeDrafts,
        collaboratorIds,
        collectionId,
        dateFilter,
        offset,
        limit,
        snippetMinWords,
        snippetMaxWords,
      });
    }

    const { results, totalCount } = response;
    const documents = results.map((result) => result.document);

    const data = await Promise.all(
      results.map(async (result) => {
        const document = await presentDocument(result.document);
        return { ...result, document };
      })
    );

    // When requesting subsequent pages of search results we don't want to record
    // duplicate search query records
    if (offset === 0) {
      void SearchQuery.create({
        userId: user?.id,
        teamId,
        shareId,
        source: ctx.state.auth.type || "app", // we'll consider anything that isn't "api" to be "app"
        query,
        results: totalCount,
      }).catch((err) => {
        Logger.error("Failed to create search query", err);
      });
    }

    ctx.body = {
      pagination: ctx.state.pagination,
      data,
      policies: user ? presentPolicies(user, documents) : null,
    };
  }
);

router.post(
  "documents.templatize",
  auth({ member: true }),
  validate(T.DocumentsTemplatizeSchema),
  async (ctx: APIContext<T.DocumentsTemplatizeReq>) => {
    const { id } = ctx.input.body;
    const { user } = ctx.state.auth;

    const original = await Document.findByPk(id, {
      userId: user.id,
    });
    authorize(user, "update", original);

    const document = await Document.create({
      editorVersion: original.editorVersion,
      collectionId: original.collectionId,
      teamId: original.teamId,
      userId: user.id,
      publishedAt: new Date(),
      lastModifiedById: user.id,
      createdById: user.id,
      template: true,
      title: original.title,
      text: original.text,
    });
    await Event.create({
      name: "documents.create",
      documentId: document.id,
      collectionId: document.collectionId,
      teamId: document.teamId,
      actorId: user.id,
      data: {
        title: document.title,
        template: true,
      },
      ip: ctx.request.ip,
    });

    // reload to get all of the data needed to present (user, collection etc)
    const reloaded = await Document.findByPk(document.id, {
      userId: user.id,
    });
    invariant(reloaded, "document not found");

    ctx.body = {
      data: await presentDocument(reloaded),
      policies: presentPolicies(user, [reloaded]),
    };
  }
);

router.post(
  "documents.update",
  auth(),
  validate(T.DocumentsUpdateSchema),
  transaction(),
  async (ctx: APIContext<T.DocumentsUpdateReq>) => {
<<<<<<< HEAD
    const {
      id,
      title,
      text,
      emoji,
      fullWidth,
      publish,
      lastRevision,
      templateId,
      collectionId,
      append,
    } = ctx.input;
=======
    const { transaction } = ctx.state;
    const { id, apiVersion, insightsEnabled, publish, collectionId, ...input } =
      ctx.input.body;
>>>>>>> eda023c9
    const editorVersion = ctx.headers["x-editor-version"] as string | undefined;
    const { user } = ctx.state.auth;
    let collection: Collection | null | undefined;

    const document = await Document.findByPk(id, {
      userId: user.id,
      includeState: true,
    });
    collection = document?.collection;
    authorize(user, "update", document);

    if (collection && insightsEnabled !== undefined) {
      authorize(user, "updateInsights", document);
    }

    if (publish) {
      if (!document.collectionId) {
        assertPresent(
          collectionId,
          "collectionId is required to publish a draft without collection"
        );
        collection = await Collection.scope({
          method: ["withMembership", user.id],
        }).findByPk(collectionId!);
      }
      authorize(user, "createDocument", collection);
    }

<<<<<<< HEAD
    if (lastRevision && lastRevision !== document.revisionCount) {
      throw InvalidRequestError("Document has changed since last revision");
    }

    const updatedDocument = await sequelize.transaction(async (transaction) => {
      return documentUpdater({
        document,
        user,
        title,
        emoji,
        text,
        fullWidth,
        publish,
        collectionId,
        append,
        templateId,
        editorVersion,
        transaction,
        ip: ctx.request.ip,
      });
=======
    await documentUpdater({
      document,
      user,
      ...input,
      publish,
      collectionId,
      insightsEnabled,
      editorVersion,
      transaction,
      ip: ctx.request.ip,
>>>>>>> eda023c9
    });

    collection = document.collectionId
      ? await Collection.scope({
          method: ["withMembership", user.id],
        }).findByPk(document.collectionId, { transaction })
      : null;

    document.updatedBy = user;
    document.collection = collection;

    ctx.body = {
      data:
        apiVersion === 2
          ? {
              document: await presentDocument(document),
              collection: collection
                ? presentCollection(collection)
                : undefined,
            }
          : await presentDocument(document),
      policies: presentPolicies(user, [document, collection]),
    };
  }
);

router.post(
  "documents.move",
  auth(),
  validate(T.DocumentsMoveSchema),
  transaction(),
  async (ctx: APIContext<T.DocumentsMoveReq>) => {
    const { transaction } = ctx.state;
    const { id, collectionId, parentDocumentId, index } = ctx.input.body;
    const { user } = ctx.state.auth;
    const document = await Document.findByPk(id, {
      userId: user.id,
    });
    authorize(user, "move", document);

    const collection = await Collection.scope({
      method: ["withMembership", user.id],
    }).findByPk(collectionId);
    authorize(user, "updateDocument", collection);

    if (parentDocumentId) {
      const parent = await Document.findByPk(parentDocumentId, {
        userId: user.id,
      });
      authorize(user, "update", parent);

      if (!parent.publishedAt) {
        throw InvalidRequestError("Cannot move document inside a draft");
      }
    }

    const { documents, collections, collectionChanged } = await documentMover({
      user,
      document,
      collectionId,
      parentDocumentId,
      index,
      ip: ctx.request.ip,
      transaction,
    });

    ctx.body = {
      data: {
        documents: await Promise.all(
          documents.map((document) => presentDocument(document))
        ),
        collections: await Promise.all(
          collections.map((collection) => presentCollection(collection))
        ),
      },
      policies: collectionChanged ? presentPolicies(user, documents) : [],
    };
  }
);

router.post(
  "documents.archive",
  auth(),
  validate(T.DocumentsArchiveSchema),
  async (ctx: APIContext<T.DocumentsArchiveReq>) => {
    const { id } = ctx.input.body;
    const { user } = ctx.state.auth;

    const document = await Document.findByPk(id, {
      userId: user.id,
    });
    authorize(user, "archive", document);

    await document.archive(user.id);
    await Event.create({
      name: "documents.archive",
      documentId: document.id,
      collectionId: document.collectionId,
      teamId: document.teamId,
      actorId: user.id,
      data: {
        title: document.title,
      },
      ip: ctx.request.ip,
    });

    ctx.body = {
      data: await presentDocument(document),
      policies: presentPolicies(user, [document]),
    };
  }
);

router.post(
  "documents.delete",
  auth(),
  validate(T.DocumentsDeleteSchema),
  async (ctx: APIContext<T.DocumentsDeleteReq>) => {
    const { id, permanent } = ctx.input.body;
    const { user } = ctx.state.auth;

    if (permanent) {
      const document = await Document.findByPk(id, {
        userId: user.id,
        paranoid: false,
      });
      authorize(user, "permanentDelete", document);

      await Document.update(
        {
          parentDocumentId: null,
        },
        {
          where: {
            parentDocumentId: document.id,
          },
          paranoid: false,
        }
      );
      await documentPermanentDeleter([document]);
      await Event.create({
        name: "documents.permanent_delete",
        documentId: document.id,
        collectionId: document.collectionId,
        teamId: document.teamId,
        actorId: user.id,
        data: {
          title: document.title,
        },
        ip: ctx.request.ip,
      });
    } else {
      const document = await Document.findByPk(id, {
        userId: user.id,
      });

      authorize(user, "delete", document);

      await document.delete(user.id);
      await Event.create({
        name: "documents.delete",
        documentId: document.id,
        collectionId: document.collectionId,
        teamId: document.teamId,
        actorId: user.id,
        data: {
          title: document.title,
        },
        ip: ctx.request.ip,
      });
    }

    ctx.body = {
      success: true,
    };
  }
);

router.post(
  "documents.unpublish",
  auth(),
  validate(T.DocumentsUnpublishSchema),
  async (ctx: APIContext<T.DocumentsUnpublishReq>) => {
    const { id, apiVersion } = ctx.input.body;
    const { user } = ctx.state.auth;

    const document = await Document.findByPk(id, {
      userId: user.id,
    });
    authorize(user, "unpublish", document);

    const childDocumentIds = await document.getChildDocumentIds();
    if (childDocumentIds.length > 0) {
      throw InvalidRequestError(
        "Cannot unpublish document with child documents"
      );
    }

    await document.unpublish(user.id);
    await Event.create({
      name: "documents.unpublish",
      documentId: document.id,
      collectionId: document.collectionId,
      teamId: document.teamId,
      actorId: user.id,
      data: {
        title: document.title,
      },
      ip: ctx.request.ip,
    });

    ctx.body = {
      data:
        apiVersion === 2
          ? {
              document: await presentDocument(document),
              collection: document.collection
                ? presentCollection(document.collection)
                : undefined,
            }
          : await presentDocument(document),
      policies: presentPolicies(user, [document]),
    };
  }
);

router.post(
  "documents.import",
  auth(),
  validate(T.DocumentsImportSchema),
  transaction(),
  async (ctx: APIContext<T.DocumentsImportReq>) => {
    if (!ctx.is("multipart/form-data")) {
      throw InvalidRequestError("Request type must be multipart/form-data");
    }

    const { collectionId, parentDocumentId, publish } = ctx.input.body;

    const file = getFileFromRequest(ctx.request);
    if (!file) {
      throw InvalidRequestError("Request must include a file parameter");
    }

    if (env.MAXIMUM_IMPORT_SIZE && file.size > env.MAXIMUM_IMPORT_SIZE) {
      throw InvalidRequestError(
        `The selected file was larger than the ${bytesToHumanReadable(
          env.MAXIMUM_IMPORT_SIZE
        )} maximum size`
      );
    }

    const { transaction } = ctx.state;
    const { user } = ctx.state.auth;

    const collection = await Collection.scope({
      method: ["withMembership", user.id],
    }).findOne({
      where: {
        id: collectionId,
        teamId: user.teamId,
      },
    });
    authorize(user, "createDocument", collection);
    let parentDocument;

    if (parentDocumentId) {
      parentDocument = await Document.findOne({
        where: {
          id: parentDocumentId,
          collectionId: collection.id,
        },
      });
      authorize(user, "read", parentDocument, {
        collection,
      });
    }

    const content = await fs.readFile(file.filepath);
    const { text, state, title } = await documentImporter({
      user,
      fileName: file.originalFilename ?? file.newFilename,
      mimeType: file.mimetype ?? "",
      content,
      ip: ctx.request.ip,
      transaction,
    });

    const document = await documentCreator({
      source: "import",
      title,
      text,
      state,
      publish,
      collectionId,
      parentDocumentId,
      user,
      ip: ctx.request.ip,
      transaction,
    });

    document.collection = collection;

    return (ctx.body = {
      data: await presentDocument(document),
      policies: presentPolicies(user, [document]),
    });
  }
);

router.post(
  "documents.create",
  auth(),
  validate(T.DocumentsCreateSchema),
  transaction(),
  async (ctx: APIContext<T.DocumentsCreateReq>) => {
    const {
      title = "",
      text = "",
      publish,
      collectionId,
      parentDocumentId,
      fullWidth,
      templateId,
      template,
    } = ctx.input.body;
    const editorVersion = ctx.headers["x-editor-version"] as string | undefined;

    const { transaction } = ctx.state;
    const { user } = ctx.state.auth;

    let collection;

    if (collectionId) {
      collection = await Collection.scope({
        method: ["withMembership", user.id],
      }).findOne({
        where: {
          id: collectionId,
          teamId: user.teamId,
        },
      });
      authorize(user, "createDocument", collection);
    }

    let parentDocument;

    if (parentDocumentId) {
      parentDocument = await Document.findOne({
        where: {
          id: parentDocumentId,
          collectionId: collection?.id,
        },
      });
      authorize(user, "read", parentDocument, {
        collection,
      });
    }

    let templateDocument: Document | null | undefined;

    if (templateId) {
      templateDocument = await Document.findByPk(templateId, {
        userId: user.id,
      });
      authorize(user, "read", templateDocument);
    }

    const document = await documentCreator({
      title,
      text,
      publish,
      collectionId,
      parentDocumentId,
      templateDocument,
      template,
      fullWidth,
      user,
      editorVersion,
      ip: ctx.request.ip,
      transaction,
    });

    document.collection = collection;

    return (ctx.body = {
      data: await presentDocument(document),
      policies: presentPolicies(user, [document]),
    });
  }
);

export default router;<|MERGE_RESOLUTION|>--- conflicted
+++ resolved
@@ -893,24 +893,9 @@
   validate(T.DocumentsUpdateSchema),
   transaction(),
   async (ctx: APIContext<T.DocumentsUpdateReq>) => {
-<<<<<<< HEAD
-    const {
-      id,
-      title,
-      text,
-      emoji,
-      fullWidth,
-      publish,
-      lastRevision,
-      templateId,
-      collectionId,
-      append,
-    } = ctx.input;
-=======
     const { transaction } = ctx.state;
     const { id, apiVersion, insightsEnabled, publish, collectionId, ...input } =
       ctx.input.body;
->>>>>>> eda023c9
     const editorVersion = ctx.headers["x-editor-version"] as string | undefined;
     const { user } = ctx.state.auth;
     let collection: Collection | null | undefined;
@@ -939,28 +924,6 @@
       authorize(user, "createDocument", collection);
     }
 
-<<<<<<< HEAD
-    if (lastRevision && lastRevision !== document.revisionCount) {
-      throw InvalidRequestError("Document has changed since last revision");
-    }
-
-    const updatedDocument = await sequelize.transaction(async (transaction) => {
-      return documentUpdater({
-        document,
-        user,
-        title,
-        emoji,
-        text,
-        fullWidth,
-        publish,
-        collectionId,
-        append,
-        templateId,
-        editorVersion,
-        transaction,
-        ip: ctx.request.ip,
-      });
-=======
     await documentUpdater({
       document,
       user,
@@ -971,7 +934,6 @@
       editorVersion,
       transaction,
       ip: ctx.request.ip,
->>>>>>> eda023c9
     });
 
     collection = document.collectionId
