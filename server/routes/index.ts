--- conflicted
+++ resolved
@@ -1,61 +1,3 @@
-<<<<<<< HEAD
-import fs from 'fs'
-import path from 'path'
-import util from 'util'
-import Koa from 'koa'
-import Router from 'koa-router'
-import send from 'koa-send'
-import serve from 'koa-static'
-import isUUID from 'validator/lib/isUUID'
-import { languages } from '@shared/i18n'
-import env from '@server/env'
-import { NotFoundError } from '@server/errors'
-import Share from '@server/models/Share'
-import { opensearchResponse } from '@server/utils/opensearch'
-import prefetchTags from '@server/utils/prefetchTags'
-import { robotsResponse } from '@server/utils/robots'
-import apexRedirect from '../middlewares/apexRedirect'
-import presentEnv from '../presenters/env'
-
-const isProduction = process.env.NODE_ENV === 'production'
-const isTest = process.env.NODE_ENV === 'test'
-const koa = new Koa()
-const router = new Router()
-const readFile = util.promisify(fs.readFile)
-
-// @ts-expect-error ts-migrate(7006) FIXME: Parameter 'ctx' implicitly has an 'any' type.
-const readIndexFile = async ctx => {
-	if (isProduction) {
-		return readFile(path.join(__dirname, '../../app/index.html'))
-	}
-
-	if (isTest) {
-		return readFile(path.join(__dirname, '../static/index.html'))
-	}
-
-	const middleware = ctx.devMiddleware
-	await new Promise(resolve => middleware.waitUntilValid(resolve))
-	return new Promise((resolve, reject) => {
-		middleware.fileSystem.readFile(
-			`${ctx.webpackConfig.output.path}/index.html`,
-			// @ts-expect-error ts-migrate(7006) FIXME: Parameter 'err' implicitly has an 'any' type.
-			(err, result) => {
-				if (err) {
-					return reject(err)
-				}
-
-				resolve(result)
-			},
-		)
-	})
-}
-
-// @ts-expect-error ts-migrate(7006) FIXME: Parameter 'ctx' implicitly has an 'any' type.
-const renderApp = async (ctx, next, title = 'Outline') => {
-	if (ctx.request.path === '/realtime/') {
-		return next()
-	}
-=======
 import fs from "fs";
 import path from "path";
 import util from "util";
@@ -74,20 +16,20 @@
 import apexRedirect from "../middlewares/apexRedirect";
 import presentEnv from "../presenters/env";
 
-const isProduction = process.env.NODE_ENV === "production";
-const isTest = process.env.NODE_ENV === "test";
-const koa = new Koa();
-const router = new Router();
-const readFile = util.promisify(fs.readFile);
+const isProduction = process.env.NODE_ENV === 'production'
+const isTest = process.env.NODE_ENV === 'test'
+const koa = new Koa()
+const router = new Router()
+const readFile = util.promisify(fs.readFile)
 
 const readIndexFile = async (ctx: Context): Promise<Buffer> => {
   if (isProduction) {
     return readFile(path.join(__dirname, "../../app/index.html"));
   }
 
-  if (isTest) {
-    return readFile(path.join(__dirname, "../static/index.html"));
-  }
+	if (isTest) {
+		return readFile(path.join(__dirname, '../static/index.html'))
+	}
 
   const middleware = ctx.devMiddleware;
   await new Promise((resolve) => middleware.waitUntilValid(resolve));
@@ -99,54 +41,20 @@
           return reject(err);
         }
 
-        resolve(result);
-      }
-    );
-  });
-};
+				resolve(result)
+			},
+		)
+	})
+}
 
 const renderApp = async (ctx: Context, next: Next, title = "Outline") => {
   if (ctx.request.path === "/realtime/") {
     return next();
   }
->>>>>>> d75af272
 
 	const page = await readIndexFile(ctx)
 	const environment = `
     window.env = ${JSON.stringify(presentEnv(env))};
-<<<<<<< HEAD
-  `
-	// @ts-expect-error ts-migrate(2571) FIXME: Object is of type 'unknown'.
-	ctx.body = page
-		.toString()
-		.replace(/\/\/inject-env\/\//g, environment)
-		.replace(/\/\/inject-title\/\//g, title)
-		.replace(/\/\/inject-prefetch\/\//g, prefetchTags)
-		.replace(/\/\/inject-slack-app-id\/\//g, process.env.SLACK_APP_ID || '')
-}
-
-// @ts-expect-error ts-migrate(7006) FIXME: Parameter 'ctx' implicitly has an 'any' type.
-const renderShare = async (ctx, next) => {
-	const { shareId } = ctx.params
-	// Find the share record if publicly published so that the document title
-	// can be be returned in the server-rendered HTML. This allows it to appear in
-	// unfurls with more reliablity
-	let share
-
-	if (isUUID(shareId)) {
-		share = await Share.findOne({
-			where: {
-				id: shareId,
-				published: true,
-			},
-		})
-	}
-
-	// Allow shares to be embedded in iframes on other websites
-	ctx.remove('X-Frame-Options')
-	return renderApp(ctx, next, share?.document?.title)
-}
-=======
   `;
   ctx.body = page
     .toString()
@@ -163,20 +71,19 @@
   // unfurls with more reliablity
   let share;
 
-  if (isUUID(shareId)) {
-    share = await Share.findOne({
-      where: {
-        id: shareId,
-        published: true,
-      },
-    });
-  }
+	if (isUUID(shareId)) {
+		share = await Share.findOne({
+			where: {
+				id: shareId,
+				published: true,
+			},
+		})
+	}
 
-  // Allow shares to be embedded in iframes on other websites
-  ctx.remove("X-Frame-Options");
-  return renderApp(ctx, next, share?.document?.title);
-};
->>>>>>> d75af272
+	// Allow shares to be embedded in iframes on other websites
+	ctx.remove('X-Frame-Options')
+	return renderApp(ctx, next, share?.document?.title)
+}
 
 // serve static assets
 koa.use(
