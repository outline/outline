import fs from "fs";
import path from "path";
import util from "util";
import { Context, Next } from "koa";
import escape from "lodash/escape";
import { Sequelize } from "sequelize";
import isUUID from "validator/lib/isUUID";
import { IntegrationType, TeamPreference } from "@shared/types";
import { unicodeCLDRtoISO639 } from "@shared/utils/date";
import { loadShare } from "@server/commands/shareLoader";
import env from "@server/env";
import { Integration } from "@server/models";
import { DocumentHelper } from "@server/models/helpers/DocumentHelper";
import presentEnv from "@server/presenters/env";
import { getTeamFromContext } from "@server/utils/passport";
import prefetchTags from "@server/utils/prefetchTags";
import readManifestFile from "@server/utils/readManifestFile";

const readFile = util.promisify(fs.readFile);
const entry = "app/index.tsx";
const viteHost = env.URL.replace(`:${env.PORT}`, ":3001");

let indexHtmlCache: Buffer | undefined;

const readIndexFile = async (): Promise<Buffer> => {
  if (env.isProduction || env.isTest) {
    if (indexHtmlCache) {
      return indexHtmlCache;
    }
  }

  if (env.isTest) {
    return await readFile(path.join(__dirname, "../static/index.html"));
  }

  if (env.isDevelopment) {
    return await readFile(
      path.join(__dirname, "../../../server/static/index.html")
    );
  }

  return (indexHtmlCache = await readFile(
    path.join(__dirname, "../../app/index.html")
  ));
};

export const renderApp = async (
  ctx: Context,
  next: Next,
  options: {
    title?: string;
    description?: string;
    content?: string;
    canonical?: string;
    shortcutIcon?: string;
    rootShareId?: string;
    isShare?: boolean;
    analytics?: Integration<IntegrationType.Analytics>[];
    allowIndexing?: boolean;
  } = {}
) => {
  const {
    title = env.APP_NAME,
    description = "A modern team knowledge base for your internal documentation, product specs, support answers, meeting notes, onboarding, &amp; more…",
    canonical = "",
    content = "",
    shortcutIcon = `${env.CDN_URL || ""}/images/favicon-32.png`,
    allowIndexing = true,
  } = options;

  if (ctx.request.path === "/realtime/") {
    return next();
  }

  if (!env.isCloudHosted) {
    options.analytics?.forEach((integration) => {
      if (integration.settings?.instanceUrl) {
        const parsed = new URL(integration.settings?.instanceUrl);
        const csp = ctx.response.get("Content-Security-Policy");
        ctx.set(
          "Content-Security-Policy",
          csp.replace("script-src", `script-src ${parsed.host}`)
        );
      }
    });
  }

  const { shareId } = ctx.params;
  const page = await readIndexFile();
  const environment = `
    <script nonce="${ctx.state.cspNonce}">
      window.env = ${JSON.stringify(presentEnv(env, options)).replace(
        /</g,
        "\\u003c"
      )};
    </script>
  `;

  const noIndexTag = allowIndexing
    ? ""
    : '<meta name="robots" content="noindex, nofollow">';

  const scriptTags = env.isProduction
    ? `<script type="module" nonce="${ctx.state.cspNonce}" src="${
        env.CDN_URL || ""
      }/static/${readManifestFile()[entry]["file"]}"></script>`
    : `<script type="module" nonce="${ctx.state.cspNonce}">
        import RefreshRuntime from "${viteHost}/static/@react-refresh"
        RefreshRuntime.injectIntoGlobalHook(window)
        window.$RefreshReg$ = () => { }
        window.$RefreshSig$ = () => (type) => type
        window.__vite_plugin_react_preamble_installed__ = true
      </script>
      <script type="module" nonce="${ctx.state.cspNonce}" src="${viteHost}/static/@vite/client"></script>
      <script type="module" nonce="${ctx.state.cspNonce}" src="${viteHost}/static/${entry}"></script>
    `;

  // Ensure no caching is performed
  ctx.response.set("Cache-Control", "no-cache, must-revalidate");
  ctx.response.set("Expires", "-1");

  ctx.body = page
    .toString()
    .replace(/\{env\}/g, environment)
    .replace(/\{lang\}/g, unicodeCLDRtoISO639(env.DEFAULT_LANGUAGE))
    .replace(/\{title\}/g, escape(title))
    .replace(/\{description\}/g, escape(description))
    .replace(/\{content\}/g, content)
    .replace(/\{noindex\}/g, noIndexTag)
    .replace(
      /\{manifest-url\}/g,
      options.isShare ? "" : "/static/manifest.webmanifest"
    )
    .replace(/\{canonical-url\}/g, canonical)
    .replace(/\{shortcut-icon-url\}/g, shortcutIcon)
    .replace(/\{cdn-url\}/g, env.CDN_URL || "")
    .replace(/\{prefetch\}/g, shareId ? "" : prefetchTags)
    .replace(/\{slack-app-id\}/g, env.public.SLACK_APP_ID || "")
    .replace(/\{script-tags\}/g, scriptTags)
    .replace(/\{csp-nonce\}/g, ctx.state.cspNonce);
};

export const renderShare = async (ctx: Context, next: Next) => {
  const rootShareId = ctx.state?.rootShare?.id;
  const shareId = rootShareId ?? ctx.params.shareId;
  const collectionSlug = ctx.params.collectionSlug;
  const documentSlug = ctx.params.documentSlug;

  // Find the share record if publicly published so that the document title
  // can be returned in the server-rendered HTML. This allows it to appear in
  // unfurls with more reliability
  let share, collection, document, team;
  let analytics: Integration<IntegrationType.Analytics>[] = [];

  try {
    team = await getTeamFromContext(ctx);
    const result = await loadShare({
      id: shareId,
      collectionId: collectionSlug,
      documentId: documentSlug,
      teamId: team?.id,
    });
    share = result.share;
    collection = result.collection;
    document = result.document;

    if (isUUID(shareId) && share?.urlId) {
      // Redirect temporarily because the url slug
      // can be modified by the user at any time
      ctx.redirect(share.canonicalUrl);
      ctx.status = 307;
      return;
    }

    analytics = await Integration.findAll({
      where: {
        teamId: share.teamId,
        type: IntegrationType.Analytics,
      },
    });

    if (share && !ctx.userAgent.isBot) {
      await share.update(
        {
          lastAccessedAt: new Date(),
          views: Sequelize.literal("views + 1"),
        },
        {
          hooks: false,
        }
      );
    }
  } catch (_err) {
    // If the share or document does not exist, return a 404.
    ctx.status = 404;
  }

  // Allow shares to be embedded in iframes on other websites
  ctx.remove("X-Frame-Options");

  const publicBranding =
    team?.getPreference(TeamPreference.PublicBranding) ?? false;

  const title = document
    ? document.title
    : collection
      ? collection.name
      : publicBranding && team?.name
        ? team.name
        : undefined;
  const canonicalUrl =
    share && share.canonicalUrl !== ctx.url
      ? `${share.canonicalUrl}${
          documentSlug && document
            ? document.path
            : collectionSlug && collection
              ? collection.path
              : ""
        }`
      : undefined;

  // Inject share information in SSR HTML
  return renderApp(ctx, next, {
    title,
    description:
      document?.getSummary() ||
      (publicBranding && team?.description ? team.description : undefined),
    content: document
      ? await DocumentHelper.toHTML(document, {
          includeStyles: false,
          includeHead: false,
          includeTitle: true,
          signedUrls: true,
        })
      : undefined,
    shortcutIcon:
      publicBranding && team?.avatarUrl ? team.avatarUrl : undefined,
    analytics,
    isShare: true,
    rootShareId,
<<<<<<< HEAD
    canonical: canonicalUrl,
=======
    canonical:
      share && share.canonicalUrl !== ctx.request.origin + ctx.request.url
        ? `${share.canonicalUrl}${documentSlug && document ? document.url : ""}`
        : undefined,
>>>>>>> 12d084e8
    allowIndexing: share?.allowIndexing,
  });
};<|MERGE_RESOLUTION|>--- conflicted
+++ resolved
@@ -209,7 +209,7 @@
         ? team.name
         : undefined;
   const canonicalUrl =
-    share && share.canonicalUrl !== ctx.url
+    share && share.canonicalUrl !== ctx.request.origin + ctx.request.url
       ? `${share.canonicalUrl}${
           documentSlug && document
             ? document.path
@@ -238,14 +238,7 @@
     analytics,
     isShare: true,
     rootShareId,
-<<<<<<< HEAD
     canonical: canonicalUrl,
-=======
-    canonical:
-      share && share.canonicalUrl !== ctx.request.origin + ctx.request.url
-        ? `${share.canonicalUrl}${documentSlug && document ? document.url : ""}`
-        : undefined,
->>>>>>> 12d084e8
     allowIndexing: share?.allowIndexing,
   });
 };