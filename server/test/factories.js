// @flow
import {
  Share,
  Team,
  User,
  Event,
  Document,
  Collection,
<<<<<<< HEAD
  Group,
  GroupUser,
=======
  Attachment,
>>>>>>> fa4f1846
} from '../models';
import uuid from 'uuid';

let count = 0;

export async function buildShare(overrides: Object = {}) {
  if (!overrides.teamId) {
    const team = await buildTeam();
    overrides.teamId = team.id;
  }
  if (!overrides.userId) {
    const user = await buildUser({ teamId: overrides.teamId });
    overrides.userId = user.id;
  }

  return Share.create(overrides);
}

export function buildTeam(overrides: Object = {}) {
  count++;

  return Team.create({
    name: `Team ${count}`,
    slackId: uuid.v4(),
    ...overrides,
  });
}

export function buildEvent(overrides: Object = {}) {
  return Event.create({
    name: 'documents.publish',
    ip: '127.0.0.1',
    ...overrides,
  });
}

export async function buildUser(overrides: Object = {}) {
  count++;

  if (!overrides.teamId) {
    const team = await buildTeam();
    overrides.teamId = team.id;
  }

  return User.create({
    email: `user${count}@example.com`,
    username: `user${count}`,
    name: `User ${count}`,
    service: 'slack',
    serviceId: uuid.v4(),
    createdAt: new Date('2018-01-01T00:00:00.000Z'),
    lastActiveAt: new Date('2018-01-01T00:00:00.000Z'),
    ...overrides,
  });
}

export async function buildCollection(overrides: Object = {}) {
  count++;

  if (!overrides.teamId) {
    const team = await buildTeam();
    overrides.teamId = team.id;
  }

  if (!overrides.userId) {
    const user = await buildUser({ teamId: overrides.teamId });
    overrides.userId = user.id;
  }

  return Collection.create({
    name: `Test Collection ${count}`,
    description: 'Test collection description',
    creatorId: overrides.userId,
    type: 'atlas',
    ...overrides,
  });
}

export async function buildGroup(overrides: Object = {}) {
  count++;

  if (!overrides.teamId) {
    const team = await buildTeam();
    overrides.teamId = team.id;
  }

  if (!overrides.userId) {
    const user = await buildUser({ teamId: overrides.teamId });
    overrides.userId = user.id;
  }

  return Group.create({
    name: `Test Group ${count}`,
    createdById: overrides.userId,
    ...overrides,
  });
}

export async function buildGroupUser(overrides: Object = {}) {
  count++;

  if (!overrides.teamId) {
    const team = await buildTeam();
    overrides.teamId = team.id;
  }

  if (!overrides.userId) {
    const user = await buildUser({ teamId: overrides.teamId });
    overrides.userId = user.id;
  }

  return GroupUser.create({
    createdById: overrides.userId,
    ...overrides,
  });
}

export async function buildDocument(overrides: Object = {}) {
  count++;

  if (!overrides.teamId) {
    const team = await buildTeam();
    overrides.teamId = team.id;
  }

  if (!overrides.userId) {
    const user = await buildUser();
    overrides.userId = user.id;
  }

  if (!overrides.collectionId) {
    const collection = await buildCollection(overrides);
    overrides.collectionId = collection.id;
  }

  return Document.create({
    title: `Document ${count}`,
    text: 'This is the text in an example document',
    publishedAt: new Date(),
    lastModifiedById: overrides.userId,
    createdById: overrides.userId,
    ...overrides,
  });
}

export async function buildAttachment(overrides: Object = {}) {
  count++;

  if (!overrides.teamId) {
    const team = await buildTeam();
    overrides.teamId = team.id;
  }

  if (!overrides.userId) {
    const user = await buildUser();
    overrides.userId = user.id;
  }

  if (!overrides.collectionId) {
    const collection = await buildCollection(overrides);
    overrides.collectionId = collection.id;
  }

  if (!overrides.documentId) {
    const document = await buildDocument(overrides);
    overrides.documentId = document.id;
  }

  return Attachment.create({
    key: `uploads/key/to/file ${count}.png`,
    url: `https://redirect.url.com/uploads/key/to/file ${count}.png`,
    contentType: 'image/png',
    size: 100,
    acl: 'public-read',
    createdAt: new Date('2018-01-02T00:00:00.000Z'),
    updatedAt: new Date('2018-01-02T00:00:00.000Z'),
    ...overrides,
  });
}<|MERGE_RESOLUTION|>--- conflicted
+++ resolved
@@ -6,12 +6,9 @@
   Event,
   Document,
   Collection,
-<<<<<<< HEAD
   Group,
   GroupUser,
-=======
   Attachment,
->>>>>>> fa4f1846
 } from '../models';
 import uuid from 'uuid';
 
