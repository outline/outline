// @flow
import { Attachment, User, Team } from "../models";
import policy from "./policy";

const { allow } = policy;

<<<<<<< HEAD
allow(User, "create", Attachment, (user) => !user.isViewer);
=======
allow(User, "createAttachment", Team, (user, team) => {
  if (!team || user.teamId !== team.id) return false;
  return true;
});
>>>>>>> 877c01f7

allow(User, "read", Attachment, (actor, attachment) => {
  if (!attachment || attachment.teamId !== actor.teamId) return false;
  if (actor.isAdmin) return true;
  if (actor.id === attachment.userId) return true;
  return false;
});

allow(User, "delete", Attachment, (actor, attachment) => {
  if (actor.isViewer) return false;
  if (!attachment || attachment.teamId !== actor.teamId) return false;
  if (actor.isAdmin) return true;
  if (actor.id === attachment.userId) return true;
  return false;
});<|MERGE_RESOLUTION|>--- conflicted
+++ resolved
@@ -4,14 +4,10 @@
 
 const { allow } = policy;
 
-<<<<<<< HEAD
-allow(User, "create", Attachment, (user) => !user.isViewer);
-=======
 allow(User, "createAttachment", Team, (user, team) => {
-  if (!team || user.teamId !== team.id) return false;
+  if (!team || user.isViewer || user.teamId !== team.id) return false;
   return true;
 });
->>>>>>> 877c01f7
 
 allow(User, "read", Attachment, (actor, attachment) => {
   if (!attachment || attachment.teamId !== actor.teamId) return false;
