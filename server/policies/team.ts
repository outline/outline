import { Team, User } from "@server/models";
import { allow } from "./cancan";
import { and, isCloudHosted, isTeamAdmin, isTeamModel, or } from "./utils";

allow(User, ["read", "readTemplate"], Team, isTeamModel);

allow(User, "share", Team, (actor, team) =>
  and(
    isTeamModel(actor, team),
    !actor.isGuest,
    !actor.isViewer,
    !!team?.sharing
  )
);

allow(User, "createTeam", Team, (actor, team) =>
  and(
    //
    isCloudHosted(),
    !actor.isGuest,
    !actor.isViewer,
    or(actor.isAdmin, !!team?.memberTeamCreate)
  )
);

allow(User, "update", Team, isTeamAdmin);

allow(User, ["delete", "audit"], Team, (actor, team) =>
  and(
    //
    isCloudHosted(),
    isTeamAdmin(actor, team)
  )
<<<<<<< HEAD
=======
);

allow(User, "createTemplate", Team, (actor, team) =>
  and(
    //
    !actor.isGuest,
    !actor.isViewer,
    isTeamModel(actor, team),
    isTeamMutable(actor)
  )
);

allow(User, "updateTemplate", Team, (actor, team) =>
  and(
    //
    actor.isAdmin,
    isTeamModel(actor, team),
    isTeamMutable(actor)
  )
>>>>>>> d559afe2
);<|MERGE_RESOLUTION|>--- conflicted
+++ resolved
@@ -31,26 +31,4 @@
     isCloudHosted(),
     isTeamAdmin(actor, team)
   )
-<<<<<<< HEAD
-=======
-);
-
-allow(User, "createTemplate", Team, (actor, team) =>
-  and(
-    //
-    !actor.isGuest,
-    !actor.isViewer,
-    isTeamModel(actor, team),
-    isTeamMutable(actor)
-  )
-);
-
-allow(User, "updateTemplate", Team, (actor, team) =>
-  and(
-    //
-    actor.isAdmin,
-    isTeamModel(actor, team),
-    isTeamMutable(actor)
-  )
->>>>>>> d559afe2
 );