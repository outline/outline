--- conflicted
+++ resolved
@@ -5,29 +5,13 @@
 
 const { allow } = policy;
 
-<<<<<<< HEAD
-allow(User, ["create"], Group, (actor) => {
-  if (actor.isViewer) return false;
-=======
 allow(User, "createGroup", Team, (actor, team) => {
-  if (!team || actor.teamId !== team.id) return false;
->>>>>>> 877c01f7
+  if (!team || actor.isViewer || actor.teamId !== team.id) return false;
   if (actor.isAdmin) return true;
   throw new AdminRequiredError();
 });
 
-<<<<<<< HEAD
-allow(User, ["update", "delete"], Group, (actor, group) => {
-  if (actor.isViewer) return false;
-  if (!group || actor.teamId !== group.teamId) return false;
-  if (actor.isAdmin) return true;
-  throw new AdminRequiredError();
-});
-
-allow(User, ["read"], Group, (actor, group) => {
-=======
 allow(User, "read", Group, (actor, group) => {
->>>>>>> 877c01f7
   if (!group || actor.teamId !== group.teamId) return false;
   if (actor.isAdmin) return true;
   if (group.groupMemberships.filter((gm) => gm.userId === actor.id).length) {
@@ -37,7 +21,7 @@
 });
 
 allow(User, ["update", "delete"], Group, (actor, group) => {
-  if (!group || actor.teamId !== group.teamId) return false;
+  if (!group || actor.isViewer || actor.teamId !== group.teamId) return false;
   if (actor.isAdmin) return true;
   throw new AdminRequiredError();
 });