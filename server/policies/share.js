--- conflicted
+++ resolved
@@ -5,24 +5,13 @@
 
 const { allow } = policy;
 
-<<<<<<< HEAD
-allow(User, ["read"], Share, (user, share) => {
+allow(User, ["read", "update"], Share, (user, share) => {
   if (user.isViewer) return false;
   return user.teamId === share.teamId;
 });
 
-allow(User, ["update", "revoke"], Share, (user, share) => {
+allow(User, "revoke", Share, (user, share) => {
   if (user.isViewer) return false;
-=======
-allow(
-  User,
-  ["read", "update"],
-  Share,
-  (user, share) => user.teamId === share.teamId
-);
-
-allow(User, "revoke", Share, (user, share) => {
->>>>>>> 41662572
   if (!share || user.teamId !== share.teamId) return false;
   if (user.id === share.userId) return true;
   if (user.isAdmin) return true;
