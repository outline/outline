// @flow
import { AdminRequiredError } from "../errors";
import { Integration, User, Team } from "../models";
import policy from "./policy";

const { allow } = policy;

<<<<<<< HEAD
allow(User, "create", Integration, (user) => !user.isViewer);
=======
allow(User, "createIntegration", Team, (actor, team) => {
  if (!team || actor.teamId !== team.id) return false;
  if (actor.isAdmin) return true;
  throw new AdminRequiredError();
});
>>>>>>> 877c01f7

allow(
  User,
  "read",
  Integration,
  (user, integration) => user.teamId === integration.teamId
);

allow(User, ["update", "delete"], Integration, (user, integration) => {
  if (user.isViewer) return false;
  if (!integration || user.teamId !== integration.teamId) return false;
  if (user.isAdmin) return true;
  throw new AdminRequiredError();
});<|MERGE_RESOLUTION|>--- conflicted
+++ resolved
@@ -5,15 +5,11 @@
 
 const { allow } = policy;
 
-<<<<<<< HEAD
-allow(User, "create", Integration, (user) => !user.isViewer);
-=======
 allow(User, "createIntegration", Team, (actor, team) => {
-  if (!team || actor.teamId !== team.id) return false;
+  if (!team || actor.isViewer || actor.teamId !== team.id) return false;
   if (actor.isAdmin) return true;
   throw new AdminRequiredError();
 });
->>>>>>> 877c01f7
 
 allow(
   User,
