--- conflicted
+++ resolved
@@ -48,15 +48,10 @@
   model: User,
   target:
     | Attachment
-<<<<<<< HEAD
-    | Team
     | Collection
     | Comment
-=======
     | FileOperation
     | Team
-    | Collection
->>>>>>> 383bac24
     | Document
     | User
     | Group
