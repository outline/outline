--- conflicted
+++ resolved
@@ -180,9 +180,6 @@
       data: { index: string },
       ip: string,
     }
-<<<<<<< HEAD
-  | CollectionExportEvent;
-=======
   | {
       name: "collections.permission_changed",
       collectionId: string,
@@ -193,8 +190,8 @@
         sharingChanged: boolean,
       },
       ip: string,
-    };
->>>>>>> 4929fbac
+    }
+  | CollectionExportEvent;
 
 export type GroupEvent =
   | {
