--- conflicted
+++ resolved
@@ -240,20 +240,14 @@
   collectionId?: string;
 };
 
-<<<<<<< HEAD
-export type CommentEvent = {
+export type CommentEvent = BaseEvent & {
   name: "comments.create" | "comments.update" | "comments.delete";
-  teamId: string;
   modelId: string;
   documentId: string;
   actorId: string;
-  ip: string;
-};
-
-export type StarEvent = {
-=======
+};
+
 export type StarEvent = BaseEvent & {
->>>>>>> 383bac24
   name: "stars.create" | "stars.update" | "stars.delete";
   modelId: string;
   documentId: string;
