--- conflicted
+++ resolved
@@ -1,11 +1,7 @@
 import * as React from "react";
 import env from "@server/env";
-<<<<<<< HEAD
 import { can } from "@server/policies";
-import BaseEmail, { EmailProps } from "./BaseEmail";
-=======
 import BaseEmail, { EmailMessageCategory, EmailProps } from "./BaseEmail";
->>>>>>> d372ccf5
 import Body from "./components/Body";
 import Button from "./components/Button";
 import EmailTemplate from "./components/EmailLayout";
