import addressparser from "addressparser";
import Bull from "bull";
import invariant from "invariant";
import randomstring from "randomstring";
import * as React from "react";
import mailer from "@server/emails/mailer";
import env from "@server/env";
import Logger from "@server/logging/Logger";
import Metrics from "@server/logging/Metrics";
import Notification from "@server/models/Notification";
import { taskQueue } from "@server/queues";
import { TaskPriority } from "@server/queues/tasks/BaseTask";
import { NotificationMetadata } from "@server/types";
import { getEmailMessageId } from "@server/utils/emails";

export enum EmailMessageCategory {
  Authentication = "authentication",
  Invitation = "invitation",
  Notification = "notification",
  Marketing = "marketing",
}

export interface EmailProps {
  /** The email address being sent to. */
  to: string | null;
  /** The notification that triggered the email, if any. */
  notification?: Notification;
}

export default abstract class BaseEmail<
  T extends EmailProps,
  S extends Record<string, any> | void = void
> {
  private props: T;
  private metadata?: NotificationMetadata;

  /** The message category for the email. */
  protected abstract get category(): EmailMessageCategory;

  /**
   * Schedule this email type to be sent asyncronously by a worker.
   *
   * @param options Options to pass to the Bull queue
   * @returns A promise that resolves once the email is placed on the task queue
   */
  public schedule(options?: Bull.JobOptions) {
    const templateName = this.constructor.name;

    Metrics.increment("email.scheduled", {
      templateName,
    });

    // Ideally we'd use EmailTask.schedule here but importing creates a circular
    // dependency so we're pushing onto the task queue in the expected format
    return taskQueue.add(
      {
        name: "EmailTask",
        props: {
          templateName,
          ...this.metadata,
          props: this.props,
        },
      },
      {
        priority: TaskPriority.Normal,
        attempts: 5,
        backoff: {
          type: "exponential",
          delay: 60 * 1000,
        },
        ...options,
      }
    );
  }

  constructor(props: T, metadata?: NotificationMetadata) {
    this.props = props;
    this.metadata = metadata;
  }

  /**
   * Send this email now.
   *
   * @returns A promise that resolves once the email has been successfully sent.
   */
  public async send() {
    const templateName = this.constructor.name;
    const bsResponse = await this.beforeSend?.(this.props);

    if (bsResponse === false) {
      Logger.info(
        "email",
        `Email ${templateName} not sent due to beforeSend hook`,
        this.props
      );
      return;
    }

    if (!this.props.to) {
      Logger.info(
        "email",
        `Email ${templateName} not sent due to missing email address`,
        this.props
      );
      return;
    }

    const notification = this.metadata?.notificationId
      ? await Notification.scope(["withActor", "withUser"]).findByPk(
          this.metadata?.notificationId
        )
      : undefined;
    const data = { ...this.props, notification, ...(bsResponse ?? ({} as S)) };

    if (notification?.viewedAt) {
      Logger.info(
        "email",
        `Email ${templateName} not sent as already viewed`,
        this.props
      );
      return;
    }

    const messageId = notification
      ? getEmailMessageId(notification.id)
      : undefined;

    const references = notification
      ? await Notification.emailReferences(notification)
      : undefined;

    try {
      await mailer.sendMail({
        to: this.props.to,
<<<<<<< HEAD
        replyTo: this.replyTo?.(data),
        fromName: this.fromName?.(data),
=======
        from: this.from(data),
>>>>>>> d372ccf5
        subject: this.subject(data),
        messageId,
        references,
        previewText: this.preview(data),
        component: (
          <>
            {this.render(data)}
            {notification ? this.pixel(notification) : null}
          </>
        ),
        text: this.renderAsText(data),
        headCSS: this.headCSS?.(data),
        unsubscribeUrl: this.unsubscribeUrl?.(data),
      });
      Metrics.increment("email.sent", {
        templateName,
      });
    } catch (err) {
      Metrics.increment("email.sending_failed", {
        templateName,
      });
      throw err;
    }

    if (notification) {
      try {
        notification.emailedAt = new Date();
        await notification.save();
      } catch (err) {
        Logger.error(`Failed to update notification`, err, this.metadata);
      }
    }
  }

  private from(props: S & T) {
    invariant(
      env.SMTP_FROM_EMAIL,
      "SMTP_FROM_EMAIL is required to send emails"
    );

    const parsedFrom = addressparser(env.SMTP_FROM_EMAIL)[0];
    const name = this.fromName?.(props);

    if (this.category === EmailMessageCategory.Authentication) {
      const domain = parsedFrom.address.split("@")[1];
      return {
        name: name ?? parsedFrom.name,
        address: `noreply-${randomstring.generate(24)}@${domain}`,
      };
    }

    return {
      name: name ?? parsedFrom.name,
      address: parsedFrom.address,
    };
  }

  private pixel(notification: Notification) {
    return <img src={notification.pixelUrl} width="1" height="1" />;
  }

  /**
   * Returns the subject of the email.
   *
   * @param props Props in email constructor
   * @returns The email subject as a string
   */
  protected abstract subject(props: S & T): string;

  /**
   * Returns the preview text of the email, this is the text that will be shown
   * in email client list views.
   *
   * @param props Props in email constructor
   * @returns The preview text as a string
   */
  protected abstract preview(props: S & T): string;

  /**
   * Returns a plain-text version of the email, this is the text that will be
   * shown if the email client does not support or want HTML.
   *
   * @param props Props in email constructor
   * @returns The plain text email as a string
   */
  protected abstract renderAsText(props: S & T): string;

  /**
   * Returns a React element that will be rendered on the server to produce the
   * HTML version of the email.
   *
   * @param props Props in email constructor
   * @returns A JSX element
   */
  protected abstract render(props: S & T): JSX.Element;

  /**
   * Optionally returns a replyTo email to override the default.
   *
   * @param props Props in email constructor
   * @returns An email address
   */
  protected replyTo?(props: S & T): string | undefined;

  /**
   * Returns the unsubscribe URL for the email.
   *
   * @param props Props in email constructor
   * @returns The unsubscribe URL as a string
   */
  protected unsubscribeUrl?(props: T): string;

  /**
   * Allows injecting additional CSS into the head of the email.
   *
   * @param props Props in email constructor
   * @returns A string of CSS
   */
  protected headCSS?(props: T): string | undefined;

  /**
   * beforeSend hook allows async loading additional data that was not passed
   * through the serialized worker props. If false is returned then the email
   * send is aborted.
   *
   * @param props Props in email constructor
   * @returns A promise resolving to additional data
   */
  protected beforeSend?(props: T): Promise<S | false>;

  /**
   * fromName hook allows overriding the "from" name of the email.
   */
  protected fromName?(props: T): string | undefined;
}<|MERGE_RESOLUTION|>--- conflicted
+++ resolved
@@ -132,12 +132,8 @@
     try {
       await mailer.sendMail({
         to: this.props.to,
-<<<<<<< HEAD
         replyTo: this.replyTo?.(data),
-        fromName: this.fromName?.(data),
-=======
         from: this.from(data),
->>>>>>> d372ccf5
         subject: this.subject(data),
         messageId,
         references,
