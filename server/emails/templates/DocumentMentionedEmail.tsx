import differenceBy from "lodash/differenceBy";
import * as React from "react";
import { Day } from "@shared/utils/time";
import { Document, Revision } from "@server/models";
import { DocumentHelper } from "@server/models/helpers/DocumentHelper";
import HTMLHelper from "@server/models/helpers/HTMLHelper";
import { ProsemirrorHelper } from "@server/models/helpers/ProsemirrorHelper";
import { TextHelper } from "@server/models/helpers/TextHelper";
<<<<<<< HEAD
import { can } from "@server/policies";
import BaseEmail, { EmailProps } from "./BaseEmail";
=======
import BaseEmail, { EmailMessageCategory, EmailProps } from "./BaseEmail";
>>>>>>> d372ccf5
import Body from "./components/Body";
import Button from "./components/Button";
import Diff from "./components/Diff";
import EmailTemplate from "./components/EmailLayout";
import EmptySpace from "./components/EmptySpace";
import Header from "./components/Header";
import Heading from "./components/Heading";

type InputProps = EmailProps & {
  documentId: string;
  revisionId: string | undefined;
  userId: string;
  actorName: string;
  teamUrl: string;
};

type BeforeSend = {
  document: Document;
  body: string | undefined;
};

type Props = InputProps & BeforeSend;

/**
 * Email sent to a user when someone mentions them in a document.
 */
export default class DocumentMentionedEmail extends BaseEmail<
  InputProps,
  BeforeSend
> {
  protected get category() {
    return EmailMessageCategory.Notification;
  }

  protected async beforeSend({ documentId, revisionId, userId }: InputProps) {
    const document = await Document.unscoped().findByPk(documentId);
    if (!document) {
      return false;
    }

    let currDoc: Document | Revision = document;
    let prevDoc: Revision | undefined;

    if (revisionId) {
      const revision = await Revision.findByPk(revisionId);
      if (!revision) {
        return false;
      }
      currDoc = revision;
      prevDoc = (await revision.before()) ?? undefined;
    }

    const currMentions = DocumentHelper.parseMentions(currDoc, {
      type: "user",
      modelId: userId,
    });
    const prevMentions = prevDoc
      ? DocumentHelper.parseMentions(prevDoc, {
          type: "user",
          modelId: userId,
        })
      : [];

    const firstNewMention = differenceBy(currMentions, prevMentions, "id")[0];

    let body: string | undefined;

    if (firstNewMention) {
      const node = ProsemirrorHelper.getNodeForMentionEmail(
        DocumentHelper.toProsemirror(currDoc),
        firstNewMention
      );

      if (node) {
        const content = await TextHelper.attachmentsToSignedUrls(
          ProsemirrorHelper.toHTML(node, { centered: false }),
          document.teamId,
          4 * Day.seconds
        );

        if (content) {
          // inline all css so that it works in as many email providers as possible.
          body = await HTMLHelper.inlineCSS(content);
        }
      }
    }

    return { document, body };
  }

  protected subject({ document }: Props) {
    return `Mentioned you in “${document.title}”`;
  }

  protected preview({ actorName }: Props): string {
    return `${actorName} mentioned you`;
  }

  protected fromName({ actorName }: Props) {
    return actorName;
  }

  protected replyTo({ notification }: Props) {
    if (notification?.user && notification.actor?.email) {
      if (can(notification.user, "readEmail", notification.actor)) {
        return notification.actor.email;
      }
    }
    return;
  }

  protected renderAsText({ actorName, teamUrl, document }: Props): string {
    return `
You were mentioned

${actorName} mentioned you in the document “${document.title}”.

Open Document: ${teamUrl}${document.url}
`;
  }

  protected render(props: Props) {
    const { document, actorName, teamUrl, body } = props;
    const documentLink = `${teamUrl}${document.url}?ref=notification-email`;

    return (
      <EmailTemplate
        previewText={this.preview(props)}
        goToAction={{ url: documentLink, name: "View Document" }}
      >
        <Header />

        <Body>
          <Heading>You were mentioned</Heading>
          <p>
            {actorName} mentioned you in the document{" "}
            <a href={documentLink}>{document.title}</a>.
          </p>
          {body && (
            <>
              <EmptySpace height={20} />
              <Diff>
                <div dangerouslySetInnerHTML={{ __html: body }} />
              </Diff>
              <EmptySpace height={20} />
            </>
          )}
          <p>
            <Button href={documentLink}>Open Document</Button>
          </p>
        </Body>
      </EmailTemplate>
    );
  }
}<|MERGE_RESOLUTION|>--- conflicted
+++ resolved
@@ -6,12 +6,8 @@
 import HTMLHelper from "@server/models/helpers/HTMLHelper";
 import { ProsemirrorHelper } from "@server/models/helpers/ProsemirrorHelper";
 import { TextHelper } from "@server/models/helpers/TextHelper";
-<<<<<<< HEAD
 import { can } from "@server/policies";
-import BaseEmail, { EmailProps } from "./BaseEmail";
-=======
 import BaseEmail, { EmailMessageCategory, EmailProps } from "./BaseEmail";
->>>>>>> d372ccf5
 import Body from "./components/Body";
 import Button from "./components/Button";
 import Diff from "./components/Diff";
