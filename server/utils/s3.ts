--- conflicted
+++ resolved
@@ -136,7 +136,7 @@
   key: string,
   acl: string
 ) => {
-  const endpoint = publicS3Endpoint(true);
+  const endpoint = publicS3Endpoint();
   if (
     url.startsWith("/api") ||
     url.startsWith(endpoint) ||
@@ -159,10 +159,6 @@
         Body: buffer,
       })
       .promise();
-<<<<<<< HEAD
-    const endpoint = publicS3Endpoint();
-=======
->>>>>>> 2f3dcb25
     return `${endpoint}/${key}`;
   } catch (err) {
     Logger.error("Error uploading to S3 from URL", err, {
