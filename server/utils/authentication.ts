--- conflicted
+++ resolved
@@ -2,13 +2,9 @@
 import { addMonths } from "date-fns";
 import { Context } from "koa";
 import { pick } from "lodash";
-<<<<<<< HEAD
 import { getCookieDomain } from "@shared/utils/domains";
-import Logger from "@server/logging/logger";
-=======
 import env from "@server/env";
 import Logger from "@server/logging/Logger";
->>>>>>> 8a29a352
 import { User, Event, Team, Collection, View } from "@server/models";
 
 export async function signIn(
