--- conflicted
+++ resolved
@@ -41,12 +41,8 @@
   [Hook.EmailTemplate]: typeof BaseEmail;
   [Hook.Processor]: typeof BaseProcessor;
   [Hook.Task]: typeof BaseTask<any>;
-<<<<<<< HEAD
-  [Hook.UnfurlProvider]: UnfurlSignature;
   [Hook.Uninstall]: UninstallSignature;
-=======
   [Hook.UnfurlProvider]: { unfurl: UnfurlSignature; cacheExpiry: number };
->>>>>>> a6486257
 };
 
 export type Plugin<T extends Hook> = {
