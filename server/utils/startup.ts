--- conflicted
+++ resolved
@@ -23,116 +23,6 @@
   }
 }
 
-<<<<<<< HEAD
-export function checkEnv() {
-  const errors = [];
-
-  if (
-    !process.env.SECRET_KEY ||
-    process.env.SECRET_KEY === "generate_a_new_key"
-  ) {
-    errors.push(
-      `The ${chalk.bold(
-        "SECRET_KEY"
-      )} env variable must be set with the output of ${chalk.bold(
-        "$ openssl rand -hex 32"
-      )}`
-    );
-  }
-
-  if (
-    !process.env.UTILS_SECRET ||
-    process.env.UTILS_SECRET === "generate_a_new_key"
-  ) {
-    errors.push(
-      `The ${chalk.bold(
-        "UTILS_SECRET"
-      )} env variable must be set with a secret value, it is recommended to use the output of ${chalk.bold(
-        "$ openssl rand -hex 32"
-      )}`
-    );
-  }
-
-  if (process.env.AWS_ACCESS_KEY_ID) {
-    [
-      ["AWS_S3_ACCELERATE_URL", "AWS_S3_PUBLIC_ENDPOINT"],
-      ["AWS_S3_UPLOAD_BUCKET_URL", "AWS_S3_ENDPOINT"],
-      ["AWS_S3_UPLOAD_BUCKET_NAME", "AWS_S3_BUCKET_NAME"],
-      ["AWS_S3_FORCE_PATH_STYLE", "AWS_S3_ENDPOINT_STYLE"],
-    ].forEach((key) => {
-      if (process.env[key[0]]) {
-        Logger.warn(`\n${key[0]} is deprecated, use ${key[1]} instead.\n`);
-      }
-    });
-    if (
-      process.env.AWS_S3_UPLOAD_BUCKET_NAME &&
-      process.env.AWS_S3_BUCKET_NAME === undefined
-    ) {
-      process.env.AWS_S3_BUCKET_NAME = process.env.AWS_S3_UPLOAD_BUCKET_NAME;
-    }
-
-    [
-      "AWS_S3_BUCKET_NAME",
-      "AWS_ACCESS_KEY_ID",
-      "AWS_SECRET_ACCESS_KEY",
-      "AWS_S3_UPLOAD_MAX_SIZE",
-    ].forEach((key) => {
-      if (!process.env[key]) {
-        errors.push(
-          `The ${chalk.bold(
-            key
-          )} env variable must be set when using S3 compatible storage`
-        );
-      }
-    });
-    if (!process.env.AWS_S3_ENDPOINT && !process.env.AWS_REGION) {
-      errors.push(
-        `Either AWS_S3_ENDPOINT or the AWS_REGION env variable must be set when using S3 compatible storage`
-      );
-    }
-    if (process.env.AWS_S3_ENDPOINT_STYLE) {
-      if (
-        ["path", "domain"].includes(process.env.AWS_S3_ENDPOINT_STYLE) === false
-      ) {
-        errors.push(
-          `AWS_S3_ENDPOINT_STYLE env variable must be one of "domain" or "path" when using S3 compatible storage`
-        );
-      }
-    }
-  }
-
-  if (!process.env.URL) {
-    errors.push(
-      `The ${chalk.bold(
-        "URL"
-      )} env variable must be set to the fully qualified, externally accessible URL, e.g https://wiki.mycompany.com`
-    );
-  }
-
-  if (!process.env.DATABASE_URL && !process.env.DATABASE_CONNECTION_POOL_URL) {
-    errors.push(
-      `The ${chalk.bold(
-        "DATABASE_URL"
-      )} env variable must be set to the location of your postgres server, including username, password, and port`
-    );
-  }
-
-  if (!process.env.REDIS_URL) {
-    errors.push(
-      `The ${chalk.bold(
-        "REDIS_URL"
-      )} env variable must be set to the location of your redis server, including username, password, and port`
-    );
-  }
-
-  if (errors.length) {
-    Logger.warn(
-      "\n\nThe server could not start, please fix the following configuration errors and try again:\n" +
-        errors.map((e) => `- ${e}`).join("\n")
-    );
-    process.exit(1);
-  }
-=======
 export async function checkEnv() {
   await env.validate().then((errors) => {
     if (errors.length > 0) {
@@ -145,7 +35,6 @@
       process.exit(1);
     }
   });
->>>>>>> adb56a3c
 
   if (env.ENVIRONMENT === "production") {
     Logger.info(
