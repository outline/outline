// @flow
import _ from 'lodash';
import slug from 'slug';
import randomstring from 'randomstring';
import { DataTypes, sequelize } from '../sequelize';
import { asyncLock } from '../redis';
import events from '../events';
import Document from './Document';
import Event from './Event';
import { welcomeMessage } from '../utils/onboarding';

// $FlowIssue invalid flow-typed
slug.defaults.mode = 'rfc3986';

const allowedCollectionTypes = [['atlas', 'journal']];

const Collection = sequelize.define(
  'collection',
  {
    id: {
      type: DataTypes.UUID,
      defaultValue: DataTypes.UUIDV4,
      primaryKey: true,
    },
    urlId: { type: DataTypes.STRING, unique: true },
    name: DataTypes.STRING,
    description: DataTypes.STRING,
    color: DataTypes.STRING,
    type: {
      type: DataTypes.STRING,
      validate: { isIn: allowedCollectionTypes },
    },
    creatorId: DataTypes.UUID,

    /* type: atlas */
    documentStructure: DataTypes.JSONB,
  },
  {
    tableName: 'collections',
    paranoid: true,
    hooks: {
      beforeValidate: collection => {
        collection.urlId = collection.urlId || randomstring.generate(10);
      },
      afterCreate: async collection => {
        const team = await collection.getTeam();
        const collections = await team.getCollections();

        // Don't auto-create for journal types, yet
        if (collection.type !== 'atlas') return;

        if (collections.length < 2) {
          // Create intro document if first collection for team
          const document = await Document.create({
            parentDocumentId: null,
            atlasId: collection.id,
            teamId: collection.teamId,
            userId: collection.creatorId,
            lastModifiedById: collection.creatorId,
            createdById: collection.creatorId,
<<<<<<< HEAD
            publishedAt: new Date(),
            title: 'Introduction',
            text: '# Introduction\n\nLets get started...',
=======
            title: 'Welcome to Outline',
            text: welcomeMessage(collection.id),
>>>>>>> 2b861ea3
          });
          collection.documentStructure = [document.toJSON()];
        } else {
          // Let user create first document
          collection.documentStructure = [];
        }
        await collection.save();
      },
    },
  }
);

// Class methods

Collection.associate = models => {
  Collection.hasMany(models.Document, {
    as: 'documents',
    foreignKey: 'atlasId',
    onDelete: 'cascade',
  });
  Collection.belongsTo(models.Team, {
    as: 'team',
  });
  Collection.addScope('withRecentDocuments', {
    include: [
      {
        as: 'documents',
        limit: 10,
        model: models.Document,
        order: [['updatedAt', 'DESC']],
      },
    ],
  });
};

// Hooks

Collection.addHook('afterCreate', model =>
  events.add({ name: 'collections.create', model })
);

Collection.addHook('afterDestroy', model =>
  events.add({ name: 'collections.delete', model })
);

Collection.addHook('afterUpdate', model =>
  events.add({ name: 'collections.update', model })
);

// Instance methods

Collection.prototype.getUrl = function() {
  return `/collections/${this.id}`;
};

Collection.prototype.addDocumentToStructure = async function(
  document,
  index,
  options = {}
) {
  if (!this.documentStructure) return;
  const existingData = {
    old: this.documentStructure,
    documentId: document,
    parentDocumentId: document.parentDocumentId,
    index,
  };

  // documentStructure can only be updated by one request at the time
  const unlock = await asyncLock(`collection-${this.id}`);

  // If moving existing document with children, use existing structure to
  // keep everything in shape and not loose documents
  const documentJson = {
    ...document.toJSON(),
    ...options.documentJson,
  };

  if (!document.parentDocumentId) {
    this.documentStructure.splice(
      index !== undefined ? index : this.documentStructure.length,
      0,
      documentJson
    );
  } else {
    // Recursively place document
    const placeDocument = documentList => {
      return documentList.map(childDocument => {
        if (document.parentDocumentId === childDocument.id) {
          childDocument.children.splice(
            index !== undefined ? index : childDocument.children.length,
            0,
            documentJson
          );
        } else {
          childDocument.children = placeDocument(childDocument.children);
        }

        return childDocument;
      });
    };
    this.documentStructure = placeDocument(this.documentStructure);
  }

  // Sequelize doesn't seem to set the value with splice on JSONB field
  this.documentStructure = this.documentStructure;
  await this.save();

  await Event.create({
    name: 'Collection#addDocumentToStructure',
    data: {
      ...existingData,
      new: this.documentStructure,
    },
    collectionId: this.id,
    teamId: this.teamId,
  });

  unlock();

  return this;
};

/**
 * Update document's title and url in the documentStructure
 */
Collection.prototype.updateDocument = async function(updatedDocument) {
  if (!this.documentStructure) return;

  // documentStructure can only be updated by one request at the time
  const unlock = await asyncLock(`collection-${this.id}`);

  const { id } = updatedDocument;

  const updateChildren = documents => {
    return documents.map(document => {
      if (document.id === id) {
        document = {
          ...updatedDocument.toJSON(),
          children: document.children,
        };
      } else {
        document.children = updateChildren(document.children);
      }
      return document;
    });
  };

  this.documentStructure = updateChildren(this.documentStructure);
  await this.save();
  unlock();
  return this;
};

/**
 * moveDocument is combination of removing the document from the structure
 * and placing it back the the new location with the existing children.
 */
Collection.prototype.moveDocument = async function(document, index) {
  if (!this.documentStructure) return;

  const documentJson = await this.removeDocument(document, {
    deleteDocument: false,
  });
  await this.addDocumentToStructure(document, index, { documentJson });

  return this;
};

type DeleteDocumentOptions = {
  deleteDocument: boolean,
};

/**
 * removeDocument is used for both deleting documents (deleteDocument: true)
 * and removing them temporarily from the structure while they are being moved
 * (deleteDocument: false).
 */
Collection.prototype.removeDocument = async function(
  document,
  options: DeleteDocumentOptions = { deleteDocument: true }
) {
  if (!this.documentStructure) return;

  let returnValue;

  // documentStructure can only be updated by one request at the time
  const unlock = await asyncLock('testLock');

  const existingData = {
    old: this.documentStructure,
    documentId: document,
    parentDocumentId: document.parentDocumentId,
    options,
  };

  // Helper to destroy all child documents for a document
  const deleteChildren = async documentId => {
    const childDocuments = await Document.findAll({
      where: { parentDocumentId: documentId },
    });
    childDocuments.forEach(async child => {
      await deleteChildren(child.id);
      await child.destroy();
    });
  };

  // Prune, and destroy if needed, from the document structure
  const deleteFromChildren = async (children, id) => {
    children = await Promise.all(
      children.map(async childDocument => {
        return {
          ...childDocument,
          children: await deleteFromChildren(childDocument.children, id),
        };
      })
    );

    const match = _.find(children, { id });
    if (match) {
      if (!options.deleteDocument && !returnValue) returnValue = match;
      _.remove(children, { id });

      if (options.deleteDocument) {
        const childDocument = await Document.findById(id);
        // Delete the actual document
        await childDocument.destroy();
        // Delete all child documents
        await deleteChildren(id);
      }
    }

    return children;
  };

  this.documentStructure = await deleteFromChildren(
    this.documentStructure,
    document.id
  );

  if (options.deleteDocument) await this.save();

  await Event.create({
    name: 'Collection#removeDocument',
    data: {
      ...existingData,
      new: this.documentStructure,
    },
    collectionId: this.id,
    teamId: this.teamId,
  });

  await unlock();

  return returnValue;
};

export default Collection;<|MERGE_RESOLUTION|>--- conflicted
+++ resolved
@@ -58,14 +58,9 @@
             userId: collection.creatorId,
             lastModifiedById: collection.creatorId,
             createdById: collection.creatorId,
-<<<<<<< HEAD
             publishedAt: new Date(),
-            title: 'Introduction',
-            text: '# Introduction\n\nLets get started...',
-=======
             title: 'Welcome to Outline',
             text: welcomeMessage(collection.id),
->>>>>>> 2b861ea3
           });
           collection.documentStructure = [document.toJSON()];
         } else {
