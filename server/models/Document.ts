--- conflicted
+++ resolved
@@ -34,15 +34,9 @@
   AllowNull,
 } from "sequelize-typescript";
 import isUUID from "validator/lib/isUUID";
-<<<<<<< HEAD
-import type { NavigationNode } from "@shared/types";
+import type { NavigationNode, SourceMetadata } from "@shared/types";
 import ProsemirrorHelper from "@shared/utils/ProsemirrorHelper";
-import parseTitle from "@shared/utils/parseTitle";
-=======
-import type { NavigationNode, SourceMetadata } from "@shared/types";
-import getTasks from "@shared/utils/getTasks";
 import slugify from "@shared/utils/slugify";
->>>>>>> 95e8f3ae
 import { SLUG_URL_REGEX } from "@shared/utils/urlHelpers";
 import { DocumentValidation } from "@shared/validations";
 import { ValidationError } from "@server/errors";
@@ -507,11 +501,7 @@
     // allow default preloading of collection membership if `userId` is passed in find options
     // almost every endpoint needs the collection membership to determine policy permissions.
     const scope = this.scope([
-<<<<<<< HEAD
       // ...(options.includeState ? [] : ["withoutState"]),
-=======
-      ...(includeState ? [] : ["withoutState"]),
->>>>>>> 95e8f3ae
       "withDrafts",
       {
         method: ["withCollectionPermissions", userId, rest.paranoid],
