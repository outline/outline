/* eslint-disable lines-between-class-members */
import compact from "lodash/compact";
import isNil from "lodash/isNil";
import uniq from "lodash/uniq";
import randomstring from "randomstring";
import type {
  Identifier,
  InferAttributes,
  InferCreationAttributes,
  NonNullFindOptions,
  SaveOptions,
} from "sequelize";
import {
  Sequelize,
  Transaction,
  Op,
  FindOptions,
  ScopeOptions,
  WhereOptions,
  EmptyResultError,
} from "sequelize";
import {
  ForeignKey,
  BelongsTo,
  Column,
  Default,
  PrimaryKey,
  Table,
  BeforeValidate,
  BeforeCreate,
  BeforeUpdate,
  HasMany,
  BeforeSave,
  DefaultScope,
  AfterCreate,
  Scopes,
  DataType,
  Length as SimpleLength,
  IsNumeric,
  IsDate,
  AllowNull,
  BelongsToMany,
} from "sequelize-typescript";
import isUUID from "validator/lib/isUUID";
import type {
  NavigationNode,
  ProsemirrorData,
  SourceMetadata,
} from "@shared/types";
<<<<<<< HEAD
import ProsemirrorHelper from "@shared/utils/ProsemirrorHelper";
=======
import { UrlHelper } from "@shared/utils/UrlHelper";
import getTasks from "@shared/utils/getTasks";
>>>>>>> dd0bf641
import slugify from "@shared/utils/slugify";
import { DocumentValidation } from "@shared/validations";
import { ValidationError } from "@server/errors";
import Backlink from "./Backlink";
import Collection from "./Collection";
import FileOperation from "./FileOperation";
import Revision from "./Revision";
import Star from "./Star";
import Team from "./Team";
import User from "./User";
import UserMembership from "./UserMembership";
import View from "./View";
import ParanoidModel from "./base/ParanoidModel";
import Fix from "./decorators/Fix";
import DocumentHelper from "./helpers/DocumentHelper";
import Length from "./validators/Length";

export const DOCUMENT_VERSION = 2;

type AdditionalFindOptions = {
  userId?: string;
  includeState?: boolean;
  rejectOnEmpty?: boolean | Error;
};

@DefaultScope(() => ({
  include: [
    {
      model: User,
      as: "createdBy",
      paranoid: false,
    },
    {
      model: User,
      as: "updatedBy",
      paranoid: false,
    },
  ],
  where: {
    publishedAt: {
      [Op.ne]: null,
    },
    sourceMetadata: {
      trial: {
        [Op.is]: null,
      },
    },
  },
}))
@Scopes(() => ({
  withCollectionPermissions: (userId: string, paranoid = true) => ({
    include: [
      {
        attributes: ["id", "permission", "sharing", "teamId", "deletedAt"],
        model: userId
          ? Collection.scope({
              method: ["withMembership", userId],
            })
          : Collection,
        as: "collection",
        paranoid,
      },
    ],
  }),
  withoutState: {
    attributes: {
      exclude: ["state"],
    },
  },
  withCollection: {
    include: [
      {
        model: Collection,
        as: "collection",
      },
    ],
  },
  withStateIsEmpty: {
    attributes: {
      exclude: ["state"],
      include: [
        [
          Sequelize.literal(`CASE WHEN state IS NULL THEN true ELSE false END`),
          "stateIsEmpty",
        ],
      ],
    },
  },
  withState: {
    attributes: {
      // resets to include the state column
      exclude: [],
    },
  },
  withDrafts: {
    include: [
      {
        model: User,
        as: "createdBy",
        paranoid: false,
      },
      {
        model: User,
        as: "updatedBy",
        paranoid: false,
      },
    ],
  },
  withViews: (userId: string) => {
    if (!userId) {
      return {};
    }
    return {
      include: [
        {
          model: View,
          as: "views",
          where: {
            userId,
          },
          required: false,
          separate: true,
        },
      ],
    };
  },
  withMembership: (userId: string) => {
    if (!userId) {
      return {};
    }
    return {
      include: [
        {
          association: "memberships",
          where: {
            userId,
          },
          required: false,
        },
      ],
    };
  },
  withAllMemberships: {
    include: [
      {
        association: "memberships",
      },
    ],
  },
}))
@Table({ tableName: "documents", modelName: "document" })
@Fix
class Document extends ParanoidModel<
  InferAttributes<Document>,
  Partial<InferCreationAttributes<Document>>
> {
  @SimpleLength({
    min: 10,
    max: 10,
    msg: `urlId must be 10 characters`,
  })
  @PrimaryKey
  @Column
  urlId: string;

  @Length({
    max: DocumentValidation.maxTitleLength,
    msg: `Document title must be ${DocumentValidation.maxTitleLength} characters or less`,
  })
  @Column
  title: string;

  @Length({
    max: DocumentValidation.maxSummaryLength,
    msg: `Document summary must be ${DocumentValidation.maxSummaryLength} characters or less`,
  })
  @Column
  summary: string;

  @Column(DataType.ARRAY(DataType.STRING))
  previousTitles: string[] = [];

  @IsNumeric
  @Column(DataType.SMALLINT)
  version?: number | null;

  @Default(false)
  @Column
  template: boolean;

  @Default(false)
  @Column
  fullWidth: boolean;

  @Column
  insightsEnabled: boolean;

  /** The version of the editor last used to edit this document. */
  @SimpleLength({
    max: 255,
    msg: `editorVersion must be 255 characters or less`,
  })
  @Column
  editorVersion: string;

  /** An emoji to use as the document icon. */
  @Length({
    max: 1,
    msg: `Emoji must be a single character`,
  })
  @Column
  emoji: string | null;

  /**
   * The content of the document as Markdown.
   *
   * @deprecated Use `content` instead, or `DocumentHelper.toMarkdown` if exporting lossy markdown.
   * This column will be removed in a future migration.
   */
  @Column(DataType.TEXT)
  text: string;

  /**
   * The content of the document as JSON, this is a snapshot at the last time the state was saved.
   */
  @Column(DataType.JSONB)
  content: ProsemirrorData;

  /**
   * The content of the document as YJS collaborative state, this column can be quite large and
   * should only be selected from the DB when the `content` snapshot cannot be used.
   */
  @SimpleLength({
    max: DocumentValidation.maxStateLength,
    msg: `Document collaborative state is too large, you must create a new document`,
  })
  @Column(DataType.BLOB)
  state?: Uint8Array | null;

  /** Whether this document is part of onboarding. */
  @Default(false)
  @Column
  isWelcome: boolean;

  /** How many versions there are in the history of this document. */
  @IsNumeric
  @Default(0)
  @Column(DataType.INTEGER)
  revisionCount: number;

  /** Whether the document is archvied, and if so when. */
  @IsDate
  @Column
  archivedAt: Date | null;

  /** Whether the document is published, and if so when. */
  @IsDate
  @Column
  publishedAt: Date | null;

  /** An array of user IDs that have edited this document. */
  @Column(DataType.ARRAY(DataType.UUID))
  collaboratorIds: string[] = [];

  // getters

  /**
   * The frontend path to this document.
   *
   * @deprecated Use `path` instead.
   */
  get url() {
    return this.path;
  }

  /** The frontend path to this document. */
  get path() {
    if (!this.title) {
      return `/doc/untitled-${this.urlId}`;
    }
    const slugifiedTitle = slugify(this.title);
    return `/doc/${slugifiedTitle}-${this.urlId}`;
  }

  get tasks() {
    return ProsemirrorHelper.getTasksSummary(
      DocumentHelper.toProsemirror(this)
    );
  }

  // hooks

  @BeforeSave
  static async updateCollectionStructure(
    model: Document,
    { transaction }: SaveOptions<Document>
  ) {
    // templates, drafts, and archived documents don't appear in the structure
    // and so never need to be updated when the title changes
    if (
      model.archivedAt ||
      model.template ||
      !model.publishedAt ||
      !(model.changed("title") || model.changed("emoji")) ||
      !model.collectionId
    ) {
      return;
    }

    const collection = await Collection.findByPk(model.collectionId, {
      transaction,
      lock: Transaction.LOCK.UPDATE,
    });
    if (!collection) {
      return;
    }

    await collection.updateDocument(model, { transaction });
    model.collection = collection;
  }

  @AfterCreate
  static async addDocumentToCollectionStructure(model: Document) {
    if (
      model.archivedAt ||
      model.template ||
      !model.publishedAt ||
      !model.collectionId
    ) {
      return;
    }

    return this.sequelize!.transaction(async (transaction: Transaction) => {
      const collection = await Collection.findByPk(model.collectionId!, {
        transaction,
        lock: transaction.LOCK.UPDATE,
      });
      if (!collection) {
        return;
      }

      await collection.addDocumentToStructure(model, 0, { transaction });
      model.collection = collection;
    });
  }

  @BeforeValidate
  static createUrlId(model: Document) {
    return (model.urlId = model.urlId || randomstring.generate(10));
  }

  @BeforeCreate
  static setDocumentVersion(model: Document) {
    if (model.version === undefined) {
      model.version = DOCUMENT_VERSION;
    }

    return this.processUpdate(model);
  }

  @BeforeUpdate
  static processUpdate(model: Document) {
    // ensure documents have a title
    model.title = model.title || "";

    const previousTitle = model.previous("title");
    if (previousTitle && previousTitle !== model.title) {
      if (!model.previousTitles) {
        model.previousTitles = [];
      }

      model.previousTitles = uniq(model.previousTitles.concat(previousTitle));
    }

    // add the current user as a collaborator on this doc
    if (!model.collaboratorIds) {
      model.collaboratorIds = [];
    }

    // backfill content if it's missing
    if (!model.content) {
      model.content = DocumentHelper.toJSON(model);
    }

    // ensure the last modifying user is a collaborator
    model.collaboratorIds = uniq(
      model.collaboratorIds.concat(model.lastModifiedById)
    );

    // increment revision
    model.revisionCount += 1;
  }

  @BeforeUpdate
  static async checkParentDocument(model: Document, options: SaveOptions) {
    if (
      model.previous("parentDocumentId") === model.parentDocumentId ||
      !model.parentDocumentId
    ) {
      return;
    }

    if (model.parentDocumentId === model.id) {
      throw ValidationError(
        "infinite loop detected, cannot nest a document inside itself"
      );
    }

    const childDocumentIds = await model.findAllChildDocumentIds(
      undefined,
      options
    );
    if (childDocumentIds.includes(model.parentDocumentId)) {
      throw ValidationError(
        "infinite loop detected, cannot nest a document inside itself"
      );
    }
  }

  // associations

  @BelongsTo(() => FileOperation, "importId")
  import: FileOperation | null;

  @ForeignKey(() => FileOperation)
  @Column(DataType.UUID)
  importId: string | null;

  @AllowNull
  @Column(DataType.JSONB)
  sourceMetadata: SourceMetadata | null;

  @BelongsTo(() => Document, "parentDocumentId")
  parentDocument: Document | null;

  @ForeignKey(() => Document)
  @Column(DataType.UUID)
  parentDocumentId: string | null;

  @BelongsTo(() => User, "lastModifiedById")
  updatedBy: User;

  @ForeignKey(() => User)
  @Column(DataType.UUID)
  lastModifiedById: string;

  @BelongsTo(() => User, "createdById")
  createdBy: User;

  @ForeignKey(() => User)
  @Column(DataType.UUID)
  createdById: string;

  @BelongsTo(() => Document, "templateId")
  document: Document;

  @ForeignKey(() => Document)
  @Column(DataType.UUID)
  templateId: string;

  @BelongsTo(() => Team, "teamId")
  team: Team;

  @ForeignKey(() => Team)
  @Column(DataType.UUID)
  teamId: string;

  @BelongsTo(() => Collection, "collectionId")
  collection: Collection | null | undefined;

  @BelongsToMany(() => User, () => UserMembership)
  users: User[];

  @ForeignKey(() => Collection)
  @Column(DataType.UUID)
  collectionId?: string | null;

  @HasMany(() => UserMembership)
  memberships: UserMembership[];

  @HasMany(() => Revision)
  revisions: Revision[];

  @HasMany(() => Backlink)
  backlinks: Backlink[];

  @HasMany(() => Star)
  starred: Star[];

  @HasMany(() => View)
  views: View[];

  /**
   * Returns an array of unique userIds that are members of a document via direct membership
   *
   * @param documentId
   * @returns userIds
   */
  static async membershipUserIds(documentId: string) {
    const document = await this.scope("withAllMemberships").findOne({
      where: {
        id: documentId,
      },
    });
    if (!document) {
      return [];
    }

    return document.memberships.map((membership) => membership.userId);
  }

  static defaultScopeWithUser(userId: string) {
    const collectionScope: Readonly<ScopeOptions> = {
      method: ["withCollectionPermissions", userId],
    };
    const viewScope: Readonly<ScopeOptions> = {
      method: ["withViews", userId],
    };
    const membershipScope: Readonly<ScopeOptions> = {
      method: ["withMembership", userId],
    };
    return this.scope([
      "defaultScope",
      collectionScope,
      viewScope,
      membershipScope,
    ]);
  }

  /**
   * Overrides the standard findByPk behavior to allow also querying by urlId
   *
   * @param id uuid or urlId
   * @param options FindOptions
   * @returns A promise resolving to a collection instance or null
   */
  static async findByPk(
    id: Identifier,
    options?: NonNullFindOptions<Document> & AdditionalFindOptions
  ): Promise<Document>;
  static async findByPk(
    id: Identifier,
    options?: FindOptions<Document> & AdditionalFindOptions
  ): Promise<Document | null>;
  static async findByPk(
    id: Identifier,
    options: (NonNullFindOptions<Document> | FindOptions<Document>) &
      AdditionalFindOptions = {}
  ): Promise<Document | null> {
    if (typeof id !== "string") {
      return null;
    }

    const { includeState, userId, ...rest } = options;

    // allow default preloading of collection membership if `userId` is passed in find options
    // almost every endpoint needs the collection membership to determine policy permissions.
    const scope = this.scope([
      "withDrafts",
      {
        method: ["withCollectionPermissions", userId, rest.paranoid],
      },
      {
        method: ["withViews", userId],
      },
      {
        method: ["withMembership", userId],
      },
    ]);

    if (isUUID(id)) {
      const document = await scope.findOne({
        where: {
          id,
        },
        ...rest,
        rejectOnEmpty: false,
      });

      if (!document && rest.rejectOnEmpty) {
        throw new EmptyResultError(`Document doesn't exist with id: ${id}`);
      }

      return document;
    }

    const match = id.match(UrlHelper.SLUG_URL_REGEX);
    if (match) {
      const document = await scope.findOne({
        where: {
          urlId: match[1],
        },
        ...rest,
        rejectOnEmpty: false,
      });

      if (!document && rest.rejectOnEmpty) {
        throw new EmptyResultError(`Document doesn't exist with id: ${id}`);
      }

      return document;
    }

    return null;
  }

  // instance methods

  /**
   * Whether this document is considered active or not. A document is active if
   * it has not been archived or deleted.
   *
   * @returns boolean
   */
  get isActive(): boolean {
    return !this.archivedAt && !this.deletedAt;
  }

  /**
   * Convenience method that returns whether this document is a draft.
   *
   * @returns boolean
   */
  get isDraft(): boolean {
    return !this.publishedAt;
  }

  /**
   * Returns the title of the document or a default if the document is untitled.
   *
   * @returns boolean
   */
  get titleWithDefault(): string {
    return this.title || "Untitled";
  }

  /**
   * Whether this document was imported during a trial period.
   *
   * @returns boolean
   */
  get isTrialImport() {
    return !!(this.importId && this.sourceMetadata?.trial);
  }

  /**
   * Revert the state of the document to match the passed revision.
   *
   * @param revision The revision to revert to.
   */
  restoreFromRevision = (revision: Revision) => {
    if (revision.documentId !== this.id) {
      throw new Error("Revision does not belong to this document");
    }

    this.content = revision.content;
    this.text = revision.text;
    this.title = revision.title;
    this.emoji = revision.emoji;
  };

  /**
   * Get a list of users that have collaborated on this document
   *
   * @param options FindOptions
   * @returns A promise that resolve to a list of users
   */
  collaborators = async (options?: FindOptions<User>): Promise<User[]> => {
    const users = await Promise.all(
      this.collaboratorIds.map((collaboratorId) =>
        User.findByPk(collaboratorId, options)
      )
    );

    return compact(users);
  };

  /**
   * Find all of the child documents for this document
   *
   * @param options FindOptions
   * @returns A promise that resolve to a list of documents
   */
  findChildDocuments = async (
    where?: Omit<WhereOptions<Document>, "parentDocumentId">,
    options?: FindOptions<Document>
  ): Promise<Document[]> =>
    await (this.constructor as typeof Document).findAll({
      where: {
        parentDocumentId: this.id,
        ...where,
      },
      ...options,
    });

  /**
   * Calculate all of the document ids that are children of this document by
   * recursively iterating through parentDocumentId references in the most efficient way.
   *
   * @param where query options to further filter the documents
   * @param options FindOptions
   * @returns A promise that resolves to a list of document ids
   */
  findAllChildDocumentIds = async (
    where?: Omit<WhereOptions<Document>, "parentDocumentId">,
    options?: FindOptions<Document>
  ): Promise<string[]> => {
    const findAllChildDocumentIds = async (
      ...parentDocumentId: string[]
    ): Promise<string[]> => {
      const childDocuments = await (
        this.constructor as typeof Document
      ).findAll({
        attributes: ["id"],
        where: {
          parentDocumentId,
          ...where,
        },
        ...options,
      });

      const childDocumentIds = childDocuments.map((doc) => doc.id);

      if (childDocumentIds.length > 0) {
        return [
          ...childDocumentIds,
          ...(await findAllChildDocumentIds(...childDocumentIds)),
        ];
      }

      return childDocumentIds;
    };

    return findAllChildDocumentIds(this.id);
  };

  archiveWithChildren = async (
    userId: string,
    options?: FindOptions<Document>
  ) => {
    const archivedAt = new Date();

    // Helper to archive all child documents for a document
    const archiveChildren = async (parentDocumentId: string) => {
      const childDocuments = await (
        this.constructor as typeof Document
      ).findAll({
        where: {
          parentDocumentId,
        },
      });
      for (const child of childDocuments) {
        await archiveChildren(child.id);
        child.archivedAt = archivedAt;
        child.lastModifiedById = userId;
        await child.save(options);
      }
    };

    await archiveChildren(this.id);
    this.archivedAt = archivedAt;
    this.lastModifiedById = userId;
    return this.save(options);
  };

  publish = async (
    userId: string,
    collectionId: string,
    { transaction }: SaveOptions<Document>
  ) => {
    // If the document is already published then calling publish should act like
    // a regular save
    if (this.publishedAt) {
      return this.save({ transaction });
    }

    if (!this.collectionId) {
      this.collectionId = collectionId;
    }

    if (!this.template) {
      const collection = await Collection.findByPk(this.collectionId, {
        transaction,
        lock: Transaction.LOCK.UPDATE,
      });

      if (collection) {
        await collection.addDocumentToStructure(this, 0, { transaction });
        this.collection = collection;
      }
    }

    const parentDocumentPermissions = this.parentDocumentId
      ? await UserMembership.findAll({
          where: {
            documentId: this.parentDocumentId,
          },
          transaction,
        })
      : [];

    await Promise.all(
      parentDocumentPermissions.map((permission) =>
        UserMembership.create(
          {
            documentId: this.id,
            userId: permission.userId,
            sourceId: permission.sourceId ?? permission.id,
            permission: permission.permission,
            createdById: permission.createdById,
          },
          {
            transaction,
          }
        )
      )
    );

    this.lastModifiedById = userId;
    this.publishedAt = new Date();
    return this.save({ transaction });
  };

  isCollectionDeleted = async () => {
    if (this.deletedAt || this.archivedAt) {
      if (this.collectionId) {
        const collection =
          this.collection ??
          (await Collection.findByPk(this.collectionId, {
            attributes: ["deletedAt"],
            paranoid: false,
          }));

        return !!collection?.deletedAt;
      }
    }
    return false;
  };

  unpublish = async (userId: string) => {
    // If the document is already a draft then calling unpublish should act like
    // a regular save
    if (!this.publishedAt) {
      return this.save();
    }

    await this.sequelize.transaction(async (transaction: Transaction) => {
      const collection = this.collectionId
        ? await Collection.findByPk(this.collectionId, {
            transaction,
            lock: transaction.LOCK.UPDATE,
          })
        : undefined;

      if (collection) {
        await collection.removeDocumentInStructure(this, { transaction });
        this.collection = collection;
      }
    });

    // unpublishing a document converts the ownership to yourself, so that it
    // will appear in your drafts rather than the original creators
    this.createdById = userId;
    this.lastModifiedById = userId;
    this.publishedAt = null;
    return this.save();
  };

  // Moves a document from being visible to the team within a collection
  // to the archived area, where it can be subsequently restored.
  archive = async (userId: string) => {
    await this.sequelize.transaction(async (transaction: Transaction) => {
      const collection = this.collectionId
        ? await Collection.findByPk(this.collectionId, {
            transaction,
            lock: transaction.LOCK.UPDATE,
          })
        : undefined;

      if (collection) {
        await collection.removeDocumentInStructure(this, { transaction });
        this.collection = collection;
      }
    });

    await this.archiveWithChildren(userId);
    return this;
  };

  // Restore an archived document back to being visible to the team
  unarchive = async (userId: string) => {
    await this.sequelize.transaction(async (transaction: Transaction) => {
      const collection = this.collectionId
        ? await Collection.findByPk(this.collectionId, {
            transaction,
            lock: transaction.LOCK.UPDATE,
          })
        : undefined;

      // check to see if the documents parent hasn't been archived also
      // If it has then restore the document to the collection root.
      if (this.parentDocumentId) {
        const parent = await (this.constructor as typeof Document).findOne({
          where: {
            id: this.parentDocumentId,
          },
        });
        if (parent?.isDraft || !parent?.isActive) {
          this.parentDocumentId = null;
        }
      }

      if (!this.template && this.publishedAt && collection) {
        await collection.addDocumentToStructure(this, undefined, {
          transaction,
        });
        this.collection = collection;
      }
    });

    if (this.deletedAt) {
      await this.restore();
    }

    this.archivedAt = null;
    this.lastModifiedById = userId;
    await this.save();
    return this;
  };

  // Delete a document, archived or otherwise.
  delete = (userId: string) =>
    this.sequelize.transaction(async (transaction: Transaction) => {
      if (!this.archivedAt && !this.template && this.collectionId) {
        // delete any children and remove from the document structure
        const collection = await Collection.findByPk(this.collectionId, {
          transaction,
          lock: transaction.LOCK.UPDATE,
          paranoid: false,
        });
        await collection?.deleteDocument(this, { transaction });
      } else {
        await this.destroy({
          transaction,
        });
      }

      await Revision.destroy({
        where: {
          documentId: this.id,
        },
        transaction,
      });
      await this.update(
        {
          lastModifiedById: userId,
        },
        {
          transaction,
        }
      );
      return this;
    });

  getTimestamp = () => Math.round(new Date(this.updatedAt).getTime() / 1000);

  getSummary = () => {
    if (this.summary) {
      return this.summary;
    }

    const plainText = DocumentHelper.toPlainText(this);
    const lines = compact(plainText.split("\n"));
    const notEmpty = lines.length >= 1;

    if (this.version) {
      return notEmpty ? lines[0] : "";
    }

    return notEmpty ? lines[1] : "";
  };

  /**
   * Returns a JSON representation of the document suitable for use in the
   * collection documentStructure.
   *
   * @param options Optional transaction to use for the query
   * @returns Promise resolving to a NavigationNode
   */
  toNavigationNode = async (
    options?: FindOptions<Document>
  ): Promise<NavigationNode> => {
    // Checking if the record is new is a performance optimization – new docs cannot have children
    const childDocuments = this.isNewRecord
      ? []
      : await (this.constructor as typeof Document)
          .unscoped()
          .scope("withoutState")
          .findAll({
            where: {
              teamId: this.teamId,
              parentDocumentId: this.id,
              archivedAt: {
                [Op.is]: null,
              },
              publishedAt: {
                [Op.ne]: null,
              },
            },
            transaction: options?.transaction,
          });

    const children = await Promise.all(
      childDocuments.map((child) => child.toNavigationNode(options))
    );

    return {
      id: this.id,
      title: this.title,
      url: this.url,
      emoji: isNil(this.emoji) ? undefined : this.emoji,
      children,
    };
  };
}

export default Document;<|MERGE_RESOLUTION|>--- conflicted
+++ resolved
@@ -47,12 +47,8 @@
   ProsemirrorData,
   SourceMetadata,
 } from "@shared/types";
-<<<<<<< HEAD
-import ProsemirrorHelper from "@shared/utils/ProsemirrorHelper";
-=======
+import { ProsemirrorHelper } from "@shared/utils/ProsemirrorHelper";
 import { UrlHelper } from "@shared/utils/UrlHelper";
-import getTasks from "@shared/utils/getTasks";
->>>>>>> dd0bf641
 import slugify from "@shared/utils/slugify";
 import { DocumentValidation } from "@shared/validations";
 import { ValidationError } from "@server/errors";
@@ -414,7 +410,7 @@
   }
 
   @BeforeUpdate
-  static processUpdate(model: Document) {
+  static async processUpdate(model: Document) {
     // ensure documents have a title
     model.title = model.title || "";
 
@@ -434,7 +430,7 @@
 
     // backfill content if it's missing
     if (!model.content) {
-      model.content = DocumentHelper.toJSON(model);
+      model.content = await DocumentHelper.toJSON(model);
     }
 
     // ensure the last modifying user is a collaborator
