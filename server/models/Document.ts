/* eslint-disable lines-between-class-members */
import compact from "lodash/compact";
import isNil from "lodash/isNil";
import uniq from "lodash/uniq";
import randomstring from "randomstring";
import type { Identifier, NonNullFindOptions, SaveOptions } from "sequelize";
import {
  Sequelize,
  Transaction,
  Op,
  FindOptions,
  ScopeOptions,
  WhereOptions,
  EmptyResultError,
} from "sequelize";
import {
  ForeignKey,
  BelongsTo,
  Column,
  Default,
  PrimaryKey,
  Table,
  BeforeValidate,
  BeforeCreate,
  BeforeUpdate,
  HasMany,
  BeforeSave,
  DefaultScope,
  AfterCreate,
  Scopes,
  DataType,
  Length as SimpleLength,
  IsNumeric,
  IsDate,
  AllowNull,
} from "sequelize-typescript";
import isUUID from "validator/lib/isUUID";
<<<<<<< HEAD
import type { NavigationNode, SourceMetadata } from "@shared/types";
import ProsemirrorHelper from "@shared/utils/ProsemirrorHelper";
=======
import type {
  NavigationNode,
  ProsemirrorData,
  SourceMetadata,
} from "@shared/types";
import getTasks from "@shared/utils/getTasks";
>>>>>>> fc761244
import slugify from "@shared/utils/slugify";
import { SLUG_URL_REGEX } from "@shared/utils/urlHelpers";
import { DocumentValidation } from "@shared/validations";
import { ValidationError } from "@server/errors";
import Backlink from "./Backlink";
import Collection from "./Collection";
import FileOperation from "./FileOperation";
import Revision from "./Revision";
import Star from "./Star";
import Team from "./Team";
import User from "./User";
import View from "./View";
import ParanoidModel from "./base/ParanoidModel";
import Fix from "./decorators/Fix";
import DocumentHelper from "./helpers/DocumentHelper";
import Length from "./validators/Length";

export const DOCUMENT_VERSION = 2;

type AdditionalFindOptions = {
  userId?: string;
  includeState?: boolean;
  rejectOnEmpty?: boolean | Error;
};

@DefaultScope(() => ({
  include: [
    {
      model: User,
      as: "createdBy",
      paranoid: false,
    },
    {
      model: User,
      as: "updatedBy",
      paranoid: false,
    },
  ],
  where: {
    publishedAt: {
      [Op.ne]: null,
    },
    sourceMetadata: {
      trial: {
        [Op.is]: null,
      },
    },
  },
}))
@Scopes(() => ({
  withCollectionPermissions: (userId: string, paranoid = true) => {
    if (userId) {
      return {
        include: [
          {
            attributes: ["id", "permission", "sharing", "teamId", "deletedAt"],
            model: Collection.scope({
              method: ["withMembership", userId],
            }),
            as: "collection",
            paranoid,
          },
        ],
      };
    }

    return {
      include: [
        {
          attributes: ["id", "permission", "sharing", "teamId", "deletedAt"],
          model: Collection,
          as: "collection",
          paranoid,
        },
      ],
    };
  },
  withoutState: {
    attributes: {
      exclude: ["state"],
    },
  },
  withCollection: {
    include: [
      {
        model: Collection,
        as: "collection",
      },
    ],
  },
  withStateIsEmpty: {
    attributes: {
      exclude: ["state"],
      include: [
        [
          Sequelize.literal(`CASE WHEN state IS NULL THEN true ELSE false END`),
          "stateIsEmpty",
        ],
      ],
    },
  },
  withState: {
    attributes: {
      // resets to include the state column
      exclude: [],
    },
  },
  withDrafts: {
    include: [
      {
        model: User,
        as: "createdBy",
        paranoid: false,
      },
      {
        model: User,
        as: "updatedBy",
        paranoid: false,
      },
    ],
  },
  withViews: (userId: string) => {
    if (!userId) {
      return {};
    }
    return {
      include: [
        {
          model: View,
          as: "views",
          where: {
            userId,
          },
          required: false,
          separate: true,
        },
      ],
    };
  },
}))
@Table({ tableName: "documents", modelName: "document" })
@Fix
class Document extends ParanoidModel {
  @SimpleLength({
    min: 10,
    max: 10,
    msg: `urlId must be 10 characters`,
  })
  @PrimaryKey
  @Column
  urlId: string;

  @Length({
    max: DocumentValidation.maxTitleLength,
    msg: `Document title must be ${DocumentValidation.maxTitleLength} characters or less`,
  })
  @Column
  title: string;

  @Column(DataType.ARRAY(DataType.STRING))
  previousTitles: string[] = [];

  @IsNumeric
  @Column(DataType.SMALLINT)
  version: number;

  @Default(false)
  @Column
  template: boolean;

  @Default(false)
  @Column
  fullWidth: boolean;

  @Column
  insightsEnabled: boolean;

  /** The version of the editor last used to edit this document. */
  @SimpleLength({
    max: 255,
    msg: `editorVersion must be 255 characters or less`,
  })
  @Column
  editorVersion: string;

  /** An emoji to use as the document icon. */
  @Length({
    max: 1,
    msg: `Emoji must be a single character`,
  })
  @Column
  emoji: string | null;

  /**
   * The content of the document as Markdown.
   *
   * @deprecated Use `content` instead, or `DocumentHelper.toMarkdown` if exporting lossy markdown.
   * This column will be removed in a future migration.
   */
  @Column(DataType.TEXT)
  text: string;

  /**
   * The content of the document as JSON, this is a snapshot at the last time the state was saved.
   */
  @Column(DataType.JSONB)
  content: ProsemirrorData;

  /**
   * The content of the document as YJS collaborative state, this column can be quite large and
   * should only be selected from the DB when the `content` snapshot cannot be used.
   */
  @SimpleLength({
    max: DocumentValidation.maxStateLength,
    msg: `Document collaborative state is too large, you must create a new document`,
  })
  @Column(DataType.BLOB)
  state: Uint8Array;

  /** Whether this document is part of onboarding. */
  @Default(false)
  @Column
  isWelcome: boolean;

  /** How many versions there are in the history of this document. */
  @IsNumeric
  @Default(0)
  @Column(DataType.INTEGER)
  revisionCount: number;

  /** Whether the document is archvied, and if so when. */
  @IsDate
  @Column
  archivedAt: Date | null;

  /** Whether the document is published, and if so when. */
  @IsDate
  @Column
  publishedAt: Date | null;

  /** An array of user IDs that have edited this document. */
  @Column(DataType.ARRAY(DataType.UUID))
  collaboratorIds: string[] = [];

  // getters

  /**
   * The frontend path to this document.
   *
   * @deprecated Use `path` instead.
   */
  get url() {
    if (!this.title) {
      return `/doc/untitled-${this.urlId}`;
    }
    const slugifiedTitle = slugify(this.title);
    return `/doc/${slugifiedTitle}-${this.urlId}`;
  }

  /** The frontend path to this document. */
  get path() {
    return this.url;
  }

  get tasks() {
    return ProsemirrorHelper.getTasksSummary(
      DocumentHelper.toProsemirror(this)
    );
  }

  // hooks

  @BeforeSave
  static async updateCollectionStructure(
    model: Document,
    { transaction }: SaveOptions<Document>
  ) {
    // templates, drafts, and archived documents don't appear in the structure
    // and so never need to be updated when the title changes
    if (
      model.archivedAt ||
      model.template ||
      !model.publishedAt ||
      !(model.changed("title") || model.changed("emoji")) ||
      !model.collectionId
    ) {
      return;
    }

    const collection = await Collection.findByPk(model.collectionId, {
      transaction,
      lock: Transaction.LOCK.UPDATE,
    });
    if (!collection) {
      return;
    }

    await collection.updateDocument(model, { transaction });
    model.collection = collection;
  }

  @AfterCreate
  static async addDocumentToCollectionStructure(model: Document) {
    if (
      model.archivedAt ||
      model.template ||
      !model.publishedAt ||
      !model.collectionId
    ) {
      return;
    }

    return this.sequelize!.transaction(async (transaction: Transaction) => {
      const collection = await Collection.findByPk(model.collectionId!, {
        transaction,
        lock: transaction.LOCK.UPDATE,
      });
      if (!collection) {
        return;
      }

      await collection.addDocumentToStructure(model, 0, { transaction });
      model.collection = collection;
    });
  }

  @BeforeValidate
  static createUrlId(model: Document) {
    return (model.urlId = model.urlId || randomstring.generate(10));
  }

  @BeforeCreate
  static setDocumentVersion(model: Document) {
    if (model.version === undefined) {
      model.version = DOCUMENT_VERSION;
    }

    return this.processUpdate(model);
  }

  @BeforeUpdate
  static processUpdate(model: Document) {
    // ensure documents have a title
    model.title = model.title || "";

    if (model.previous("title") && model.previous("title") !== model.title) {
      if (!model.previousTitles) {
        model.previousTitles = [];
      }

      model.previousTitles = uniq(
        model.previousTitles.concat(model.previous("title"))
      );
    }

    // add the current user as a collaborator on this doc
    if (!model.collaboratorIds) {
      model.collaboratorIds = [];
    }

    // backfill content if it's missing
    if (!model.content) {
      model.content = DocumentHelper.toJSON(model);
    }

    // ensure the last modifying user is a collaborator
    model.collaboratorIds = uniq(
      model.collaboratorIds.concat(model.lastModifiedById)
    );

    // increment revision
    model.revisionCount += 1;
  }

  @BeforeUpdate
  static async checkParentDocument(model: Document, options: SaveOptions) {
    if (
      model.previous("parentDocumentId") === model.parentDocumentId ||
      !model.parentDocumentId
    ) {
      return;
    }

    if (model.parentDocumentId === model.id) {
      throw ValidationError(
        "infinite loop detected, cannot nest a document inside itself"
      );
    }

    const childDocumentIds = await model.findAllChildDocumentIds(
      undefined,
      options
    );
    if (childDocumentIds.includes(model.parentDocumentId)) {
      throw ValidationError(
        "infinite loop detected, cannot nest a document inside itself"
      );
    }
  }

  // associations

  @BelongsTo(() => FileOperation, "importId")
  import: FileOperation | null;

  @ForeignKey(() => FileOperation)
  @Column(DataType.UUID)
  importId: string | null;

  @AllowNull
  @Column(DataType.JSONB)
  sourceMetadata: SourceMetadata | null;

  @BelongsTo(() => Document, "parentDocumentId")
  parentDocument: Document | null;

  @ForeignKey(() => Document)
  @Column(DataType.UUID)
  parentDocumentId: string | null;

  @BelongsTo(() => User, "lastModifiedById")
  updatedBy: User;

  @ForeignKey(() => User)
  @Column(DataType.UUID)
  lastModifiedById: string;

  @BelongsTo(() => User, "createdById")
  createdBy: User;

  @ForeignKey(() => User)
  @Column(DataType.UUID)
  createdById: string;

  @BelongsTo(() => Document, "templateId")
  document: Document;

  @ForeignKey(() => Document)
  @Column(DataType.UUID)
  templateId: string;

  @BelongsTo(() => Team, "teamId")
  team: Team;

  @ForeignKey(() => Team)
  @Column(DataType.UUID)
  teamId: string;

  @BelongsTo(() => Collection, "collectionId")
  collection: Collection | null | undefined;

  @ForeignKey(() => Collection)
  @Column(DataType.UUID)
  collectionId?: string | null;

  @HasMany(() => Revision)
  revisions: Revision[];

  @HasMany(() => Backlink)
  backlinks: Backlink[];

  @HasMany(() => Star)
  starred: Star[];

  @HasMany(() => View)
  views: View[];

  static defaultScopeWithUser(userId: string) {
    const collectionScope: Readonly<ScopeOptions> = {
      method: ["withCollectionPermissions", userId],
    };
    const viewScope: Readonly<ScopeOptions> = {
      method: ["withViews", userId],
    };
    return this.scope(["defaultScope", collectionScope, viewScope]);
  }

  /**
   * Overrides the standard findByPk behavior to allow also querying by urlId
   *
   * @param id uuid or urlId
   * @param options FindOptions
   * @returns A promise resolving to a collection instance or null
   */
  static async findByPk(
    id: Identifier,
    options?: NonNullFindOptions<Document> & AdditionalFindOptions
  ): Promise<Document>;
  static async findByPk(
    id: Identifier,
    options?: FindOptions<Document> & AdditionalFindOptions
  ): Promise<Document | null>;
  static async findByPk(
    id: Identifier,
    options: (NonNullFindOptions<Document> | FindOptions<Document>) &
      AdditionalFindOptions = {}
  ): Promise<Document | null> {
    if (typeof id !== "string") {
      return null;
    }

    const { includeState, userId, ...rest } = options;

    // allow default preloading of collection membership if `userId` is passed in find options
    // almost every endpoint needs the collection membership to determine policy permissions.
    const scope = this.scope([
      "withDrafts",
      {
        method: ["withCollectionPermissions", userId, rest.paranoid],
      },
      {
        method: ["withViews", userId],
      },
    ]);

    if (isUUID(id)) {
      const document = await scope.findOne({
        where: {
          id,
        },
        ...rest,
        rejectOnEmpty: false,
      });

      if (!document && rest.rejectOnEmpty) {
        throw new EmptyResultError(`Document doesn't exist with id: ${id}`);
      }

      return document;
    }

    const match = id.match(SLUG_URL_REGEX);
    if (match) {
      const document = await scope.findOne({
        where: {
          urlId: match[1],
        },
        ...rest,
        rejectOnEmpty: false,
      });

      if (!document && rest.rejectOnEmpty) {
        throw new EmptyResultError(`Document doesn't exist with id: ${id}`);
      }

      return document;
    }

    return null;
  }

  // instance methods

  /**
   * Whether this document is considered active or not. A document is active if
   * it has not been archived or deleted.
   *
   * @returns boolean
   */
  get isActive(): boolean {
    return !this.archivedAt && !this.deletedAt;
  }

  /**
   * Convenience method that returns whether this document is a draft.
   *
   * @returns boolean
   */
  get isDraft(): boolean {
    return !this.publishedAt;
  }

  /**
   * Returns the title of the document or a default if the document is untitled.
   *
   * @returns boolean
   */
  get titleWithDefault(): string {
    return this.title || "Untitled";
  }

  /**
   * Whether this document was imported during a trial period.
   *
   * @returns boolean
   */
  get isTrialImport() {
    return !!(this.importId && this.sourceMetadata?.trial);
  }

  /**
   * Revert the state of the document to match the passed revision.
   *
   * @param revision The revision to revert to.
   */
  restoreFromRevision = (revision: Revision) => {
    if (revision.documentId !== this.id) {
      throw new Error("Revision does not belong to this document");
    }

    this.content = revision.content;
    this.text = revision.text;
    this.title = revision.title;
    this.emoji = revision.emoji;
  };

  /**
   * Get a list of users that have collaborated on this document
   *
   * @param options FindOptions
   * @returns A promise that resolve to a list of users
   */
  collaborators = async (options?: FindOptions<User>): Promise<User[]> => {
    const users = await Promise.all(
      this.collaboratorIds.map((collaboratorId) =>
        User.findByPk(collaboratorId, options)
      )
    );

    return compact(users);
  };

  /**
   * Find all of the child documents for this document
   *
   * @param options FindOptions
   * @returns A promise that resolve to a list of documents
   */
  findChildDocuments = async (
    where?: Omit<WhereOptions<Document>, "parentDocumentId">,
    options?: FindOptions<Document>
  ): Promise<Document[]> =>
    await (this.constructor as typeof Document).findAll({
      where: {
        parentDocumentId: this.id,
        ...where,
      },
      ...options,
    });

  /**
   * Calculate all of the document ids that are children of this document by
   * recursively iterating through parentDocumentId references in the most efficient way.
   *
   * @param where query options to further filter the documents
   * @param options FindOptions
   * @returns A promise that resolves to a list of document ids
   */
  findAllChildDocumentIds = async (
    where?: Omit<WhereOptions<Document>, "parentDocumentId">,
    options?: FindOptions<Document>
  ): Promise<string[]> => {
    const findAllChildDocumentIds = async (
      ...parentDocumentId: string[]
    ): Promise<string[]> => {
      const childDocuments = await (
        this.constructor as typeof Document
      ).findAll({
        attributes: ["id"],
        where: {
          parentDocumentId,
          ...where,
        },
        ...options,
      });

      const childDocumentIds = childDocuments.map((doc) => doc.id);

      if (childDocumentIds.length > 0) {
        return [
          ...childDocumentIds,
          ...(await findAllChildDocumentIds(...childDocumentIds)),
        ];
      }

      return childDocumentIds;
    };

    return findAllChildDocumentIds(this.id);
  };

  archiveWithChildren = async (
    userId: string,
    options?: FindOptions<Document>
  ) => {
    const archivedAt = new Date();

    // Helper to archive all child documents for a document
    const archiveChildren = async (parentDocumentId: string) => {
      const childDocuments = await (
        this.constructor as typeof Document
      ).findAll({
        where: {
          parentDocumentId,
        },
      });
      for (const child of childDocuments) {
        await archiveChildren(child.id);
        child.archivedAt = archivedAt;
        child.lastModifiedById = userId;
        await child.save(options);
      }
    };

    await archiveChildren(this.id);
    this.archivedAt = archivedAt;
    this.lastModifiedById = userId;
    return this.save(options);
  };

  publish = async (
    userId: string,
    collectionId: string,
    { transaction }: SaveOptions<Document>
  ) => {
    // If the document is already published then calling publish should act like
    // a regular save
    if (this.publishedAt) {
      return this.save({ transaction });
    }

    if (!this.collectionId) {
      this.collectionId = collectionId;
    }

    if (!this.template) {
      const collection = await Collection.findByPk(this.collectionId, {
        transaction,
        lock: Transaction.LOCK.UPDATE,
      });

      if (collection) {
        await collection.addDocumentToStructure(this, 0, { transaction });
        this.collection = collection;
      }
    }

    this.lastModifiedById = userId;
    this.publishedAt = new Date();
    return this.save({ transaction });
  };

  unpublish = async (userId: string) => {
    // If the document is already a draft then calling unpublish should act like
    // a regular save
    if (!this.publishedAt) {
      return this.save();
    }

    await this.sequelize.transaction(async (transaction: Transaction) => {
      const collection = this.collectionId
        ? await Collection.findByPk(this.collectionId, {
            transaction,
            lock: transaction.LOCK.UPDATE,
          })
        : undefined;

      if (collection) {
        await collection.removeDocumentInStructure(this, { transaction });
        this.collection = collection;
      }
    });

    // unpublishing a document converts the ownership to yourself, so that it
    // will appear in your drafts rather than the original creators
    this.createdById = userId;
    this.lastModifiedById = userId;
    this.publishedAt = null;
    return this.save();
  };

  // Moves a document from being visible to the team within a collection
  // to the archived area, where it can be subsequently restored.
  archive = async (userId: string) => {
    await this.sequelize.transaction(async (transaction: Transaction) => {
      const collection = this.collectionId
        ? await Collection.findByPk(this.collectionId, {
            transaction,
            lock: transaction.LOCK.UPDATE,
          })
        : undefined;

      if (collection) {
        await collection.removeDocumentInStructure(this, { transaction });
        this.collection = collection;
      }
    });

    await this.archiveWithChildren(userId);
    return this;
  };

  // Restore an archived document back to being visible to the team
  unarchive = async (userId: string) => {
    await this.sequelize.transaction(async (transaction: Transaction) => {
      const collection = this.collectionId
        ? await Collection.findByPk(this.collectionId, {
            transaction,
            lock: transaction.LOCK.UPDATE,
          })
        : undefined;

      // check to see if the documents parent hasn't been archived also
      // If it has then restore the document to the collection root.
      if (this.parentDocumentId) {
        const parent = await (this.constructor as typeof Document).findOne({
          where: {
            id: this.parentDocumentId,
            archivedAt: {
              [Op.is]: null,
            },
          },
        });
        if (!parent) {
          this.parentDocumentId = null;
        }
      }

      if (!this.template && this.publishedAt && collection) {
        await collection.addDocumentToStructure(this, undefined, {
          transaction,
        });
        this.collection = collection;
      }
    });

    if (this.deletedAt) {
      await this.restore();
    }

    this.archivedAt = null;
    this.lastModifiedById = userId;
    await this.save();
    return this;
  };

  // Delete a document, archived or otherwise.
  delete = (userId: string) =>
    this.sequelize.transaction(async (transaction: Transaction) => {
      if (!this.archivedAt && !this.template && this.collectionId) {
        // delete any children and remove from the document structure
        const collection = await Collection.findByPk(this.collectionId, {
          transaction,
          lock: transaction.LOCK.UPDATE,
          paranoid: false,
        });
        await collection?.deleteDocument(this, { transaction });
      } else {
        await this.destroy({
          transaction,
        });
      }

      await Revision.destroy({
        where: {
          documentId: this.id,
        },
        transaction,
      });
      await this.update(
        {
          lastModifiedById: userId,
        },
        {
          transaction,
        }
      );
      return this;
    });

  getTimestamp = () => Math.round(new Date(this.updatedAt).getTime() / 1000);

  getSummary = () => {
    const plainText = DocumentHelper.toPlainText(this);
    const lines = compact(plainText.split("\n"));
    const notEmpty = lines.length >= 1;

    if (this.version) {
      return notEmpty ? lines[0] : "";
    }

    return notEmpty ? lines[1] : "";
  };

  /**
   * Returns a JSON representation of the document suitable for use in the
   * collection documentStructure.
   *
   * @param options Optional transaction to use for the query
   * @returns Promise resolving to a NavigationNode
   */
  toNavigationNode = async (
    options?: FindOptions<Document>
  ): Promise<NavigationNode> => {
    const childDocuments = await (this.constructor as typeof Document)
      .unscoped()
      .scope("withoutState")
      .findAll({
        where: {
          teamId: this.teamId,
          parentDocumentId: this.id,
          archivedAt: {
            [Op.is]: null,
          },
          publishedAt: {
            [Op.ne]: null,
          },
        },
        transaction: options?.transaction,
      });

    const children = await Promise.all(
      childDocuments.map((child) => child.toNavigationNode(options))
    );

    return {
      id: this.id,
      title: this.title,
      url: this.url,
      emoji: isNil(this.emoji) ? undefined : this.emoji,
      children,
    };
  };
}

export default Document;<|MERGE_RESOLUTION|>--- conflicted
+++ resolved
@@ -35,17 +35,12 @@
   AllowNull,
 } from "sequelize-typescript";
 import isUUID from "validator/lib/isUUID";
-<<<<<<< HEAD
-import type { NavigationNode, SourceMetadata } from "@shared/types";
-import ProsemirrorHelper from "@shared/utils/ProsemirrorHelper";
-=======
 import type {
   NavigationNode,
   ProsemirrorData,
   SourceMetadata,
 } from "@shared/types";
-import getTasks from "@shared/utils/getTasks";
->>>>>>> fc761244
+import ProsemirrorHelper from "@shared/utils/ProsemirrorHelper";
 import slugify from "@shared/utils/slugify";
 import { SLUG_URL_REGEX } from "@shared/utils/urlHelpers";
 import { DocumentValidation } from "@shared/validations";
