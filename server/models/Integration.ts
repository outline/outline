import {
  ForeignKey,
  BelongsTo,
  Column,
  Table,
  DataType,
  Scopes,
  IsIn,
} from "sequelize-typescript";
import { IntegrationType, IntegrationService } from "@shared/types";
import type { IntegrationSettings } from "@shared/types";
import Collection from "./Collection";
import IntegrationAuthentication from "./IntegrationAuthentication";
import Team from "./Team";
import User from "./User";
import IdModel from "./base/IdModel";
import Fix from "./decorators/Fix";

export enum UserCreatableIntegrationService {
  Diagrams = "diagrams",
<<<<<<< HEAD
  Kroki = "kroki",
=======
  Grist = "grist",
>>>>>>> 8f86eadc
  GoogleAnalytics = "google-analytics",
}

@Scopes(() => ({
  withAuthentication: {
    include: [
      {
        model: IntegrationAuthentication,
        as: "authentication",
        required: true,
      },
    ],
  },
}))
@Table({ tableName: "integrations", modelName: "integration" })
@Fix
class Integration<T = unknown> extends IdModel {
  @IsIn([Object.values(IntegrationType)])
  @Column(DataType.STRING)
  type: IntegrationType;

  @IsIn([Object.values(IntegrationService)])
  @Column(DataType.STRING)
  service: IntegrationService;

  @Column(DataType.JSONB)
  settings: IntegrationSettings<T>;

  @Column(DataType.ARRAY(DataType.STRING))
  events: string[];

  // associations

  @BelongsTo(() => User, "userId")
  user: User;

  @ForeignKey(() => User)
  @Column(DataType.UUID)
  userId: string;

  @BelongsTo(() => Team, "teamId")
  team: Team;

  @ForeignKey(() => Team)
  @Column(DataType.UUID)
  teamId: string;

  @BelongsTo(() => Collection, "collectionId")
  collection: Collection;

  @ForeignKey(() => Collection)
  @Column(DataType.UUID)
  collectionId: string;

  @BelongsTo(() => IntegrationAuthentication, "authenticationId")
  authentication: IntegrationAuthentication;

  @ForeignKey(() => IntegrationAuthentication)
  @Column(DataType.UUID)
  authenticationId: string;
}

export default Integration;<|MERGE_RESOLUTION|>--- conflicted
+++ resolved
@@ -18,11 +18,8 @@
 
 export enum UserCreatableIntegrationService {
   Diagrams = "diagrams",
-<<<<<<< HEAD
   Kroki = "kroki",
-=======
   Grist = "grist",
->>>>>>> 8f86eadc
   GoogleAnalytics = "google-analytics",
 }
 
