--- conflicted
+++ resolved
@@ -3,7 +3,6 @@
 import isArray from "lodash/isArray";
 import isObject from "lodash/isObject";
 import pick from "lodash/pick";
-<<<<<<< HEAD
 import {
   CreateOptions,
   CreationAttributes,
@@ -20,12 +19,7 @@
   Model as SequelizeModel,
 } from "sequelize-typescript";
 import Logger from "@server/logging/Logger";
-import { APIContext } from "@server/types";
-=======
-import { FindOptions, NonAttribute } from "sequelize";
-import { Model as SequelizeModel } from "sequelize-typescript";
-import { Replace } from "@server/types";
->>>>>>> fec91fb2
+import { Replace, APIContext } from "@server/types";
 
 class Model<
   TModelAttributes extends {} = any,
