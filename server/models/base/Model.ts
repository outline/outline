--- conflicted
+++ resolved
@@ -1,4 +1,7 @@
-<<<<<<< HEAD
+/* eslint-disable @typescript-eslint/ban-types */
+import isEqual from "fast-deep-equal";
+import isArray from "lodash/isArray";
+import isObject from "lodash/isObject";
 import pick from "lodash/pick";
 import {
   CreateOptions,
@@ -7,6 +10,7 @@
   InstanceDestroyOptions,
   InstanceUpdateOptions,
   ModelStatic,
+  NonAttribute,
 } from "sequelize";
 import {
   AfterCreate,
@@ -16,15 +20,6 @@
 } from "sequelize-typescript";
 import Logger from "@server/logging/Logger";
 import { APIContext } from "@server/types";
-=======
-/* eslint-disable @typescript-eslint/ban-types */
-import isEqual from "fast-deep-equal";
-import isArray from "lodash/isArray";
-import isObject from "lodash/isObject";
-import pick from "lodash/pick";
-import { FindOptions, NonAttribute } from "sequelize";
-import { Model as SequelizeModel } from "sequelize-typescript";
->>>>>>> 282b0f48
 
 class Model<
   TModelAttributes extends {} = any,
@@ -43,7 +38,7 @@
   /**
    * This is the same as calling `set` and then calling `save`.
    */
-  public updateWithCtx(ctx: APIContext, keys: Partial<this>) {
+  public updateWithCtx(ctx: APIContext, keys: Partial<TModelAttributes>) {
     return this.update(keys, ctx.context as InstanceUpdateOptions);
   }
 
