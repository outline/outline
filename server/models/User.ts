--- conflicted
+++ resolved
@@ -250,13 +250,10 @@
     return this.role === UserRole.Viewer;
   }
 
-<<<<<<< HEAD
   get isGuest() {
     return this.role === UserRole.Guest;
   }
 
-=======
->>>>>>> 0dede0b5
   get color() {
     return stringToColor(this.id);
   }
