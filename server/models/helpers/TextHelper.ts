--- conflicted
+++ resolved
@@ -111,30 +111,16 @@
             return;
           }
 
-<<<<<<< HEAD
-        const attachment = await attachmentCreator({
-          name: image.alt ?? "image",
-          url: image.src,
-          preset: AttachmentPreset.DocumentAttachment,
-          user,
-          fetchOptions: {
-            timeout: timeoutPerImage,
-          },
-          ctx,
-        });
-=======
           const attachment = await attachmentCreator({
             name: image.alt ?? "image",
             url: image.src,
             preset: AttachmentPreset.DocumentAttachment,
             user,
-            ip,
-            transaction,
             fetchOptions: {
               timeout: timeoutPerImage,
             },
+            ctx,
           });
->>>>>>> fec91fb2
 
           if (attachment) {
             output = output.replace(
