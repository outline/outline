import escapeRegExp from "lodash/escapeRegExp";
import startCase from "lodash/startCase";
import { AttachmentPreset } from "@shared/types";
import {
  getCurrentDateAsString,
  getCurrentDateTimeAsString,
  getCurrentTimeAsString,
  unicodeCLDRtoBCP47,
} from "@shared/utils/date";
import attachmentCreator from "@server/commands/attachmentCreator";
import env from "@server/env";
import { trace } from "@server/logging/tracing";
import { Attachment, User } from "@server/models";
import FileStorage from "@server/storage/files";
import { APIContext } from "@server/types";
import parseAttachmentIds from "@server/utils/parseAttachmentIds";
import parseImages from "@server/utils/parseImages";

@trace()
export class TextHelper {
  /**
   * Replaces template variables in the given text with the current date and time.
   *
   * @param text The text to replace the variables in
   * @param user The user to get the language/locale from
   * @returns The text with the variables replaced
   */
  static replaceTemplateVariables(text: string, user: User) {
    const locales = user.language
      ? unicodeCLDRtoBCP47(user.language)
      : undefined;

    return text
      .replace(/{date}/g, startCase(getCurrentDateAsString(locales)))
      .replace(/{time}/g, startCase(getCurrentTimeAsString(locales)))
      .replace(/{datetime}/g, startCase(getCurrentDateTimeAsString(locales)))
      .replace(/{author}/g, user.name);
  }

  /**
   * Converts attachment urls in documents to signed equivalents that allow
   * direct access without a session cookie
   *
   * @param text The text either html or markdown which contains urls to be converted
   * @param teamId The team context
   * @param expiresIn The time that signed urls should expire (in seconds)
   * @returns The replaced text
   */
  static async attachmentsToSignedUrls(
    text: string,
    teamId: string,
    expiresIn = 3000
  ) {
    const attachmentIds = parseAttachmentIds(text);

    await Promise.all(
      attachmentIds.map(async (id) => {
        const attachment = await Attachment.findOne({
          where: {
            id,
            teamId,
          },
        });

        if (attachment) {
          const signedUrl = await FileStorage.getSignedUrl(
            attachment.key,
            expiresIn
          );

          text = text.replace(
            new RegExp(escapeRegExp(attachment.redirectUrl), "g"),
            signedUrl
          );
        }
      })
    );
    return text;
  }

  /**
   * Replaces remote and base64 encoded images in the given text with attachment
   * urls and uploads the images to the storage provider.
   *
   * @param markdown The text to replace the images in
   * @param user The user context
   * @param ip The IP address of the user
   * @param transaction The transaction to use for the database operations
   * @returns The text with the images replaced
   */
  static async replaceImagesWithAttachments(
    markdown: string,
    user: User,
    ctx: APIContext
  ) {
    let output = markdown;
    const images = parseImages(markdown);
    const timeoutPerImage = Math.floor(
      Math.min(env.REQUEST_TIMEOUT / images.length, 10000)
    );

    await Promise.all(
      images.map(async (image) => {
        // Skip attempting to fetch images that are not valid urls
        try {
          new URL(image.src);
        } catch (_e) {
          return;
        }

        const attachment = await attachmentCreator({
          name: image.alt ?? "image",
          url: image.src,
          preset: AttachmentPreset.DocumentAttachment,
          user,
<<<<<<< HEAD
          ctx,
=======
          ip,
          transaction,
          fetchOptions: {
            timeout: timeoutPerImage,
          },
>>>>>>> 282b0f48
        });

        if (attachment) {
          output = output.replace(
            new RegExp(escapeRegExp(image.src), "g"),
            attachment.redirectUrl
          );
        }
      })
    );

    return output;
  }
}<|MERGE_RESOLUTION|>--- conflicted
+++ resolved
@@ -113,15 +113,10 @@
           url: image.src,
           preset: AttachmentPreset.DocumentAttachment,
           user,
-<<<<<<< HEAD
-          ctx,
-=======
-          ip,
-          transaction,
           fetchOptions: {
             timeout: timeoutPerImage,
           },
->>>>>>> 282b0f48
+          ctx,
         });
 
         if (attachment) {
