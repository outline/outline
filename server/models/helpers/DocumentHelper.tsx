import {
  updateYFragment,
  yDocToProsemirror,
  yDocToProsemirrorJSON,
} from "@getoutline/y-prosemirror";
import { JSDOM } from "jsdom";
import { Node } from "prosemirror-model";
import * as Y from "yjs";
import textBetween from "@shared/editor/lib/textBetween";
import MarkdownHelper from "@shared/utils/MarkdownHelper";
import { parser, schema } from "@server/editor";
import { addTags } from "@server/logging/tracer";
import { trace } from "@server/logging/tracing";
<<<<<<< HEAD
import { Document, Revision, User } from "@server/models";
import Attachment from "@server/models/Attachment";
import FileStorage from "@server/storage/files";
import diff from "@server/utils/diff";
import parseAttachmentIds from "@server/utils/parseAttachmentIds";
import parseImages from "@server/utils/parseImages";
=======
import { Document, Revision } from "@server/models";
import diff from "@server/utils/diff";
>>>>>>> fc761244
import ProsemirrorHelper from "./ProsemirrorHelper";
import TextHelper from "./TextHelper";

type HTMLOptions = {
  /** Whether to include the document title in the generated HTML (defaults to true) */
  includeTitle?: boolean;
  /** Whether to include style tags in the generated HTML (defaults to true) */
  includeStyles?: boolean;
  /** Whether to include the Mermaid script in the generated HTML (defaults to false) */
  includeMermaid?: boolean;
  /** Whether to include styles to center diff (defaults to true) */
  centered?: boolean;
  /**
   * Whether to replace attachment urls with pre-signed versions. If set to a
   * number then the urls will be signed for that many seconds. (defaults to false)
   */
  signedUrls?: boolean | number;
};

@trace()
export default class DocumentHelper {
  /**
   * Returns the document as JSON content. This method uses the collaborative state if available,
   * otherwise it falls back to Markdown.
   *
   * @param document The document or revision to convert
   * @returns The document content as JSON
   */
  static toJSON(document: Document | Revision) {
    if ("state" in document && document.state) {
      const ydoc = new Y.Doc();
      Y.applyUpdate(ydoc, document.state);
      return yDocToProsemirrorJSON(ydoc, "default");
    }
    const node = parser.parse(document.text) || Node.fromJSON(schema, {});
    return node.toJSON();
  }

  /**
   * Returns the document as a Prosemirror Node. This method uses the collaborative state if
   * available, otherwise it falls back to Markdown.
   *
   * @param document The document or revision to convert
   * @returns The document content as a Prosemirror Node
   */
  static toProsemirror(document: Document | Revision) {
    if ("state" in document && document.state) {
      const ydoc = new Y.Doc();
      Y.applyUpdate(ydoc, document.state);
      return Node.fromJSON(schema, yDocToProsemirrorJSON(ydoc, "default"));
    }
    return parser.parse(document.text) || Node.fromJSON(schema, {});
  }

  /**
   * Returns the document as a plain JSON object. This method uses the
   * collaborative state if available, otherwise it falls back to Markdown.
   *
   * @param document The document or revision to convert
   * @param options Options for the conversion
   * @returns The document content as a plain JSON object
   */
  static async toJSON(
    document: Document | Revision,
    options?: {
      /** The team context */
      teamId: string;
      /** Whether to sign attachment urls, and if so for how many seconds is the signature valid */
      signedUrls: number;
    }
  ) {
    let doc: Node | null;

    if ("state" in document && document.state) {
      const ydoc = new Y.Doc();
      Y.applyUpdate(ydoc, document.state);
      doc = yDocToProsemirror(schema, ydoc);
    }
    doc = parser.parse(document.text);

    if (doc && options?.signedUrls) {
      return ProsemirrorHelper.signAttachmentUrls(
        doc,
        options.teamId,
        options.signedUrls
      );
    }

    return doc?.toJSON() ?? {};
  }

  /**
   * Returns the document as plain text. This method uses the
   * collaborative state if available, otherwise it falls back to Markdown.
   *
   * @param document The document or revision to convert
   * @returns The document content as plain text without formatting.
   */
  static toPlainText(document: Document | Revision) {
    const node = DocumentHelper.toProsemirror(document);
    const textSerializers = Object.fromEntries(
      Object.entries(schema.nodes)
        .filter(([, node]) => node.spec.toPlainText)
        .map(([name, node]) => [name, node.spec.toPlainText])
    );

    return textBetween(node, 0, node.content.size, textSerializers);
  }

  /**
   * Returns the document as Markdown. This is a lossy conversion and should
   * only be used for export.
   *
   * @param document The document or revision to convert
   * @returns The document title and content as a Markdown string
   */
  static toMarkdown(document: Document | Revision) {
    return MarkdownHelper.toMarkdown(document);
  }

  /**
   * Returns the document as plain HTML. This is a lossy conversion and should
   * only be used for export.
   *
   * @param document The document or revision to convert
   * @param options Options for the HTML output
   * @returns The document title and content as a HTML string
   */
  static async toHTML(document: Document | Revision, options?: HTMLOptions) {
    const node = DocumentHelper.toProsemirror(document);
    let output = ProsemirrorHelper.toHTML(node, {
      title: options?.includeTitle !== false ? document.title : undefined,
      includeStyles: options?.includeStyles,
      includeMermaid: options?.includeMermaid,
      centered: options?.centered,
    });

    addTags({
      documentId: document.id,
      options,
    });

    if (options?.signedUrls) {
      const teamId =
        document instanceof Document
          ? document.teamId
          : (await document.$get("document"))?.teamId;

      if (!teamId) {
        return output;
      }

      output = await TextHelper.attachmentsToSignedUrls(
        output,
        teamId,
        typeof options.signedUrls === "number" ? options.signedUrls : undefined
      );
    }

    return output;
  }

  /**
   * Parse a list of mentions contained in a document or revision
   *
   * @param document Document or Revision
   * @returns An array of mentions in passed document or revision
   */
  static parseMentions(document: Document | Revision) {
    const node = DocumentHelper.toProsemirror(document);
    return ProsemirrorHelper.parseMentions(node);
  }

  /**
   * Generates a HTML diff between documents or revisions.
   *
   * @param before The before document
   * @param after The after document
   * @param options Options passed to HTML generation
   * @returns The diff as a HTML string
   */
  static async diff(
    before: Document | Revision | null,
    after: Revision,
    { signedUrls, ...options }: HTMLOptions = {}
  ) {
    addTags({
      beforeId: before?.id,
      documentId: after.documentId,
      options,
    });

    if (!before) {
      return await DocumentHelper.toHTML(after, { ...options, signedUrls });
    }

    const beforeHTML = await DocumentHelper.toHTML(before, options);
    const afterHTML = await DocumentHelper.toHTML(after, options);
    const beforeDOM = new JSDOM(beforeHTML);
    const afterDOM = new JSDOM(afterHTML);

    // Extract the content from the article tag and diff the HTML, we don't
    // care about the surrounding layout and stylesheets.
    let diffedContentAsHTML = diff(
      beforeDOM.window.document.getElementsByTagName("article")[0].innerHTML,
      afterDOM.window.document.getElementsByTagName("article")[0].innerHTML
    );

    // Sign only the URLS in the diffed content
    if (signedUrls) {
      const teamId =
        before instanceof Document
          ? before.teamId
          : (await before.$get("document"))?.teamId;

      if (teamId) {
        diffedContentAsHTML = await TextHelper.attachmentsToSignedUrls(
          diffedContentAsHTML,
          teamId,
          typeof signedUrls === "number" ? signedUrls : undefined
        );
      }
    }

    // Inject the diffed content into the original document with styling and
    // serialize back to a string.
    const article = beforeDOM.window.document.querySelector("article");
    if (article) {
      article.innerHTML = diffedContentAsHTML;
    }
    return beforeDOM.serialize();
  }

  /**
   * Generates a compact HTML diff between documents or revisions, the
   * diff is reduced up to show only the parts of the document that changed and
   * the immediate context. Breaks in the diff are denoted with
   * "div.diff-context-break" nodes.
   *
   * @param before The before document
   * @param after The after document
   * @param options Options passed to HTML generation
   * @returns The diff as a HTML string
   */
  static async toEmailDiff(
    before: Document | Revision | null,
    after: Revision,
    options?: HTMLOptions
  ) {
    if (!before) {
      return "";
    }

    const html = await DocumentHelper.diff(before, after, options);
    const dom = new JSDOM(html);
    const doc = dom.window.document;

    const containsDiffElement = (node: Element | null) =>
      node && node.innerHTML.includes("data-operation-index");

    // The diffing lib isn't able to catch all changes currently, e.g. changing
    // the type of a mark will result in an empty diff.
    // see: https://github.com/tnwinc/htmldiff.js/issues/10
    if (!containsDiffElement(doc.querySelector("#content"))) {
      return;
    }

    // We use querySelectorAll to get a static NodeList as we'll be modifying
    // it as we iterate, rather than getting content.childNodes.
    const contents = doc.querySelectorAll("#content > *");
    let previousNodeRemoved = false;
    let previousDiffClipped = false;

    const br = doc.createElement("div");
    br.innerHTML = "…";
    br.className = "diff-context-break";

    for (const childNode of contents) {
      // If the block node contains a diff tag then we want to keep it
      if (containsDiffElement(childNode as Element)) {
        if (previousNodeRemoved && previousDiffClipped) {
          childNode.parentElement?.insertBefore(br.cloneNode(true), childNode);
        }
        previousNodeRemoved = false;
        previousDiffClipped = true;

        // Special case for largetables, as this block can get very large we
        // want to clip it to only the changed rows and surrounding context.
        if (childNode.classList.contains("table-wrapper")) {
          const rows = childNode.querySelectorAll("tr");
          if (rows.length < 3) {
            continue;
          }

          let previousRowRemoved = false;
          let previousRowDiffClipped = false;

          for (const row of rows) {
            if (containsDiffElement(row)) {
              const cells = row.querySelectorAll("td");
              if (previousRowRemoved && previousRowDiffClipped) {
                const tr = doc.createElement("tr");
                const br = doc.createElement("td");
                br.colSpan = cells.length;
                br.innerHTML = "…";
                br.className = "diff-context-break";
                tr.appendChild(br);
                childNode.parentElement?.insertBefore(tr, childNode);
              }
              previousRowRemoved = false;
              previousRowDiffClipped = true;
              continue;
            }

            if (containsDiffElement(row.nextElementSibling)) {
              previousRowRemoved = false;
              continue;
            }

            if (containsDiffElement(row.previousElementSibling)) {
              previousRowRemoved = false;
              continue;
            }

            previousRowRemoved = true;
            row.remove();
          }
        }

        continue;
      }

      // If the block node does not contain a diff tag and the previous
      // block node did not contain a diff tag then remove the previous.
      if (
        childNode.nodeName === "P" &&
        childNode.textContent &&
        childNode.nextElementSibling?.nodeName === "P" &&
        containsDiffElement(childNode.nextElementSibling)
      ) {
        if (previousDiffClipped) {
          childNode.parentElement?.insertBefore(br.cloneNode(true), childNode);
        }
        previousNodeRemoved = false;
        continue;
      }
      if (
        childNode.nodeName === "P" &&
        childNode.textContent &&
        childNode.previousElementSibling?.nodeName === "P" &&
        containsDiffElement(childNode.previousElementSibling)
      ) {
        previousNodeRemoved = false;
        continue;
      }
      previousNodeRemoved = true;
      childNode.remove();
    }

    const head = doc.querySelector("head");
    const body = doc.querySelector("body");
    return `${head?.innerHTML} ${body?.innerHTML}`;
  }

  /**
<<<<<<< HEAD
   * Converts attachment urls in documents to signed equivalents that allow
   * direct access without a session cookie
   *
   * @deprecated Use `ProsemirrorHelper.signAttachmentUrls` where possible
   * @param text The text either html or markdown which contains urls to be converted
   * @param teamId The team context
   * @param expiresIn The time that signed urls should expire (in seconds)
   * @returns The replaced text
   */
  static async attachmentsToSignedUrls(
    text: string,
    teamId: string,
    expiresIn = 3000
  ) {
    const attachmentIds = parseAttachmentIds(text);

    await Promise.all(
      attachmentIds.map(async (id) => {
        const attachment = await Attachment.findOne({
          where: {
            id,
            teamId,
          },
        });

        if (attachment) {
          const signedUrl = await FileStorage.getSignedUrl(
            attachment.key,
            expiresIn
          );

          text = text.replace(
            new RegExp(escapeRegExp(attachment.redirectUrl), "g"),
            signedUrl
          );
        }
      })
    );
    return text;
  }

  /**
   * Replaces template variables in the given text with the current date and time.
   *
   * @param text The text to replace the variables in
   * @param user The user to get the language/locale from
   * @returns The text with the variables replaced
   */
  static replaceTemplateVariables(text: string, user: User) {
    const locales = user.language
      ? unicodeCLDRtoBCP47(user.language)
      : undefined;

    return text
      .replace(/{date}/g, startCase(getCurrentDateAsString(locales)))
      .replace(/{time}/g, startCase(getCurrentTimeAsString(locales)))
      .replace(/{datetime}/g, startCase(getCurrentDateTimeAsString(locales)));
  }

  /**
   * Replaces remote and base64 encoded images in the given text with attachment
   * urls and uploads the images to the storage provider.
   *
   * @param text The text to replace the images in
   * @param user The user context
   * @param ip The IP address of the user
   * @param transaction The transaction to use for the database operations
   * @returns The text with the images replaced
   */
  static async replaceImagesWithAttachments(
    text: string,
    user: User,
    ip?: string,
    transaction?: Transaction
  ) {
    let output = text;
    const images = parseImages(text);

    await Promise.all(
      images.map(async (image) => {
        // Skip attempting to fetch images that are not valid urls
        try {
          new URL(image.src);
        } catch {
          return;
        }

        const attachment = await attachmentCreator({
          name: image.alt ?? "image",
          url: image.src,
          preset: AttachmentPreset.DocumentAttachment,
          user,
          ip,
          transaction,
        });

        if (attachment) {
          output = output.replace(
            new RegExp(escapeRegExp(image.src), "g"),
            attachment.redirectUrl
          );
        }
      })
    );

    return output;
  }

  /**
=======
>>>>>>> fc761244
   * Applies the given Markdown to the document, this essentially creates a
   * single change in the collaborative state that makes all the edits to get
   * to the provided Markdown.
   *
   * @param document The document to apply the changes to
   * @param text The markdown to apply
   * @param append If true appends the markdown instead of replacing existing
   * content
   * @returns The document
   */
  static applyMarkdownToDocument(
    document: Document,
    text: string,
    append = false
  ) {
    document.text = append ? document.text + text : text;
    const doc = parser.parse(document.text);

    if (document.state) {
      const ydoc = new Y.Doc();
      Y.applyUpdate(ydoc, document.state);
      const type = ydoc.get("default", Y.XmlFragment) as Y.XmlFragment;

      if (!type.doc) {
        throw new Error("type.doc not found");
      }

      // apply new document to existing ydoc
      updateYFragment(type.doc, type, doc, new Map());

      const state = Y.encodeStateAsUpdate(ydoc);
      const node = yDocToProsemirror(schema, ydoc);

      document.content = node.toJSON();
      document.state = Buffer.from(state);
      document.changed("state", true);
    } else if (doc) {
      document.content = doc.toJSON();
    }

    return document;
  }
}<|MERGE_RESOLUTION|>--- conflicted
+++ resolved
@@ -7,21 +7,11 @@
 import { Node } from "prosemirror-model";
 import * as Y from "yjs";
 import textBetween from "@shared/editor/lib/textBetween";
-import MarkdownHelper from "@shared/utils/MarkdownHelper";
-import { parser, schema } from "@server/editor";
+import { parser, serializer, schema } from "@server/editor";
 import { addTags } from "@server/logging/tracer";
 import { trace } from "@server/logging/tracing";
-<<<<<<< HEAD
-import { Document, Revision, User } from "@server/models";
-import Attachment from "@server/models/Attachment";
-import FileStorage from "@server/storage/files";
-import diff from "@server/utils/diff";
-import parseAttachmentIds from "@server/utils/parseAttachmentIds";
-import parseImages from "@server/utils/parseImages";
-=======
 import { Document, Revision } from "@server/models";
 import diff from "@server/utils/diff";
->>>>>>> fc761244
 import ProsemirrorHelper from "./ProsemirrorHelper";
 import TextHelper from "./TextHelper";
 
@@ -44,23 +34,6 @@
 @trace()
 export default class DocumentHelper {
   /**
-   * Returns the document as JSON content. This method uses the collaborative state if available,
-   * otherwise it falls back to Markdown.
-   *
-   * @param document The document or revision to convert
-   * @returns The document content as JSON
-   */
-  static toJSON(document: Document | Revision) {
-    if ("state" in document && document.state) {
-      const ydoc = new Y.Doc();
-      Y.applyUpdate(ydoc, document.state);
-      return yDocToProsemirrorJSON(ydoc, "default");
-    }
-    const node = parser.parse(document.text) || Node.fromJSON(schema, {});
-    return node.toJSON();
-  }
-
-  /**
    * Returns the document as a Prosemirror Node. This method uses the collaborative state if
    * available, otherwise it falls back to Markdown.
    *
@@ -72,6 +45,9 @@
       const ydoc = new Y.Doc();
       Y.applyUpdate(ydoc, document.state);
       return Node.fromJSON(schema, yDocToProsemirrorJSON(ydoc, "default"));
+    }
+    if ("content" in document && document.content) {
+      return Node.fromJSON(schema, document.content);
     }
     return parser.parse(document.text) || Node.fromJSON(schema, {});
   }
@@ -139,7 +115,20 @@
    * @returns The document title and content as a Markdown string
    */
   static toMarkdown(document: Document | Revision) {
-    return MarkdownHelper.toMarkdown(document);
+    const text = serializer
+      .serialize(DocumentHelper.toProsemirror(document))
+      .replace(/\n\\\n/g, "\n\n")
+      .replace(/“/g, '"')
+      .replace(/”/g, '"')
+      .replace(/‘/g, "'")
+      .replace(/’/g, "'")
+      .trim();
+
+    const title = `${document.emoji ? document.emoji + " " : ""}${
+      document.title
+    }`;
+
+    return `# ${title}\n\n${text}`;
   }
 
   /**
@@ -387,118 +376,6 @@
   }
 
   /**
-<<<<<<< HEAD
-   * Converts attachment urls in documents to signed equivalents that allow
-   * direct access without a session cookie
-   *
-   * @deprecated Use `ProsemirrorHelper.signAttachmentUrls` where possible
-   * @param text The text either html or markdown which contains urls to be converted
-   * @param teamId The team context
-   * @param expiresIn The time that signed urls should expire (in seconds)
-   * @returns The replaced text
-   */
-  static async attachmentsToSignedUrls(
-    text: string,
-    teamId: string,
-    expiresIn = 3000
-  ) {
-    const attachmentIds = parseAttachmentIds(text);
-
-    await Promise.all(
-      attachmentIds.map(async (id) => {
-        const attachment = await Attachment.findOne({
-          where: {
-            id,
-            teamId,
-          },
-        });
-
-        if (attachment) {
-          const signedUrl = await FileStorage.getSignedUrl(
-            attachment.key,
-            expiresIn
-          );
-
-          text = text.replace(
-            new RegExp(escapeRegExp(attachment.redirectUrl), "g"),
-            signedUrl
-          );
-        }
-      })
-    );
-    return text;
-  }
-
-  /**
-   * Replaces template variables in the given text with the current date and time.
-   *
-   * @param text The text to replace the variables in
-   * @param user The user to get the language/locale from
-   * @returns The text with the variables replaced
-   */
-  static replaceTemplateVariables(text: string, user: User) {
-    const locales = user.language
-      ? unicodeCLDRtoBCP47(user.language)
-      : undefined;
-
-    return text
-      .replace(/{date}/g, startCase(getCurrentDateAsString(locales)))
-      .replace(/{time}/g, startCase(getCurrentTimeAsString(locales)))
-      .replace(/{datetime}/g, startCase(getCurrentDateTimeAsString(locales)));
-  }
-
-  /**
-   * Replaces remote and base64 encoded images in the given text with attachment
-   * urls and uploads the images to the storage provider.
-   *
-   * @param text The text to replace the images in
-   * @param user The user context
-   * @param ip The IP address of the user
-   * @param transaction The transaction to use for the database operations
-   * @returns The text with the images replaced
-   */
-  static async replaceImagesWithAttachments(
-    text: string,
-    user: User,
-    ip?: string,
-    transaction?: Transaction
-  ) {
-    let output = text;
-    const images = parseImages(text);
-
-    await Promise.all(
-      images.map(async (image) => {
-        // Skip attempting to fetch images that are not valid urls
-        try {
-          new URL(image.src);
-        } catch {
-          return;
-        }
-
-        const attachment = await attachmentCreator({
-          name: image.alt ?? "image",
-          url: image.src,
-          preset: AttachmentPreset.DocumentAttachment,
-          user,
-          ip,
-          transaction,
-        });
-
-        if (attachment) {
-          output = output.replace(
-            new RegExp(escapeRegExp(image.src), "g"),
-            attachment.redirectUrl
-          );
-        }
-      })
-    );
-
-    return output;
-  }
-
-  /**
-=======
->>>>>>> fc761244
    * Applies the given Markdown to the document, this essentially creates a
    * single change in the collaborative state that makes all the edits to get
    * to the provided Markdown.
