--- conflicted
+++ resolved
@@ -225,18 +225,12 @@
    * @param options Attributes to use for filtering mentions
    * @returns An array of mentions in passed document or revision
    */
-<<<<<<< HEAD
-  static parseMentions(document: Document | Revision, type?: string) {
-    const node = DocumentHelper.toProsemirror(document);
-    return ProsemirrorHelper.parseMentions(node, type);
-=======
   static parseMentions(
     document: Document | Revision,
     options?: Partial<MentionAttrs>
   ) {
     const node = DocumentHelper.toProsemirror(document);
     return ProsemirrorHelper.parseMentions(node, options);
->>>>>>> 85957c10
   }
 
   /**
