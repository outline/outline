--- conflicted
+++ resolved
@@ -31,16 +31,12 @@
 
 @Table({ tableName: "attachments", modelName: "attachment" })
 @Fix
-<<<<<<< HEAD
-class Attachment extends IdModel {
-  static eventData = ["name"];
-
-=======
 class Attachment extends IdModel<
   InferAttributes<Attachment>,
   Partial<InferCreationAttributes<Attachment>>
 > {
->>>>>>> 282b0f48
+  static eventData = ["name"];
+
   @Length({
     max: 4096,
     msg: "key must be 4096 characters or less",
