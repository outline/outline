import { subMinutes } from "date-fns";
import randomstring from "randomstring";
import { InferAttributes, InferCreationAttributes } from "sequelize";
import {
  Column,
  Table,
  Unique,
  BeforeValidate,
  BelongsTo,
  ForeignKey,
  IsDate,
} from "sequelize-typescript";
import { ApiKeyValidation } from "@shared/validations";
import User from "./User";
import ParanoidModel from "./base/ParanoidModel";
import Fix from "./decorators/Fix";
import Length from "./validators/Length";

@Table({ tableName: "apiKeys", modelName: "apiKey" })
@Fix
class ApiKey extends ParanoidModel<
  InferAttributes<ApiKey>,
  Partial<InferCreationAttributes<ApiKey>>
> {
  static prefix = "ol_api_";

  @Length({
    min: ApiKeyValidation.minNameLength,
    max: ApiKeyValidation.maxNameLength,
    msg: `Name must be between ${ApiKeyValidation.minNameLength} and ${ApiKeyValidation.maxNameLength} characters`,
  })
  @Column
  name: string;

  @Unique
  @Column
  secret: string;

  @IsDate
  @Column
<<<<<<< HEAD
  lastActiveAt: Date | null;
=======
  expiresAt: Date | null;
>>>>>>> d7ee6321

  // hooks

  @BeforeValidate
  static async generateSecret(model: ApiKey) {
    if (!model.secret) {
      model.secret = `${ApiKey.prefix}${randomstring.generate(38)}`;
    }
  }

  /**
   * Validates that the input touch could be an API key, this does not check
   * that the key exists in the database.
   *
   * @param text The text to validate
   * @returns True if likely an API key
   */
  static match(text: string) {
    return !!text.replace(ApiKey.prefix, "").match(/^[\w]{38}$/);
  }

  // associations

  @BelongsTo(() => User, "userId")
  user: User;

  @ForeignKey(() => User)
  @Column
  userId: string;

  updateActiveAt = async () => {
    const fiveMinutesAgo = subMinutes(new Date(), 5);

    // ensure this is updated only every few minutes otherwise
    // we'll be constantly writing to the DB as API requests happen
    if (!this.lastActiveAt || this.lastActiveAt < fiveMinutesAgo) {
      this.lastActiveAt = new Date();
    }

    return this.save();
  };
}

export default ApiKey;<|MERGE_RESOLUTION|>--- conflicted
+++ resolved
@@ -38,11 +38,11 @@
 
   @IsDate
   @Column
-<<<<<<< HEAD
+  expiresAt: Date | null;
+
+  @IsDate
+  @Column
   lastActiveAt: Date | null;
-=======
-  expiresAt: Date | null;
->>>>>>> d7ee6321
 
   // hooks
 
