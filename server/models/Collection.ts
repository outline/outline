import { find, findIndex, remove, uniq } from "lodash";
import randomstring from "randomstring";
import {
  Identifier,
  Transaction,
  Op,
  FindOptions,
  SaveOptions,
} from "sequelize";
import {
  Sequelize,
  Table,
  Column,
  Unique,
  IsIn,
  Default,
  BeforeValidate,
  BeforeSave,
  AfterDestroy,
  AfterCreate,
  HasMany,
  BelongsToMany,
  BelongsTo,
  ForeignKey,
  Scopes,
  DataType,
} from "sequelize-typescript";
import isUUID from "validator/lib/isUUID";
import { sortNavigationNodes } from "@shared/utils/collections";
import { SLUG_URL_REGEX } from "@shared/utils/routeHelpers";
import slugify from "@server/utils/slugify";
import { NavigationNode } from "~/types";
import CollectionGroup from "./CollectionGroup";
import CollectionUser from "./CollectionUser";
import Document from "./Document";
import Group from "./Group";
import GroupUser from "./GroupUser";
import Team from "./Team";
import User from "./User";
import ParanoidModel from "./base/ParanoidModel";
import Fix from "./decorators/Fix";

@Scopes(() => ({
  withAllMemberships: {
    include: [
      {
        model: CollectionUser,
        as: "memberships",
        required: false,
      },
      {
        model: CollectionGroup,
        as: "collectionGroupMemberships",
        required: false,
        // use of "separate" property: sequelize breaks when there are
        // nested "includes" with alternating values for "required"
        // see https://github.com/sequelize/sequelize/issues/9869
        separate: true,
        // include for groups that are members of this collection,
        // of which userId is a member of, resulting in:
        // CollectionGroup [inner join] Group [inner join] GroupUser [where] userId
        include: [
          {
            model: Group,
            as: "group",
            required: true,
            include: [
              {
                model: GroupUser,
                as: "groupMemberships",
                required: true,
              },
            ],
          },
        ],
      },
    ],
  },
  withMembership: (userId: string) => ({
    include: [
      {
        model: CollectionUser,
        as: "memberships",
        where: {
          userId,
        },
        required: false,
      },
      {
        model: CollectionGroup,
        as: "collectionGroupMemberships",
        required: false,
        // use of "separate" property: sequelize breaks when there are
        // nested "includes" with alternating values for "required"
        // see https://github.com/sequelize/sequelize/issues/9869
        separate: true,
        // include for groups that are members of this collection,
        // of which userId is a member of, resulting in:
        // CollectionGroup [inner join] Group [inner join] GroupUser [where] userId
        include: [
          {
            model: Group,
            as: "group",
            required: true,
            include: [
              {
                model: GroupUser,
                as: "groupMemberships",
                required: true,
                where: {
                  userId,
                },
              },
            ],
          },
        ],
      },
    ],
  }),
}))
@Table({ tableName: "collections", modelName: "collection" })
@Fix
class Collection extends ParanoidModel {
  @Unique
  @Column
  urlId: string;

  @Column
  name: string;

  @Column
  description: string;

  @Column
  icon: string | null;

  @Column
  color: string | null;

  @Column
  index: string | null;

  @IsIn([["read", "read_write"]])
  @Column
  permission: "read" | "read_write" | null;

  @Default(false)
  @Column
  maintainerApprovalRequired: boolean;

  @Column(DataType.JSONB)
  documentStructure: NavigationNode[] | null;

  @Default(true)
  @Column
  sharing: boolean;

  @Column({
    type: DataType.JSONB,
    validate: {
      isSort(value: any) {
        if (
          typeof value !== "object" ||
          !value.direction ||
          !value.field ||
          Object.keys(value).length !== 2
        ) {
          throw new Error("Sort must be an object with field,direction");
        }

        if (!["asc", "desc"].includes(value.direction)) {
          throw new Error("Sort direction must be one of asc,desc");
        }

        if (!["title", "index"].includes(value.field)) {
          throw new Error("Sort field must be one of title,index");
        }
      },
    },
  })
  sort: {
    field: string;
    direction: "asc" | "desc";
  };

  // getters

  get url(): string {
    if (!this.name) return `/collection/untitled-${this.urlId}`;
    return `/collection/${slugify(this.name)}-${this.urlId}`;
  }

  // hooks

  @BeforeValidate
  static async onBeforeValidate(model: Collection) {
    model.urlId = model.urlId || randomstring.generate(10);
  }

  @BeforeSave
  static async onBeforeSave(model: Collection) {
    if (model.icon === "collection") {
      model.icon = null;
    }
  }

  @AfterDestroy
  static async onAfterDestroy(model: Collection) {
    await Document.destroy({
      where: {
        collectionId: model.id,
        archivedAt: {
          [Op.is]: null,
        },
      },
    });
  }

  @AfterCreate
  static async onAfterCreate(
    model: Collection,
    options: { transaction: Transaction }
  ) {
    if (model.permission !== "read_write") {
      return CollectionUser.findOrCreate({
        where: {
          collectionId: model.id,
          userId: model.createdById,
        },
        defaults: {
          permission: "read_write",
          createdById: model.createdById,
        },
        transaction: options.transaction,
      });
    }

    return undefined;
  }

  // associations

  @HasMany(() => Document, "collectionId")
  documents: Document[];

  @HasMany(() => CollectionUser, "collectionId")
  memberships: CollectionUser[];

  @HasMany(() => CollectionGroup, "collectionId")
  collectionGroupMemberships: CollectionGroup[];

  @BelongsToMany(() => User, () => CollectionUser)
  users: User[];

  @BelongsToMany(() => Group, () => CollectionGroup)
  groups: Group[];

  @BelongsTo(() => User, "createdById")
  user: User;

  @ForeignKey(() => User)
  @Column(DataType.UUID)
  createdById: string;

  @BelongsTo(() => Team, "teamId")
  team: Team;

  @ForeignKey(() => Team)
  @Column(DataType.UUID)
  teamId: string;

  static DEFAULT_SORT = {
    field: "index",
    direction: "asc",
  };

  /**
   * Returns an array of unique userIds that are members of a collection,
   * either via group or direct membership
   *
   * @param collectionId
   * @returns userIds
   */
  static async membershipUserIds(collectionId: string) {
    const collection = await this.scope("withAllMemberships").findByPk(
      collectionId
    );

    if (!collection) {
      return [];
    }

    const groupMemberships = collection.collectionGroupMemberships
      .map((cgm) => cgm.group.groupMemberships)
      .flat();
    const membershipUserIds = [
      ...groupMemberships,
      ...collection.memberships,
    ].map((membership) => membership.userId);
    return uniq(membershipUserIds);
  }

  /**
   * Overrides the standard findByPk behavior to allow also querying by urlId
   *
   * @param id uuid or urlId
   * @returns collection instance
   */
  static async findByPk(id: Identifier, options: FindOptions<Collection> = {}) {
    if (typeof id !== "string") {
      return undefined;
    }

    if (isUUID(id)) {
      return this.findOne({
        where: {
          id,
        },
        ...options,
      });
    }

    const match = id.match(SLUG_URL_REGEX);
    if (match) {
      return this.findOne({
        where: {
          urlId: match[1],
        },
        ...options,
      });
    }

    return undefined;
  }

  /**
   * Find the first collection that the specified user has access to.
   *
   * @param user User object
   * @returns collection First collection in the sidebar order
   */
  static async findFirstCollectionForUser(user: User) {
    const id = await user.collectionIds();
    return this.findOne({
      where: {
        id,
      },
      order: [
        // using LC_COLLATE:"C" because we need byte order to drive the sorting
        Sequelize.literal('"collection"."index" collate "C"'),
        ["updatedAt", "DESC"],
      ],
    });
  }

  getDocumentTree = function (documentId: string): NavigationNode {
    let result!: NavigationNode;

    const loopChildren = (documents: NavigationNode[]) => {
      if (result) {
        return;
      }

      documents.forEach((document) => {
        if (result) {
          return;
        }

        if (document.id === documentId) {
          result = document;
        } else {
          loopChildren(document.children);
        }
      });
    };

    loopChildren(this.documentStructure);

    return result;
  };

  deleteDocument = async function (document: Document) {
    await this.removeDocumentInStructure(document);

    // Helper to destroy all child documents for a document
    const loopChildren = async (
      documentId: string,
      opts?: FindOptions<Document>
    ) => {
      const childDocuments = await Document.findAll({
        where: {
          parentDocumentId: documentId,
        },
      });
      childDocuments.forEach(async (child) => {
        await loopChildren(child.id, opts);
        await child.destroy(opts);
      });
    };

    await loopChildren(document.id);
    await document.destroy();
  };

  removeDocumentInStructure = async function (
    document: Document,
    options?: SaveOptions<Collection> & {
      save?: boolean;
    }
  ) {
    if (!this.documentStructure) {
      return;
    }

    let result: [NavigationNode, number] | undefined;
    let transaction;

    try {
      // documentStructure can only be updated by one request at the time
      transaction = await this.sequelize.transaction();

      const removeFromChildren = async (
        children: NavigationNode[],
        id: string
      ) => {
        children = await Promise.all(
          children.map(async (childDocument) => {
            return {
              ...childDocument,
              children: await removeFromChildren(childDocument.children, id),
            };
          })
        );
        const match = find(children, {
          id,
        });

        if (match) {
          if (!result) {
            result = [
              match,
              findIndex(children, {
                id,
              }),
            ];
          }

          remove(children, {
            id,
          });
        }

        return children;
      };

      this.documentStructure = await removeFromChildren(
        this.documentStructure,
        document.id
      );

      // Sequelize doesn't seem to set the value with splice on JSONB field
      // https://github.com/sequelize/sequelize/blob/e1446837196c07b8ff0c23359b958d68af40fd6d/src/model.js#L3937
      this.changed("documentStructure", true);
      await this.save({
        ...options,
        fields: ["documentStructure"],
        transaction,
      });
      await transaction.commit();
    } catch (err) {
      if (transaction) {
        await transaction.rollback();
      }

      throw err;
    }

    return result;
  };

  getDocumentParents = function (documentId: string): string[] | void {
    let result!: string[];

    const loopChildren = (documents: NavigationNode[], path: string[] = []) => {
      if (result) {
        return;
      }

      documents.forEach((document) => {
        if (document.id === documentId) {
          result = path;
        } else {
          loopChildren(document.children, [...path, document.id]);
        }
      });
    };

    if (this.documentStructure) {
      loopChildren(this.documentStructure);
    }

    return result;
  };

  isChildDocument = function (
    parentDocumentId?: string,
    documentId?: string
  ): boolean {
    let result = false;

    const loopChildren = (documents: NavigationNode[], input: string[]) => {
      if (result) {
        return;
      }

      documents.forEach((document) => {
        const parents = [...input];

        if (document.id === documentId && parentDocumentId) {
          result = parents.includes(parentDocumentId);
        } else {
          parents.push(document.id);
          loopChildren(document.children, parents);
        }
      });
    };

    loopChildren(this.documentStructure, []);
    return result;
  };

  /**
   * Update document's title and url in the documentStructure
   */
  updateDocument = async function (updatedDocument: Document) {
    if (!this.documentStructure) return;
    let transaction;

    try {
      // documentStructure can only be updated by one request at the time
      transaction = await this.sequelize.transaction();
      const { id } = updatedDocument;

      const updateChildren = (documents: NavigationNode[]) => {
        return documents.map((document) => {
          if (document.id === id) {
            document = {
              ...(updatedDocument.toJSON() as NavigationNode),
              children: document.children,
            };
          } else {
            document.children = updateChildren(document.children);
          }

          return document;
        });
      };

      this.documentStructure = updateChildren(this.documentStructure);
      // Sequelize doesn't seem to set the value with splice on JSONB field
      // https://github.com/sequelize/sequelize/blob/e1446837196c07b8ff0c23359b958d68af40fd6d/src/model.js#L3937
      this.changed("documentStructure", true);
      await this.save({
        fields: ["documentStructure"],
        transaction,
      });
      await transaction.commit();
    } catch (err) {
      if (transaction) {
        await transaction.rollback();
      }

<<<<<<< HEAD
  // Technically, sorting the children is presenter-layer work...
  // but the only place it's used passes straight into an API response
  // so the extra indirection is not worthwhile
  // TODO: gonna need some TS error supression here or something
  loopChildren(this.documentStructure);
  return result
    ? {
        ...result,
        children: sortNavigationNodes(result.children, this.sort),
      }
    : undefined;
};
=======
      throw err;
    }
>>>>>>> 2ad32e50

    return this;
  };

  addDocumentToStructure = async function (
    document: Document,
    index?: number,
    options: {
      save?: boolean;
      documentJson?: NavigationNode;
    } = {}
  ) {
    if (!this.documentStructure) {
      this.documentStructure = [];
    }
    let transaction;

    try {
      // documentStructure can only be updated by one request at a time
      if (options?.save !== false) {
        transaction = await this.sequelize.transaction();
      }

      // If moving existing document with children, use existing structure
      const documentJson = { ...document.toJSON(), ...options.documentJson };

      if (!document.parentDocumentId) {
        // Note: Index is supported on DB level but it's being ignored
        // by the API presentation until we build product support for it.
        this.documentStructure.splice(
          index !== undefined ? index : this.documentStructure.length,
          0,
          documentJson
        );
      } else {
        // Recursively place document
        const placeDocument = (documentList: NavigationNode[]) => {
          return documentList.map((childDocument) => {
            if (document.parentDocumentId === childDocument.id) {
              childDocument.children.splice(
                index !== undefined ? index : childDocument.children.length,
                0,
                documentJson
              );
            } else {
              childDocument.children = placeDocument(childDocument.children);
            }

            return childDocument;
          });
        };

        this.documentStructure = placeDocument(this.documentStructure);
      }

      // Sequelize doesn't seem to set the value with splice on JSONB field
      // https://github.com/sequelize/sequelize/blob/e1446837196c07b8ff0c23359b958d68af40fd6d/src/model.js#L3937
      this.changed("documentStructure", true);

      if (options?.save !== false) {
        await this.save({
          ...options,
          fields: ["documentStructure"],
          transaction,
        });

        if (transaction) {
          await transaction.commit();
        }
      }
    } catch (err) {
      if (transaction) {
        await transaction.rollback();
      }

      throw err;
    }

    return this;
  };
}

export default Collection;<|MERGE_RESOLUTION|>--- conflicted
+++ resolved
@@ -374,9 +374,14 @@
       });
     };
 
+    // Technically, sorting the children is presenter-layer work...
+    // but the only place it's used passes straight into an API response
+    // so the extra indirection is not worthwhile
     loopChildren(this.documentStructure);
-
-    return result;
+    return {
+      ...result,
+      children: sortNavigationNodes(result.children, this.sort),
+    };
   };
 
   deleteDocument = async function (document: Document) {
@@ -570,23 +575,8 @@
         await transaction.rollback();
       }
 
-<<<<<<< HEAD
-  // Technically, sorting the children is presenter-layer work...
-  // but the only place it's used passes straight into an API response
-  // so the extra indirection is not worthwhile
-  // TODO: gonna need some TS error supression here or something
-  loopChildren(this.documentStructure);
-  return result
-    ? {
-        ...result,
-        children: sortNavigationNodes(result.children, this.sort),
-      }
-    : undefined;
-};
-=======
       throw err;
     }
->>>>>>> 2ad32e50
 
     return this;
   };
