/* eslint-disable lines-between-class-members */
import fractionalIndex from "fractional-index";
import find from "lodash/find";
import findIndex from "lodash/findIndex";
import remove from "lodash/remove";
import uniq from "lodash/uniq";
import {
  Identifier,
  Transaction,
  FindOptions,
  NonNullFindOptions,
  InferAttributes,
  InferCreationAttributes,
  EmptyResultError,
  type CreateOptions,
  type UpdateOptions,
  ScopeOptions,
} from "sequelize";
import {
  Sequelize,
  Table,
  Column,
  Unique,
  IsIn,
  Default,
  BeforeValidate,
  BeforeSave,
  AfterCreate,
  HasMany,
  BelongsToMany,
  BelongsTo,
  ForeignKey,
  Scopes,
  DataType,
  Length as SimpleLength,
  BeforeDestroy,
  IsDate,
  AllowNull,
  BeforeCreate,
  BeforeUpdate,
  DefaultScope,
  AfterSave,
} from "sequelize-typescript";
import isUUID from "validator/lib/isUUID";
import type { CollectionSort, ProsemirrorData } from "@shared/types";
import { CollectionPermission, NavigationNode } from "@shared/types";
import { UrlHelper } from "@shared/utils/UrlHelper";
import { sortNavigationNodes } from "@shared/utils/collections";
import slugify from "@shared/utils/slugify";
import { CollectionValidation } from "@shared/validations";
import { ValidationError } from "@server/errors";
import { CacheHelper } from "@server/utils/CacheHelper";
import removeIndexCollision from "@server/utils/removeIndexCollision";
import { generateUrlId } from "@server/utils/url";
import { ValidateIndex } from "@server/validation";
import Document from "./Document";
import FileOperation from "./FileOperation";
import Group from "./Group";
import GroupMembership from "./GroupMembership";
import GroupUser from "./GroupUser";
import Import from "./Import";
import Team from "./Team";
import User from "./User";
import UserMembership from "./UserMembership";
import ParanoidModel from "./base/ParanoidModel";
import Fix from "./decorators/Fix";
import { DocumentHelper } from "./helpers/DocumentHelper";
import IsHexColor from "./validators/IsHexColor";
import Length from "./validators/Length";
import NotContainsUrl from "./validators/NotContainsUrl";

type AdditionalFindOptions = {
  userId?: string;
  includeDocumentStructure?: boolean;
<<<<<<< HEAD
=======
  includeOwner?: boolean;
>>>>>>> 4ff663e1
  rejectOnEmpty?: boolean | Error;
};

@DefaultScope(() => ({
  attributes: {
    exclude: ["documentStructure"],
  },
}))
@Scopes(() => ({
  withAllMemberships: {
    include: [
      {
        model: UserMembership,
        as: "memberships",
        required: false,
      },
      {
        model: GroupMembership,
        as: "groupMemberships",
        required: false,
        // use of "separate" property: sequelize breaks when there are
        // nested "includes" with alternating values for "required"
        // see https://github.com/sequelize/sequelize/issues/9869
        separate: true,
        // include for groups that are members of this collection,
        // of which userId is a member of, resulting in:
        // GroupMembership [inner join] Group [inner join] GroupUser [where] userId
        include: [
          {
            model: Group,
            as: "group",
            required: true,
            include: [
              {
                model: GroupUser,
                as: "groupUsers",
                required: true,
              },
            ],
          },
        ],
      },
    ],
  },
  withUser: () => ({
    include: [
      {
        model: User,
        required: true,
        as: "user",
      },
    ],
  }),
  withArchivedBy: () => ({
    include: [
      {
        association: "archivedBy",
      },
    ],
  }),
  withDocumentStructure: () => ({
    attributes: {
      // resets to include the documentStructure column
      exclude: [],
    },
  }),
  withMembership: (userId: string) => {
    if (!userId) {
      return {};
    }

    return {
      include: [
        {
          association: "memberships",
          where: {
            userId,
          },
          required: false,
        },
        {
          model: GroupMembership,
          as: "groupMemberships",
          required: false,
          // use of "separate" property: sequelize breaks when there are
          // nested "includes" with alternating values for "required"
          // see https://github.com/sequelize/sequelize/issues/9869
          separate: true,
          // include for groups that are members of this collection,
          // of which userId is a member of, resulting in:
          // CollectionGroup [inner join] Group [inner join] GroupUser [where] userId
          include: [
            {
              model: Group,
              as: "group",
              required: true,
              include: [
                {
                  model: GroupUser,
                  as: "groupUsers",
                  required: true,
                  where: {
                    userId,
                  },
                },
              ],
            },
          ],
        },
      ],
    };
  },
}))
@Table({ tableName: "collections", modelName: "collection" })
@Fix
class Collection extends ParanoidModel<
  InferAttributes<Collection>,
  Partial<InferCreationAttributes<Collection>>
> {
  @SimpleLength({
    min: 10,
    max: 10,
    msg: `urlId must be 10 characters`,
  })
  @Unique
  @Column
  urlId: string;

  @NotContainsUrl
  @Length({
    max: CollectionValidation.maxNameLength,
    msg: `name must be ${CollectionValidation.maxNameLength} characters or less`,
  })
  @Column
  name: string;

  /**
   * The content of the collection as Markdown.
   *
   * @deprecated Use `content` instead, or `DocumentHelper.toMarkdown` if exporting lossy markdown.
   * This column will be removed in a future migration.
   */
  @Length({
    max: CollectionValidation.maxDescriptionLength,
    msg: `description must be ${CollectionValidation.maxDescriptionLength} characters or less`,
  })
  @Column
  description: string | null;

  /**
   * The content of the collection as JSON, this is a snapshot at the last time the state was saved.
   */
  @Column(DataType.JSONB)
  content: ProsemirrorData | null;

  /** An icon (or) emoji to use as the collection icon. */
  @Length({
    max: 50,
    msg: `icon must be 50 characters or less`,
  })
  @Column
  icon: string | null;

  /** The color of the icon. */
  @IsHexColor
  @Column
  color: string | null;

  @Length({
    max: ValidateIndex.maxLength,
    msg: `index must be ${ValidateIndex.maxLength} characters or less`,
  })
  @Column
  index: string | null;

  @IsIn([Object.values(CollectionPermission)])
  @Column(DataType.STRING)
  permission: CollectionPermission | null;

  @Default(false)
  @Column
  maintainerApprovalRequired: boolean;

  @Default(null)
  @Column(DataType.JSONB)
  documentStructure: NavigationNode[] | null;

  @Default(true)
  @Column
  sharing: boolean;

  @Default({ field: "title", direction: "asc" })
  @Column({
    type: DataType.JSONB,
    validate: {
      isSort(value: CollectionSort) {
        if (
          typeof value !== "object" ||
          !value.direction ||
          !value.field ||
          Object.keys(value).length !== 2
        ) {
          throw new Error("Sort must be an object with field,direction");
        }

        if (!["asc", "desc"].includes(value.direction)) {
          throw new Error("Sort direction must be one of asc,desc");
        }

        if (!["title", "index"].includes(value.field)) {
          throw new Error("Sort field must be one of title,index");
        }
      },
    },
  })
  sort: CollectionSort;

  /** Whether the collection is archived, and if so when. */
  @IsDate
  @Column
  archivedAt: Date | null;

  // getters

  /**
   * The frontend path to this collection.
   *
   * @deprecated Use `path` instead.
   */
  get url(): string {
    return this.path;
  }

  /** The frontend path to this collection. */
  get path(): string {
    if (!this.name) {
      return `/collection/untitled-${this.urlId}`;
    }
    return `/collection/${slugify(this.name)}-${this.urlId}`;
  }

  /**
   * Whether this collection is considered active or not. A collection is active if
   * it has not been archived or deleted.
   *
   * @returns boolean
   */
  get isActive(): boolean {
    return !this.archivedAt && !this.deletedAt;
  }

  // hooks

  @BeforeValidate
  static async onBeforeValidate(model: Collection) {
    model.urlId = model.urlId || generateUrlId();
  }

  @BeforeSave
  static async onBeforeSave(model: Collection) {
    if (!model.content) {
      model.content = await DocumentHelper.toJSON(model);
    }
    if (model.changed("documentStructure")) {
      await CacheHelper.clearData(
        CacheHelper.getCollectionDocumentsKey(model.id)
      );
    }
  }

  @AfterSave
  static async cacheDocumentStructure(model: Collection) {
    if (model.changed("documentStructure")) {
      await CacheHelper.setData(
        CacheHelper.getCollectionDocumentsKey(model.id),
        model.documentStructure,
        60
      );
    }
  }

  @BeforeDestroy
  static async checkLastCollection(model: Collection) {
    const total = await this.count({
      where: {
        teamId: model.teamId,
      },
    });
    if (total === 1) {
      throw ValidationError("Cannot delete last collection");
    }
  }

  @BeforeCreate
  static async setIndex(model: Collection, options: CreateOptions<Collection>) {
    if (model.index) {
      model.index = await removeIndexCollision(model.teamId, model.index, {
        transaction: options.transaction,
      });
      return;
    }

    const firstCollectionForTeam = await this.findOne({
      where: {
        teamId: model.teamId,
      },
      order: [
        // using LC_COLLATE:"C" because we need byte order to drive the sorting
        Sequelize.literal('"collection"."index" collate "C"'),
        ["updatedAt", "DESC"],
      ],
      ...options,
    });

    model.index = fractionalIndex(null, firstCollectionForTeam?.index ?? null);
  }

  @AfterCreate
  static async onAfterCreate(
    model: Collection,
    options: { transaction: Transaction }
  ) {
    return UserMembership.findOrCreate({
      where: {
        collectionId: model.id,
        userId: model.createdById,
      },
      defaults: {
        permission: CollectionPermission.Admin,
        createdById: model.createdById,
      },
      transaction: options.transaction,
      hooks: false,
    });
  }

  @BeforeUpdate
  static async checkIndex(
    model: Collection,
    options: UpdateOptions<Collection>
  ) {
    if (
      (model.index && model.changed("index")) ||
      (!model.archivedAt && model.changed("archivedAt"))
    ) {
      model.index = await removeIndexCollision(model.teamId, model.index!, {
        transaction: options.transaction,
      });
    }
  }

  // associations

  @BelongsTo(() => FileOperation, "importId")
  import: FileOperation | null;

  @ForeignKey(() => FileOperation)
  @Column(DataType.UUID)
  importId: string | null;

  @BelongsTo(() => Import, "apiImportId")
  apiImport: Import<any> | null;

  @ForeignKey(() => Import)
  @Column(DataType.UUID)
  apiImportId: string | null;

  @BelongsTo(() => User, "archivedById")
  archivedBy?: User | null;

  @AllowNull
  @ForeignKey(() => User)
  @Column(DataType.UUID)
  archivedById?: string | null;

  @HasMany(() => Document, "collectionId")
  documents: Document[];

  @HasMany(() => UserMembership, "collectionId")
  memberships: UserMembership[];

  @HasMany(() => GroupMembership, "collectionId")
  groupMemberships: GroupMembership[];

  @BelongsToMany(() => User, () => UserMembership)
  users: User[];

  @BelongsToMany(() => Group, () => GroupMembership)
  groups: Group[];

  @BelongsTo(() => User, "createdById")
  user: User;

  @ForeignKey(() => User)
  @Column(DataType.UUID)
  createdById: string;

  @BelongsTo(() => Team, "teamId")
  team: Team;

  @ForeignKey(() => Team)
  @Column(DataType.UUID)
  teamId: string;

  static DEFAULT_SORT: { field: "title" | "index"; direction: "asc" | "desc" } =
    {
      field: "index",
      direction: "asc",
    };

  /**
   * Returns an array of unique userIds that are members of a collection,
   * either via group or direct membership.
   *
   * @param collectionId
   * @returns userIds
   */
  static async membershipUserIds(collectionId: string) {
    const collection = await this.scope("withAllMemberships").findOne({
      where: { id: collectionId },
    });
    if (!collection) {
      return [];
    }

    const groupMemberships = collection.groupMemberships
      .map((gm) => gm.group.groupUsers)
      .flat();
    const membershipUserIds = [
      ...groupMemberships,
      ...collection.memberships,
    ].map((membership) => membership.userId);
    return uniq(membershipUserIds);
  }

  /**
   * Overrides the standard findByPk behavior to allow also querying by urlId
   * and loading memberships for a user passed in by `userId`
   *
   * @param id uuid or urlId
   * @param options FindOptions
   * @returns A promise resolving to a collection instance or null
   */
  static async findByPk(
    id: Identifier,
    options?: NonNullFindOptions<Collection> & AdditionalFindOptions
  ): Promise<Collection>;
  static async findByPk(
    id: Identifier,
    options?: FindOptions<Collection> & AdditionalFindOptions
  ): Promise<Collection | null>;
  static async findByPk(
    id: Identifier,
    options: FindOptions<Collection> & AdditionalFindOptions = {}
  ): Promise<Collection | null> {
    if (typeof id !== "string") {
      return null;
    }

<<<<<<< HEAD
    const { includeDocumentStructure, userId, ...rest } = options;

    const scope = this.scope([
=======
    const { includeDocumentStructure, includeOwner, userId, ...rest } = options;

    const scopes: (string | ScopeOptions)[] = [
>>>>>>> 4ff663e1
      includeDocumentStructure ? "withDocumentStructure" : "defaultScope",
      {
        method: ["withMembership", userId],
      },
<<<<<<< HEAD
    ]);
=======
    ];

    if (includeOwner) {
      scopes.push("withUser");
    }

    const scope = this.scope(scopes);
>>>>>>> 4ff663e1

    if (isUUID(id)) {
      const collection = await scope.findOne({
        where: {
          id,
        },
        ...rest,
        rejectOnEmpty: false,
      });

      if (!collection && rest.rejectOnEmpty) {
        throw new EmptyResultError(`Collection doesn't exist with id: ${id}`);
      }

      return collection;
    }

    const match = id.match(UrlHelper.SLUG_URL_REGEX);
    if (match) {
      const collection = await scope.findOne({
        where: {
          urlId: match[1],
        },
        ...options,
        rejectOnEmpty: false,
      });

      if (!collection && rest.rejectOnEmpty) {
        throw new EmptyResultError(`Collection doesn't exist with id: ${id}`);
      }

      return collection;
    }

    return null;
  }

  /**
   * Find the first collection that the specified user has access to.
   *
   * @param user User to find the collection for
   * @param options Additional options for the query
   * @returns collection First collection in the sidebar order
   */
  static async findFirstCollectionForUser(
    user: User,
    options: FindOptions = {}
  ) {
    const id = await user.collectionIds();
    return this.findOne({
      where: {
        teamId: user.teamId,
        id,
      },
      order: [
        // using LC_COLLATE:"C" because we need byte order to drive the sorting
        Sequelize.literal('"collection"."index" collate "C"'),
        ["updatedAt", "DESC"],
      ],
      ...options,
    });
  }

  /**
   * Convenience method to return if a collection is considered private.
   * This means that a membership is required to view it rather than just being
   * a workspace member.
   *
   * @returns boolean
   */
  get isPrivate() {
    return !this.permission;
  }

  getDocumentTree = (documentId: string): NavigationNode | null => {
    if (!this.documentStructure) {
      return null;
    }

    let result!: NavigationNode | undefined;

    const loopChildren = (documents: NavigationNode[]) => {
      if (result) {
        return;
      }

      documents.forEach((document) => {
        if (result) {
          return;
        }

        if (document.id === documentId) {
          result = document;
        } else {
          loopChildren(document.children);
        }
      });
    };

    // Technically, sorting the children is presenter-layer work...
    // but the only place it's used passes straight into an API response
    // so the extra indirection is not worthwhile
    loopChildren(this.documentStructure);

    // if the document is a draft loopChildren will not find it in the structure
    if (!result) {
      return null;
    }

    return {
      ...result,
      children: sortNavigationNodes(result.children, this.sort),
    };
  };

  deleteDocument = async function (document: Document, options?: FindOptions) {
    await this.removeDocumentInStructure(document, options);

    // Helper to destroy all child documents for a document
    const loopChildren = async (
      documentId: string,
      opts?: FindOptions<Document>
    ) => {
      const childDocuments = await Document.findAll({
        where: {
          parentDocumentId: documentId,
        },
      });

      for (const child of childDocuments) {
        await loopChildren(child.id, opts);
        await child.destroy(opts);
      }
    };

    await loopChildren(document.id, options);
    await document.destroy(options);
  };

  removeDocumentInStructure = async function (
    document: Document,
    options?: FindOptions & {
      save?: boolean;
    }
  ) {
    if (!this.documentStructure) {
      return;
    }

    let result: [NavigationNode, number] | undefined;

    const removeFromChildren = async (
      children: NavigationNode[],
      id: string
    ) => {
      children = await Promise.all(
        children.map(async (childDocument) => ({
          ...childDocument,
          children: await removeFromChildren(childDocument.children, id),
        }))
      );
      const match = find(children, {
        id,
      });

      if (match) {
        if (!result) {
          result = [
            match,
            findIndex(children, {
              id,
            }),
          ];
        }

        remove(children, {
          id,
        });
      }

      return children;
    };

    this.documentStructure = await removeFromChildren(
      this.documentStructure,
      document.id
    );

    // Sequelize doesn't seem to set the value with splice on JSONB field
    // https://github.com/sequelize/sequelize/blob/e1446837196c07b8ff0c23359b958d68af40fd6d/src/model.js#L3937
    this.changed("documentStructure", true);

    if (options?.save !== false) {
      await this.save({
        ...options,
        fields: ["documentStructure"],
      });
    }

    return result;
  };

  getDocumentParents = function (documentId: string): string[] | void {
    let result!: string[];

    const loopChildren = (documents: NavigationNode[], path: string[] = []) => {
      if (result) {
        return;
      }

      documents.forEach((document) => {
        if (document.id === documentId) {
          result = path;
        } else {
          loopChildren(document.children, [...path, document.id]);
        }
      });
    };

    if (this.documentStructure) {
      loopChildren(this.documentStructure);
    }

    return result;
  };

  /**
   * Update document's title and url in the documentStructure
   */
  updateDocument = async function (
    updatedDocument: Document,
    options?: { transaction?: Transaction | null | undefined }
  ) {
    if (!this.documentStructure) {
      return;
    }

    const { id } = updatedDocument;

    const updateChildren = (documents: NavigationNode[]) =>
      Promise.all(
        documents.map(async (document) => {
          if (document.id === id) {
            document = {
              ...(await updatedDocument.toNavigationNode(options)),
              children: document.children,
            };
          } else {
            document.children = await updateChildren(document.children);
          }

          return document;
        })
      );

    this.documentStructure = await updateChildren(this.documentStructure);
    // Sequelize doesn't seem to set the value with splice on JSONB field
    // https://github.com/sequelize/sequelize/blob/e1446837196c07b8ff0c23359b958d68af40fd6d/src/model.js#L3937
    this.changed("documentStructure", true);
    await this.save({
      fields: ["documentStructure"],
      ...options,
    });

    return this;
  };

  addDocumentToStructure = async function (
    document: Document,
    index?: number,
    options: FindOptions & {
      save?: boolean;
      silent?: boolean;
      documentJson?: NavigationNode;
      includeArchived?: boolean;
    } = {}
  ) {
    if (!this.documentStructure) {
      this.documentStructure = [];
    }

    if (this.getDocumentTree(document.id)) {
      return this;
    }

    // If moving existing document with children, use existing structure
    const documentJson = {
      ...(await document.toNavigationNode(options)),
      ...options.documentJson,
    };

    if (!document.parentDocumentId) {
      // Note: Index is supported on DB level but it's being ignored
      // by the API presentation until we build product support for it.
      this.documentStructure.splice(
        index !== undefined ? index : this.documentStructure.length,
        0,
        documentJson
      );
    } else {
      // Recursively place document
      const placeDocument = (documentList: NavigationNode[]) =>
        documentList.map((childDocument) => {
          if (document.parentDocumentId === childDocument.id) {
            childDocument.children.splice(
              index !== undefined ? index : childDocument.children.length,
              0,
              documentJson
            );
          } else {
            childDocument.children = placeDocument(childDocument.children);
          }

          return childDocument;
        });

      this.documentStructure = placeDocument(this.documentStructure);
    }

    // Sequelize doesn't seem to set the value with splice on JSONB field
    // https://github.com/sequelize/sequelize/blob/e1446837196c07b8ff0c23359b958d68af40fd6d/src/model.js#L3937
    this.changed("documentStructure", true);

    if (options?.save !== false) {
      await this.save({
        ...options,
        fields: ["documentStructure"],
      });
    }

    return this;
  };
}

export default Collection;<|MERGE_RESOLUTION|>--- conflicted
+++ resolved
@@ -72,10 +72,7 @@
 type AdditionalFindOptions = {
   userId?: string;
   includeDocumentStructure?: boolean;
-<<<<<<< HEAD
-=======
   includeOwner?: boolean;
->>>>>>> 4ff663e1
   rejectOnEmpty?: boolean | Error;
 };
 
@@ -535,22 +532,13 @@
       return null;
     }
 
-<<<<<<< HEAD
-    const { includeDocumentStructure, userId, ...rest } = options;
-
-    const scope = this.scope([
-=======
     const { includeDocumentStructure, includeOwner, userId, ...rest } = options;
 
     const scopes: (string | ScopeOptions)[] = [
->>>>>>> 4ff663e1
       includeDocumentStructure ? "withDocumentStructure" : "defaultScope",
       {
         method: ["withMembership", userId],
       },
-<<<<<<< HEAD
-    ]);
-=======
     ];
 
     if (includeOwner) {
@@ -558,7 +546,6 @@
     }
 
     const scope = this.scope(scopes);
->>>>>>> 4ff663e1
 
     if (isUUID(id)) {
       const collection = await scope.findOne({
