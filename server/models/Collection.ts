--- conflicted
+++ resolved
@@ -21,19 +21,12 @@
   Length as SimpleLength,
 } from "sequelize-typescript";
 import isUUID from "validator/lib/isUUID";
-<<<<<<< HEAD
 import type { CollectionSort } from "@shared/types";
-=======
->>>>>>> f0d9bb48
 import { CollectionPermission, NavigationNode } from "@shared/types";
 import { sortNavigationNodes } from "@shared/utils/collections";
 import { SLUG_URL_REGEX } from "@shared/utils/urlHelpers";
 import { CollectionValidation } from "@shared/validations";
 import slugify from "@server/utils/slugify";
-<<<<<<< HEAD
-=======
-import type { CollectionSort } from "~/types";
->>>>>>> f0d9bb48
 import CollectionGroup from "./CollectionGroup";
 import CollectionUser from "./CollectionUser";
 import Document from "./Document";
