--- conflicted
+++ resolved
@@ -352,17 +352,12 @@
     }
     ${options.includeArchived ? '' : '"archivedAt" IS NULL AND'}
     "deletedAt" IS NULL AND
-<<<<<<< HEAD
-    ("publishedAt" IS NOT NULL OR "createdById" = :userId)
-  ORDER BY
-=======
     ${
       options.includeDrafts
         ? '("publishedAt" IS NOT NULL OR "createdById" = :userId)'
         : '"publishedAt" IS NOT NULL'
-    } 
-  ORDER BY 
->>>>>>> 0ccbc612
+    }
+  ORDER BY
     "searchRanking" DESC,
     "updatedAt" DESC
   LIMIT :limit
