--- conflicted
+++ resolved
@@ -120,11 +120,7 @@
     "mobx-react": "^5.4.2",
     "natural-sort": "^1.0.0",
     "nodemailer": "^4.4.0",
-<<<<<<< HEAD
-    "outline-icons": "^1.13.0",
-=======
     "outline-icons": "^1.14.0",
->>>>>>> b536c682
     "oy-vey": "^0.10.0",
     "pg": "^6.1.5",
     "pg-hstore": "2.3.2",
@@ -143,7 +139,7 @@
     "react-portal": "^4.0.0",
     "react-router-dom": "^5.1.2",
     "react-waypoint": "^9.0.2",
-    "rich-markdown-editor": "^10.0.0-3",
+    "rich-markdown-editor": "^10.0.0-4",
     "sequelize": "^5.21.1",
     "sequelize-cli": "^5.5.0",
     "sequelize-encrypted": "^0.1.0",
