--- conflicted
+++ resolved
@@ -141,11 +141,7 @@
     "react-portal": "^4.0.0",
     "react-router-dom": "^5.1.2",
     "react-waypoint": "^9.0.2",
-<<<<<<< HEAD
-    "rich-markdown-editor": "^10.4.0-0",
-=======
     "rich-markdown-editor": "^10.4.0",
->>>>>>> 169ad5b0
     "semver": "^7.3.2",
     "sequelize": "^5.21.1",
     "sequelize-cli": "^5.5.0",
