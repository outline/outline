{
  "name": "outline",
  "private": true,
  "license": "Business Source License 1.1",
  "main": "index.js",
  "scripts": {
    "clean": "rimraf build",
    "copy:i18n": "mkdir -p ./build/shared/i18n && cp -R ./shared/i18n/locales ./build/shared/i18n",
    "build:i18n": "i18next --silent '{shared,app,server,plugins}/**/*.{ts,tsx}' && yarn copy:i18n",
    "build:server": "node ./build.js",
    "build": "yarn clean && yarn vite:build && yarn build:i18n && yarn build:server",
    "start": "node ./build/server/index.js",
    "dev": "NODE_ENV=development yarn concurrently -n api,collaboration  -c \"blue,magenta\" \"node --inspect=0.0.0.0 build/server/index.js --services=cron,collaboration,websockets,admin,web,worker\"",
    "dev:backend": "NODE_ENV=development nodemon --exec \"yarn build:server && yarn dev\" -e js,ts,tsx --ignore build/ --ignore app/ --ignore shared/editor --ignore server/migrations",
    "dev:watch": "NODE_ENV=development yarn concurrently -n backend,frontend \"yarn dev:backend\" \"yarn vite:dev\"",
    "lint": "eslint app server shared plugins",
    "prepare": "husky install",
    "postinstall": "yarn patch-package",
    "install-local-ssl": "node ./server/scripts/install-local-ssl.js",
    "heroku-postbuild": "yarn build && yarn db:migrate",
    "db:create-migration": "sequelize migration:create",
    "db:create": "sequelize db:create",
    "db:migrate": "sequelize db:migrate",
    "db:rollback": "sequelize db:migrate:undo",
    "db:reset": "sequelize db:drop && sequelize db:create && sequelize db:migrate",
    "upgrade": "git fetch && git pull && yarn install && yarn heroku-postbuild",
    "test": "TZ=UTC jest --config=.jestconfig.json --forceExit",
    "test:app": "TZ=UTC jest --config=.jestconfig.json --selectProjects app",
    "test:shared": "TZ=UTC jest --config=.jestconfig.json --selectProjects shared-node shared-jsdom",
    "test:server": "TZ=UTC jest --config=.jestconfig.json --selectProjects server",
    "vite:dev": "vite",
    "vite:build": "vite build",
    "vite:preview": "vite preview"
  },
  "funding": {
    "type": "GitHub Sponsors ❤",
    "url": "https://github.com/sponsors/outline"
  },
  "engines": {
    "node": ">= 14 <=18"
  },
  "repository": {
    "type": "git",
    "url": "git+ssh://git@github.com/outline/outline.git"
  },
  "browserslist": [
    "> 0.25%, not dead"
  ],
  "dependencies": {
    "@babel/core": "^7.22.5",
    "@babel/plugin-proposal-decorators": "^7.21.0",
    "@babel/plugin-transform-destructuring": "^7.22.5",
    "@babel/plugin-transform-regenerator": "^7.22.10",
    "@babel/preset-env": "^7.20.0",
    "@babel/preset-react": "^7.22.15",
    "@benrbray/prosemirror-math": "^0.2.2",
    "@bull-board/api": "^4.2.2",
    "@bull-board/koa": "^4.12.2",
    "@dnd-kit/core": "^6.0.5",
    "@dnd-kit/modifiers": "^6.0.0",
    "@dnd-kit/sortable": "^7.0.1",
    "@emoji-mart/data": "^1.0.6",
    "@emoji-mart/react": "^1.1.1",
    "@getoutline/y-prosemirror": "^1.0.18",
    "@hocuspocus/extension-throttle": "1.1.2",
    "@hocuspocus/provider": "1.1.2",
    "@hocuspocus/server": "1.1.2",
    "@joplin/turndown-plugin-gfm": "^1.0.49",
    "@juggle/resize-observer": "^3.4.0",
    "@outlinewiki/koa-passport": "^4.2.1",
    "@outlinewiki/passport-azure-ad-oauth2": "^0.1.0",
    "@renderlesskit/react": "^0.11.0",
    "@sentry/node": "^7.59.2",
    "@sentry/react": "^7.51.2",
    "@sentry/tracing": "^7.51.2",
    "@tippyjs/react": "^4.2.6",
    "@tommoor/remove-markdown": "^0.3.2",
    "@types/form-data": "^2.5.0",
    "@types/sanitize-filename": "^1.6.3",
    "@vitejs/plugin-react": "^3.1.0",
    "addressparser": "^1.0.1",
    "autotrack": "^2.4.1",
    "aws-sdk": "^2.1464.0",
    "babel-plugin-styled-components": "^2.1.4",
    "babel-plugin-transform-class-properties": "^6.24.1",
    "body-scroll-lock": "^4.0.0-beta.0",
    "bull": "^4.11.3",
    "cancan": "3.1.0",
    "chalk": "^4.1.0",
    "class-validator": "^0.14.0",
    "command-score": "^0.1.2",
    "compressorjs": "^1.2.1",
    "cookie": "^0.5.0",
    "copy-to-clipboard": "^3.3.3",
    "core-js": "^3.30.2",
    "crypto-js": "^4.2.0",
    "datadog-metrics": "^0.11.0",
    "date-fns": "^2.30.0",
    "dd-trace": "^3.33.0",
    "diff": "^5.1.0",
    "dotenv": "^4.0.0",
    "email-providers": "^1.14.0",
    "emoji-mart": "^5.5.2",
    "emoji-regex": "^10.2.1",
    "es6-error": "^4.1.1",
    "fetch-retry": "^5.0.6",
    "fetch-with-proxy": "^3.0.1",
    "focus-visible": "^5.2.0",
    "form-data": "^4.0.0",
    "fractional-index": "^1.0.0",
    "framer-motion": "^4.1.17",
    "fs-extra": "^11.1.1",
    "fuzzy-search": "^3.2.1",
    "glob": "^8.1.0",
    "http-errors": "2.0.0",
    "i18next": "^22.5.1",
    "i18next-fs-backend": "^2.1.5",
    "i18next-http-backend": "^2.2.2",
    "inline-css": "^4.0.2",
    "invariant": "^2.2.4",
    "ioredis": "^5.3.2",
    "is-printable-key-event": "^1.0.0",
    "jsdom": "^22.0.0",
    "jsonwebtoken": "^9.0.0",
    "jszip": "^3.10.1",
    "katex": "^0.16.8",
    "kbar": "0.1.0-beta.41",
    "koa": "^2.14.2",
    "koa-body": "^6.0.1",
    "koa-compress": "^5.1.1",
    "koa-helmet": "^6.1.0",
    "koa-logger": "^3.2.1",
    "koa-mount": "^3.0.0",
    "koa-router": "7.4.0",
    "koa-send": "5.0.1",
    "koa-sslify": "5.0.1",
    "koa-useragent": "^4.1.0",
    "lodash": "^4.17.21",
    "mammoth": "^1.5.1",
    "markdown-it": "^13.0.1",
    "markdown-it-container": "^3.0.0",
    "markdown-it-emoji": "^2.0.0",
    "mermaid": "9.3.0",
    "mime-types": "^2.1.35",
    "mobx": "^4.15.4",
    "mobx-react": "^6.3.1",
    "mobx-utils": "^4.0.1",
    "natural-sort": "^1.0.0",
<<<<<<< HEAD
    "node-fetch": "2.7.0",
    "nodemailer": "^6.9.4",
    "outline-icons": "^2.5.0",
    "oy-vey": "^0.12.1",
    "passport": "^0.6.0",
=======
    "nodemailer": "^6.6.1",
    "outline-icons": "^1.39.0",
    "oy-vey": "^0.10.0",
    "passport": "^0.4.1",
    "passport-github2": "^0.1.12",
>>>>>>> 85df827c
    "passport-google-oauth2": "^0.2.0",
    "passport-oauth2": "^1.6.1",
    "passport-slack-oauth2": "^1.2.0",
    "patch-package": "^7.0.2",
    "pg": "^8.11.1",
    "pg-tsquery": "^8.4.1",
    "polished": "^4.2.2",
    "prosemirror-codemark": "^0.4.2",
    "prosemirror-commands": "^1.5.2",
    "prosemirror-dropcursor": "^1.8.1",
    "prosemirror-gapcursor": "^1.3.2",
    "prosemirror-history": "^1.3.2",
    "prosemirror-inputrules": "^1.2.1",
    "prosemirror-keymap": "^1.2.2",
    "prosemirror-markdown": "^1.11.0",
    "prosemirror-model": "^1.19.2",
    "prosemirror-schema-list": "^1.3.0",
    "prosemirror-state": "^1.4.3",
    "prosemirror-tables": "^1.3.4",
    "prosemirror-transform": "^1.7.3",
    "prosemirror-view": "^1.32.0",
    "query-string": "^7.1.3",
    "quoted-printable": "^1.0.1",
    "randomstring": "1.2.3",
    "rate-limiter-flexible": "^2.4.2",
    "react": "^17.0.2",
    "react-avatar-editor": "^13.0.0",
    "react-color": "^2.17.3",
    "react-dnd": "^16.0.1",
    "react-dnd-html5-backend": "^16.0.1",
    "react-dom": "^17.0.2",
    "react-dropzone": "^11.7.1",
    "react-helmet-async": "^1.3.0",
    "react-hook-form": "^7.41.5",
    "react-i18next": "^12.3.1",
    "react-merge-refs": "^2.0.2",
    "react-portal": "^4.2.2",
    "react-router-dom": "^5.2.0",
    "react-table": "^7.8.0",
    "react-virtualized-auto-sizer": "^1.0.20",
    "react-waypoint": "^10.3.0",
    "react-window": "^1.8.9",
    "reakit": "^1.3.11",
    "reflect-metadata": "^0.1.13",
    "refractor": "^3.6.0",
    "request-filtering-agent": "^1.1.2",
    "resolve-path": "^1.4.0",
    "rfc6902": "^5.0.1",
    "sanitize-filename": "^1.6.3",
    "semver": "^7.5.2",
    "sequelize": "^6.33.0",
    "sequelize-cli": "^6.6.1",
    "sequelize-encrypted": "^1.0.0",
    "sequelize-typescript": "^2.1.5",
    "slug": "^5.3.0",
    "slugify": "^1.6.6",
    "smooth-scroll-into-view-if-needed": "^1.1.33",
    "socket.io": "^4.7.2",
    "socket.io-client": "^4.6.1",
    "socket.io-redis": "^6.1.1",
    "sonner": "^1.0.3",
    "stoppable": "^1.1.0",
    "string-replace-to-array": "^2.1.0",
    "styled-components": "^5.3.11",
    "styled-components-breakpoint": "^2.1.1",
    "styled-normalize": "^8.0.7",
    "throng": "^5.0.0",
    "tiny-cookie": "^2.4.1",
    "tmp": "^0.2.1",
    "turndown": "^7.1.2",
    "umzug": "^3.2.1",
    "utf8": "^3.0.0",
    "utility-types": "^3.10.0",
    "uuid": "^8.3.2",
    "validator": "13.9.0",
    "vite": "^4.4.11",
    "vite-plugin-pwa": "^0.14.4",
    "winston": "^3.10.0",
    "ws": "^7.5.9",
    "y-indexeddb": "^9.0.11",
    "y-protocols": "^1.0.5",
    "yjs": "^13.6.1",
    "zod": "^3.22.4"
  },
  "devDependencies": {
    "@babel/cli": "^7.21.5",
    "@babel/preset-typescript": "^7.21.4",
    "@faker-js/faker": "^8.0.2",
    "@relative-ci/agent": "^4.1.10",
    "@types/addressparser": "^1.0.1",
    "@types/body-scroll-lock": "^3.1.0",
    "@types/crypto-js": "^4.1.2",
    "@types/diff": "^5.0.4",
    "@types/emoji-regex": "^9.2.0",
    "@types/enzyme": "^3.10.13",
    "@types/enzyme-adapter-react-16": "^1.0.6",
    "@types/express-useragent": "^1.0.2",
    "@types/formidable": "^2.0.6",
    "@types/fs-extra": "^11.0.3",
    "@types/fuzzy-search": "^2.1.2",
    "@types/glob": "^8.0.1",
    "@types/google.analytics": "^0.0.42",
    "@types/inline-css": "^3.0.1",
    "@types/invariant": "^2.2.35",
    "@types/jest": "^29.4.0",
    "@types/jsonwebtoken": "^8.5.9",
    "@types/katex": "^0.16.0",
    "@types/koa": "^2.13.6",
    "@types/koa-compress": "^4.0.3",
    "@types/koa-helmet": "^6.0.4",
    "@types/koa-logger": "^3.1.2",
    "@types/koa-mount": "^4.0.1",
    "@types/koa-router": "^7.4.4",
    "@types/koa-send": "^4.1.3",
    "@types/koa-sslify": "^4.0.3",
    "@types/koa-useragent": "^2.1.2",
    "@types/markdown-it": "^12.2.3",
    "@types/markdown-it-container": "^2.0.6",
    "@types/markdown-it-emoji": "^2.0.2",
    "@types/mermaid": "^9.2.0",
    "@types/mime-types": "^2.1.1",
    "@types/natural-sort": "^0.0.23",
    "@types/node": "18.18.6",
    "@types/node-fetch": "^2.6.5",
    "@types/nodemailer": "^6.4.9",
    "@types/passport-oauth2": "^1.4.11",
    "@types/quoted-printable": "^1.0.0",
    "@types/randomstring": "^1.1.8",
    "@types/react": "^17.0.34",
    "@types/react-avatar-editor": "^13.0.0",
    "@types/react-color": "^3.0.9",
    "@types/react-dom": "^17.0.11",
    "@types/react-helmet": "^6.1.7",
    "@types/react-portal": "^4.0.4",
    "@types/react-router-dom": "^5.3.2",
    "@types/react-table": "^7.7.14",
    "@types/react-virtualized-auto-sizer": "^1.0.2",
    "@types/react-window": "^1.8.6",
    "@types/readable-stream": "^4.0.2",
    "@types/redis-info": "^3.0.0",
    "@types/refractor": "^3.0.2",
    "@types/resolve-path": "^1.4.0",
    "@types/semver": "^7.5.2",
    "@types/sequelize": "^4.28.16",
    "@types/slug": "^5.0.3",
    "@types/stoppable": "^1.1.1",
    "@types/styled-components": "^5.1.26",
    "@types/throng": "^5.0.4",
    "@types/tmp": "^0.2.3",
    "@types/turndown": "^5.0.1",
    "@types/utf8": "^3.0.1",
    "@types/validator": "^13.7.17",
    "@typescript-eslint/eslint-plugin": "^5.62.0",
    "@typescript-eslint/parser": "^5.62.0",
    "babel-eslint": "^10.1.0",
    "babel-jest": "^29.6.4",
    "babel-plugin-transform-inline-environment-variables": "^0.4.4",
    "babel-plugin-transform-typescript-metadata": "^0.3.2",
    "babel-plugin-tsconfig-paths-module-resolver": "^1.0.4",
    "browserslist-to-esbuild": "^1.2.0",
    "concurrently": "^7.6.0",
    "enzyme": "^3.11.0",
    "enzyme-adapter-react-16": "^1.15.7",
    "eslint": "^8.47.0",
    "eslint-config-prettier": "^8.8.0",
    "eslint-import-resolver-typescript": "^3.5.4",
    "eslint-plugin-es": "^4.1.0",
    "eslint-plugin-import": "^2.28.1",
    "eslint-plugin-jsx-a11y": "^6.7.1",
    "eslint-plugin-lodash": "^7.4.0",
    "eslint-plugin-node": "^11.1.0",
    "eslint-plugin-prettier": "^4.2.1",
    "eslint-plugin-react": "^7.20.0",
    "eslint-plugin-react-hooks": "^4.6.0",
    "husky": "^8.0.2",
    "i18next-parser": "^7.9.0",
    "jest-cli": "^29.6.4",
    "jest-environment-jsdom": "^29.6.4",
    "jest-fetch-mock": "^3.0.3",
    "lint-staged": "^13.3.0",
    "nodemon": "^2.0.22",
    "postinstall-postinstall": "^2.1.0",
    "prettier": "^2.8.8",
    "react-refresh": "^0.14.0",
    "rimraf": "^2.5.4",
    "rollup-plugin-webpack-stats": "^0.2.0",
    "terser": "^5.19.2",
    "typescript": "^5.0.0",
    "vite-plugin-static-copy": "^0.17.0",
    "yarn-deduplicate": "^6.0.2"
  },
  "resolutions": {
    "body-scroll-lock": "^4.0.0-beta.0",
    "d3": "^7.0.0",
    "node-fetch": "^2.6.12",
    "dot-prop": "^5.2.0",
    "js-yaml": "^3.14.1",
    "jpeg-js": "0.4.4",
    "qs": "6.9.7",
    "rollup": "^3.14.0"
  },
  "version": "0.72.0"
}<|MERGE_RESOLUTION|>--- conflicted
+++ resolved
@@ -146,19 +146,12 @@
     "mobx-react": "^6.3.1",
     "mobx-utils": "^4.0.1",
     "natural-sort": "^1.0.0",
-<<<<<<< HEAD
     "node-fetch": "2.7.0",
     "nodemailer": "^6.9.4",
     "outline-icons": "^2.5.0",
     "oy-vey": "^0.12.1",
     "passport": "^0.6.0",
-=======
-    "nodemailer": "^6.6.1",
-    "outline-icons": "^1.39.0",
-    "oy-vey": "^0.10.0",
-    "passport": "^0.4.1",
     "passport-github2": "^0.1.12",
->>>>>>> 85df827c
     "passport-google-oauth2": "^0.2.0",
     "passport-oauth2": "^1.6.1",
     "passport-slack-oauth2": "^1.2.0",
