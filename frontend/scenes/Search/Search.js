// @flow
import React from 'react';
import ReactDOM from 'react-dom';
import { observer } from 'mobx-react';
import _ from 'lodash';
import { Flex } from 'reflexbox';
import { withRouter } from 'react-router';
import { searchUrl } from 'utils/routeHelpers';
import styled from 'styled-components';
import ArrowKeyNavigation from 'boundless-arrow-key-navigation';

import SearchField from './components/SearchField';
import SearchStore from './SearchStore';

import Layout, { Title } from 'components/Layout';
import CenteredContent from 'components/CenteredContent';
import DocumentPreview from 'components/DocumentPreview';
import PageTitle from 'components/PageTitle';

type Props = {
  history: Object,
  match: Object,
  notFound: ?boolean,
};

const Container = styled(CenteredContent)`
  position: relative;
`;

const ResultsWrapper = styled(Flex)`
  position: absolute;
  transition: all 200ms ease-in-out;
  top: ${props => (props.pinToTop ? '0%' : '50%')};
  margin-top: ${props => (props.pinToTop ? '40px' : '-75px')};
  width: 100%;
`;

@observer class Search extends React.Component {
  firstDocument: HTMLElement;
  props: Props;
  store: SearchStore;

  constructor(props: Props) {
    super(props);
    this.store = new SearchStore();
    this.updateSearchResults();
  }

  componentDidUpdate(prevProps) {
    if (prevProps.match.params.query !== this.props.match.params.query) {
      this.updateSearchResults();
    }
  }

  handleKeyDown = ev => {
    // ESC
    if (ev.which === 27) {
      ev.preventDefault();
      this.props.history.goBack();
    }
    // Down
    if (ev.which === 40) {
      ev.preventDefault();
      if (this.firstDocument) {
        const element = ReactDOM.findDOMNode(this.firstDocument);
        if (element && element.focus) element.focus();
      }
    }
  };

  updateSearchResults = _.debounce(() => {
    this.store.search(this.props.match.params.query);
  }, 250);

  updateQuery = query => {
    this.props.history.replace(searchUrl(query));
  };

  setFirstDocumentRef = ref => {
    this.firstDocument = ref;
  };

  render() {
    const query = this.props.match.params.query;
    const title = <Title content="Search" />;
    const hasResults = this.store.documents.length > 0;

    return (
<<<<<<< HEAD
      <Layout
        title={title}
        titleText="Search"
        search={false}
        loading={this.store.isFetching}
      >
        <Container auto>
=======
      <Layout title={title} search={false} loading={this.store.isFetching}>
        <PageTitle title="Search" />
        <CenteredContent>
>>>>>>> d8538211
          {this.props.notFound &&
            <div>
              <h1>Not Found</h1>
              <p>We're unable to find the page you're accessing.</p>
              <hr />
            </div>}
          <ResultsWrapper pinToTop={hasResults} column auto>
            <SearchField
              searchTerm={this.store.searchTerm}
              onKeyDown={this.handleKeyDown}
              onChange={this.updateQuery}
              value={query || ''}
            />
            <ArrowKeyNavigation
              mode={ArrowKeyNavigation.mode.VERTICAL}
              defaultActiveChildIndex={0}
            >
              {this.store.documents.map((document, index) => (
                <DocumentPreview
                  innerRef={ref => index === 0 && this.setFirstDocumentRef(ref)}
                  key={document.id}
                  document={document}
                />
              ))}
            </ArrowKeyNavigation>
          </ResultsWrapper>
        </Container>
      </Layout>
    );
  }
}

export default withRouter(Search);<|MERGE_RESOLUTION|>--- conflicted
+++ resolved
@@ -63,6 +63,7 @@
       ev.preventDefault();
       if (this.firstDocument) {
         const element = ReactDOM.findDOMNode(this.firstDocument);
+        // $FlowFixMe
         if (element && element.focus) element.focus();
       }
     }
@@ -86,19 +87,9 @@
     const hasResults = this.store.documents.length > 0;
 
     return (
-<<<<<<< HEAD
-      <Layout
-        title={title}
-        titleText="Search"
-        search={false}
-        loading={this.store.isFetching}
-      >
-        <Container auto>
-=======
       <Layout title={title} search={false} loading={this.store.isFetching}>
         <PageTitle title="Search" />
-        <CenteredContent>
->>>>>>> d8538211
+        <Container auto>
           {this.props.notFound &&
             <div>
               <h1>Not Found</h1>
