// @flow
import React, { Component } from 'react';
import get from 'lodash/get';
import styled from 'styled-components';
import { observer, inject } from 'mobx-react';
import { withRouter, Prompt } from 'react-router';
<<<<<<< HEAD
import { Flex } from 'reflexbox';
import { layout } from 'styles/constants';
=======
import Flex from 'components/Flex';
>>>>>>> 8de135db

import Document from 'models/Document';
import UiStore from 'stores/UiStore';
import DocumentsStore from 'stores/DocumentsStore';
import Menu from './components/Menu';
import Editor from 'components/Editor';
import DropToImport from 'components/DropToImport';
import { HeaderAction, SaveAction } from 'components/Layout';
import LoadingIndicator from 'components/LoadingIndicator';
import PublishingInfo from 'components/PublishingInfo';
import DocumentViews from 'components/DocumentViews';
import PreviewLoading from 'components/PreviewLoading';
import CenteredContent from 'components/CenteredContent';
import PageTitle from 'components/PageTitle';

const DISCARD_CHANGES = `
You have unsaved changes.
Are you sure you want to discard them?
`;

type Props = {
  match: Object,
  history: Object,
  keydown: Object,
  documents: DocumentsStore,
  newDocument?: boolean,
  ui: UiStore,
};

@observer class DocumentScene extends Component {
  props: Props;
  state: {
    newDocument?: Document,
  };
  state = {
    isDragging: false,
    isLoading: false,
    newDocument: undefined,
  };

  componentDidMount() {
    this.loadDocument(this.props);
  }

  componentWillReceiveProps(nextProps) {
    if (
      nextProps.match.params.documentSlug !==
      this.props.match.params.documentSlug
    ) {
      this.loadDocument(nextProps);
    }
  }

  componentWillUnmount() {
    this.props.ui.clearActiveDocument();
  }

  loadDocument = async props => {
    if (props.newDocument) {
      const newDocument = new Document({
        collection: { id: props.match.params.id },
      });
      this.setState({ newDocument });
    } else {
      let document = this.document;
      if (document) {
        this.props.ui.setActiveDocument(document);
      }

      await this.props.documents.fetch(props.match.params.documentSlug);
      document = this.document;

      if (document) {
        this.props.ui.setActiveDocument(document);
        document.view();
      }
    }
  };

  get document() {
    if (this.state.newDocument) return this.state.newDocument;
    return this.props.documents.getByUrl(
      `/doc/${this.props.match.params.documentSlug}`
    );
  }

  onClickEdit = () => {
    if (!this.document) return;
    const url = `${this.document.url}/edit`;
    this.props.history.push(url);
  };

  onSave = async (redirect: boolean = false) => {
    let document = this.document;

    if (!document) return;
    this.setState({ isLoading: true });
    document = await document.save();
    this.setState({ isLoading: false });

    if (redirect || this.props.newDocument) {
      this.props.history.push(document.url);
    }
  };

  onImageUploadStart() {
    this.setState({ isLoading: true });
  }

  onImageUploadStop() {
    this.setState({ isLoading: false });
  }

  onChange = text => {
    if (!this.document) return;
    this.document.updateData({ text, hasPendingChanges: true });
  };

  onCancel = () => {
    this.props.history.goBack();
  };

  onStartDragging = () => {
    this.setState({ isDragging: true });
  };

  onStopDragging = () => {
    this.setState({ isDragging: false });
  };

  render() {
    const isNew = this.props.newDocument;
    const isEditing = this.props.match.params.edit || isNew;
    const isFetching = !this.document;
    const titleText = get(this.document, 'title', 'Loading');

    return (
      <Container column auto>
        {this.state.isDragging &&
          <DropHere align="center" justify="center">
            Drop files here to import into Atlas.
          </DropHere>}
        {titleText && <PageTitle title={titleText} />}
        {this.state.isLoading && <LoadingIndicator />}
        {isFetching &&
          <CenteredContent>
            <LoadingState />
          </CenteredContent>}
        {!isFetching &&
          this.document &&
          <DropToImport
            documentId={this.document.id}
            history={this.props.history}
            onDragEnter={this.onStartDragging}
            onDragLeave={this.onStopDragging}
            onDrop={this.onStopDragging}
          >
            <PagePadding justify="center" auto>
              <Prompt
                when={this.document.hasPendingChanges}
                message={DISCARD_CHANGES}
              />
              <DocumentContainer>
                <Editor
                  key={this.document.id}
                  text={this.document.text}
                  onImageUploadStart={this.onImageUploadStart}
                  onImageUploadStop={this.onImageUploadStop}
                  onChange={this.onChange}
                  onSave={this.onSave}
                  onCancel={this.onCancel}
                  onStar={this.document.star}
                  onUnstar={this.document.unstar}
                  starred={this.document.starred}
                  readOnly={!isEditing}
                />
              </DocumentContainer>
              <Meta align="center" readOnly={!isEditing}>
                {!isEditing &&
                  <PublishingInfo
                    collaborators={this.document.collaborators}
                    createdAt={this.document.createdAt}
                    createdBy={this.document.createdBy}
                    updatedAt={this.document.updatedAt}
                    updatedBy={this.document.updatedBy}
                  />}
                {!isEditing &&
                  <DocumentViews
                    count={this.document.views}
                    documentId={this.document.id}
                  />}
                <Flex align="center">
                  <HeaderAction>
                    {isEditing
                      ? <SaveAction
                          onClick={this.onSave.bind(this, true)}
                          disabled={get(this.document, 'isSaving')}
                          isNew={!!isNew}
                        />
                      : <a onClick={this.onClickEdit}>Edit</a>}
                  </HeaderAction>
                  {!isEditing && <Menu document={this.document} />}
                </Flex>
              </Meta>
            </PagePadding>
          </DropToImport>}
      </Container>
    );
  }
}

const DropHere = styled(Flex)`
  pointer-events: none;
  position: fixed;
  top: 0;
  left: ${layout.sidebarWidth};
  bottom: 0;
  right: 0;
  text-align: center;
  background: rgba(255,255,255,.9);
  z-index: 1;
`;

const Meta = styled(Flex)`
  justify-content: ${props => (props.readOnly ? 'space-between' : 'flex-end')};
  align-items: flex-start;
  width: 100%;
  position: absolute;
  top: 0;
  padding: ${layout.padding};
`;

const Container = styled(Flex)`
  position: relative;
  width: 100%;
`;

const LoadingState = styled(PreviewLoading)`
  margin: 80px 20px;
`;

const PagePadding = styled(Flex)`
  padding: 80px 20px;
  position: relative;
`;

const DocumentContainer = styled.div`
  font-weight: 400;
  font-size: 1em;
  line-height: 1.5em;
  padding: 0 3em;
  width: 50em;
`;

export default withRouter(inject('ui', 'user', 'documents')(DocumentScene));<|MERGE_RESOLUTION|>--- conflicted
+++ resolved
@@ -4,12 +4,8 @@
 import styled from 'styled-components';
 import { observer, inject } from 'mobx-react';
 import { withRouter, Prompt } from 'react-router';
-<<<<<<< HEAD
-import { Flex } from 'reflexbox';
+import Flex from 'components/Flex';
 import { layout } from 'styles/constants';
-=======
-import Flex from 'components/Flex';
->>>>>>> 8de135db
 
 import Document from 'models/Document';
 import UiStore from 'stores/UiStore';
