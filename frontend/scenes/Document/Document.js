// @flow
import React, { Component } from 'react';
import get from 'lodash/get';
import styled from 'styled-components';
import { observer, inject } from 'mobx-react';
import { withRouter, Prompt } from 'react-router';
import { Flex } from 'reflexbox';

import UiStore from 'stores/UiStore';

import DocumentStore from './DocumentStore';
import Menu from './components/Menu';
import Editor from 'components/Editor';
import { HeaderAction, SaveAction } from 'components/Layout';
import PublishingInfo from 'components/PublishingInfo';
import DocumentViews from 'components/DocumentViews';
import PreviewLoading from 'components/PreviewLoading';
import CenteredContent from 'components/CenteredContent';
import PageTitle from 'components/PageTitle';

const DISCARD_CHANGES = `
You have unsaved changes.
Are you sure you want to discard them?
`;

<<<<<<< HEAD
const Container = styled.div`
  position: relative;
  font-weight: 400;
  font-size: 1em;
  line-height: 1.5em;
  padding: 0 3em;
  width: 50em;
`;

const Meta = styled(Flex)`
  justify-content: space-between;
  align-items: flex-start;
  width: 100%;
  position: absolute;
  top: 12px;
`;

=======
>>>>>>> 1fa473b2
type Props = {
  match: Object,
  history: Object,
  keydown: Object,
  newChildDocument?: boolean,
  ui: UiStore,
};

@observer class Document extends Component {
  store: DocumentStore;
  props: Props;

  constructor(props: Props) {
    super(props);
    this.store = new DocumentStore({
      history: this.props.history,
      ui: props.ui,
    });
  }

  componentDidMount() {
    if (this.props.newDocument) {
      this.store.collectionId = this.props.match.params.id;
      this.store.newDocument = true;
    } else if (this.props.match.params.edit) {
      this.store.documentId = this.props.match.params.id;
      this.store.fetchDocument();
    } else if (this.props.newChildDocument) {
      this.store.documentId = this.props.match.params.id;
      this.store.newChildDocument = true;
      this.store.fetchDocument();
    } else {
      this.store.documentId = this.props.match.params.id;
      this.store.newDocument = false;
      this.store.fetchDocument();
    }
<<<<<<< HEAD

    this.store.viewDocument();
  };
=======
  }

  componentWillUnmout() {
    this.props.ui.clearActiveCollection();
  }
>>>>>>> 1fa473b2

  onEdit = () => {
    const url = `${this.store.document.url}/edit`;
    this.props.history.push(url);
    this.props.ui.enableEditMode();
  };

  onSave = async (options: { redirect?: boolean } = {}) => {
    if (this.store.newDocument || this.store.newChildDocument) {
      await this.store.saveDocument(options);
    } else {
      await this.store.updateDocument(options);
    }
    this.props.ui.disableEditMode();
  };

  onImageUploadStart = () => {
    this.store.updateUploading(true);
  };

  onImageUploadStop = () => {
    this.store.updateUploading(false);
  };

  onCancel = () => {
    this.props.history.goBack();
  };

  render() {
    const isNew = this.props.newDocument || this.props.newChildDocument;
    const isEditing = this.props.match.params.edit;
    /*const title = (
      <Breadcrumbs
        document={this.store.document}
        pathToDocument={this.store.pathToDocument}
      />
    );*/

    const titleText = this.store.document && get(this.store, 'document.title');

    const actions = (
      <Flex>
        <HeaderAction>
          {isEditing
            ? <SaveAction
                onClick={this.onSave}
                disabled={this.store.isSaving}
                isNew={!!isNew}
              />
            : <a onClick={this.onEdit}>Edit</a>}
        </HeaderAction>
        {!isEditing &&
          <Menu store={this.store} document={this.store.document} />}
      </Flex>
    );

    return (
      <Container>
        <Actions>{actions}</Actions>
        <PagePadding auto justify="center">
          <PageTitle title={titleText} />
          <Prompt
            when={this.store.hasPendingChanges}
            message={DISCARD_CHANGES}
          />
          {this.store.isFetching &&
            <CenteredContent>
              <PreviewLoading />
            </CenteredContent>}
          {this.store.document &&
            <DocumentContainer>
              {!isEditing &&
                <PublishingInfo
                  collaborators={this.store.document.collaborators}
                  createdAt={this.store.document.createdAt}
                  createdBy={this.store.document.createdBy}
                  updatedAt={this.store.document.updatedAt}
                  updatedBy={this.store.document.updatedBy}
<<<<<<< HEAD
                />
                <DocumentViews
                  count={this.store.document.views}
                  documentId={this.store.document.id}
                />
              </Meta>}
            <Editor
              text={this.store.document.text}
              onImageUploadStart={this.onImageUploadStart}
              onImageUploadStop={this.onImageUploadStop}
              onChange={this.store.updateText}
              onSave={this.onSave}
              onCancel={this.onCancel}
              readOnly={!isEditing}
            />
          </Container>}
      </Layout>
=======
                />}
              <Editor
                text={this.store.document.text}
                onImageUploadStart={this.onImageUploadStart}
                onImageUploadStop={this.onImageUploadStop}
                onChange={this.store.updateText}
                onSave={this.onSave}
                onCancel={this.onCancel}
                readOnly={!isEditing}
              />
            </DocumentContainer>}
        </PagePadding>
      </Container>
>>>>>>> 1fa473b2
    );
  }
}

const Container = styled(Flex)`
  position: relative;
  width: 100%;
`;

const PagePadding = styled(Flex)`
  padding: 80px 20px;
`;

const Actions = styled(Flex)`
  position: absolute;
  top: 0;
  right: 20px;
`;

const DocumentContainer = styled.div`
  font-weight: 400;
  font-size: 1em;
  line-height: 1.5em;
  padding: 0 3em;
  width: 50em;
`;

export default withRouter(inject('ui')(Document));<|MERGE_RESOLUTION|>--- conflicted
+++ resolved
@@ -23,26 +23,6 @@
 Are you sure you want to discard them?
 `;
 
-<<<<<<< HEAD
-const Container = styled.div`
-  position: relative;
-  font-weight: 400;
-  font-size: 1em;
-  line-height: 1.5em;
-  padding: 0 3em;
-  width: 50em;
-`;
-
-const Meta = styled(Flex)`
-  justify-content: space-between;
-  align-items: flex-start;
-  width: 100%;
-  position: absolute;
-  top: 12px;
-`;
-
-=======
->>>>>>> 1fa473b2
 type Props = {
   match: Object,
   history: Object,
@@ -79,17 +59,13 @@
       this.store.newDocument = false;
       this.store.fetchDocument();
     }
-<<<<<<< HEAD
 
     this.store.viewDocument();
-  };
-=======
   }
 
-  componentWillUnmout() {
+  componentWillUnmount() {
     this.props.ui.clearActiveCollection();
   }
->>>>>>> 1fa473b2
 
   onEdit = () => {
     const url = `${this.store.document.url}/edit`;
@@ -121,17 +97,10 @@
   render() {
     const isNew = this.props.newDocument || this.props.newChildDocument;
     const isEditing = this.props.match.params.edit;
-    /*const title = (
-      <Breadcrumbs
-        document={this.store.document}
-        pathToDocument={this.store.pathToDocument}
-      />
-    );*/
-
     const titleText = this.store.document && get(this.store, 'document.title');
 
     const actions = (
-      <Flex>
+      <Flex align="center">
         <HeaderAction>
           {isEditing
             ? <SaveAction
@@ -141,14 +110,14 @@
               />
             : <a onClick={this.onEdit}>Edit</a>}
         </HeaderAction>
+
         {!isEditing &&
           <Menu store={this.store} document={this.store.document} />}
       </Flex>
     );
 
     return (
-      <Container>
-        <Actions>{actions}</Actions>
+      <Container flex column>
         <PagePadding auto justify="center">
           <PageTitle title={titleText} />
           <Prompt
@@ -161,33 +130,6 @@
             </CenteredContent>}
           {this.store.document &&
             <DocumentContainer>
-              {!isEditing &&
-                <PublishingInfo
-                  collaborators={this.store.document.collaborators}
-                  createdAt={this.store.document.createdAt}
-                  createdBy={this.store.document.createdBy}
-                  updatedAt={this.store.document.updatedAt}
-                  updatedBy={this.store.document.updatedBy}
-<<<<<<< HEAD
-                />
-                <DocumentViews
-                  count={this.store.document.views}
-                  documentId={this.store.document.id}
-                />
-              </Meta>}
-            <Editor
-              text={this.store.document.text}
-              onImageUploadStart={this.onImageUploadStart}
-              onImageUploadStop={this.onImageUploadStop}
-              onChange={this.store.updateText}
-              onSave={this.onSave}
-              onCancel={this.onCancel}
-              readOnly={!isEditing}
-            />
-          </Container>}
-      </Layout>
-=======
-                />}
               <Editor
                 text={this.store.document.text}
                 onImageUploadStart={this.onImageUploadStart}
@@ -199,11 +141,35 @@
               />
             </DocumentContainer>}
         </PagePadding>
+        <Meta align="center" readOnly={!isEditing}>
+          {!isEditing &&
+            <PublishingInfo
+              collaborators={this.store.document.collaborators}
+              createdAt={this.store.document.createdAt}
+              createdBy={this.store.document.createdBy}
+              updatedAt={this.store.document.updatedAt}
+              updatedBy={this.store.document.updatedBy}
+            />}
+          {!isEditing &&
+            <DocumentViews
+              count={this.store.document.views}
+              documentId={this.store.document.id}
+            />}
+          {actions}
+        </Meta>
       </Container>
->>>>>>> 1fa473b2
     );
   }
 }
+
+const Meta = styled(Flex)`
+  justify-content: ${props => (props.readOnly ? 'space-between' : 'flex-end')};
+  align-items: flex-start;
+  width: 100%;
+  position: absolute;
+  top: 0;
+  padding: 10px 20px;
+`;
 
 const Container = styled(Flex)`
   position: relative;
@@ -212,12 +178,7 @@
 
 const PagePadding = styled(Flex)`
   padding: 80px 20px;
-`;
-
-const Actions = styled(Flex)`
-  position: absolute;
-  top: 0;
-  right: 20px;
+  position: relative;
 `;
 
 const DocumentContainer = styled.div`
