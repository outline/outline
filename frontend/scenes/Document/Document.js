// @flow
import React, { Component } from 'react';
import get from 'lodash/get';
import styled from 'styled-components';
import { observer, inject } from 'mobx-react';
import { withRouter, Prompt } from 'react-router';
import { Flex } from 'reflexbox';

import Document from 'models/Document';
import UiStore from 'stores/UiStore';
import DocumentsStore from 'stores/DocumentsStore';
import Menu from './components/Menu';
import Editor from 'components/Editor';
import { HeaderAction, SaveAction } from 'components/Layout';
import LoadingIndicator from 'components/LoadingIndicator';
import PublishingInfo from 'components/PublishingInfo';
import DocumentViews from 'components/DocumentViews';
import PreviewLoading from 'components/PreviewLoading';
import CenteredContent from 'components/CenteredContent';
import PageTitle from 'components/PageTitle';

const DISCARD_CHANGES = `
You have unsaved changes.
Are you sure you want to discard them?
`;

type Props = {
  match: Object,
  history: Object,
  keydown: Object,
  documents: DocumentsStore,
  newDocument?: boolean,
  ui: UiStore,
};

@observer class DocumentScene extends Component {
  props: Props;
  state: {
    newDocument?: Document,
  };
  state = {
    isLoading: false,
    newDocument: undefined,
  };

  componentDidMount() {
    this.loadDocument(this.props);
  }

  componentWillReceiveProps(nextProps) {
    if (
      nextProps.match.params.documentSlug !==
      this.props.match.params.documentSlug
    ) {
      this.loadDocument(nextProps);
    }
  }

  componentWillUnmount() {
    this.props.ui.clearActiveDocument();
  }

  loadDocument = async props => {
<<<<<<< HEAD
    if (props.newDocument) {
      const newDocument = new Document({
        collection: { id: this.props.match.params.id },
      });
      this.setState({ newDocument });
=======
    let document = this.document;
    if (document) {
      this.props.ui.setActiveDocument(document);
    }

    await this.props.documents.fetch(props.match.params.documentSlug);
    document = this.document;

    if (document) {
      this.props.ui.setActiveDocument(document);
      document.view();
    }

    if (this.props.match.params.edit) {
      this.props.ui.enableEditMode();
>>>>>>> 88cdbc41
    } else {
      let document = this.document;
      if (document) {
        this.props.ui.setActiveDocument(document);
      }

      await this.props.documents.fetch(props.match.params.id);
      document = this.document;

      if (document) {
        this.props.ui.setActiveDocument(document);
        document.view();
      }
    }
  };

  get document() {
<<<<<<< HEAD
    if (this.state.newDocument) return this.state.newDocument;
    return this.props.documents.getByUrl(`/d/${this.props.match.params.id}`);
=======
    return this.props.documents.getByUrl(
      `/doc/${this.props.match.params.documentSlug}`
    );
>>>>>>> 88cdbc41
  }

  onClickEdit = () => {
    if (!this.document) return;
    const url = `${this.document.url}/edit`;
    this.props.history.push(url);
  };

  onSave = async (redirect: boolean = false) => {
    let document = this.document;

    if (!document) return;
    this.setState({ isLoading: true });
    document = await document.save();
    this.setState({ isLoading: false });

    if (redirect || this.props.newDocument) {
      this.props.history.push(document.url);
    }
  };

  onImageUploadStart() {
    this.setState({ isLoading: true });
  }

  onImageUploadStop() {
    this.setState({ isLoading: false });
  }

  onChange = text => {
    if (!this.document) return;
    this.document.updateData({ text, hasPendingChanges: true });
  };

  onCancel = () => {
    this.props.history.goBack();
  };

  render() {
    const isNew = this.props.newDocument;
    const isEditing = this.props.match.params.edit || isNew;
    const isFetching = !this.document;
    const titleText = get(this.document, 'title', 'Loading');

    return (
      <Container column auto>
        {titleText && <PageTitle title={titleText} />}
        {this.state.isLoading && <LoadingIndicator />}
        {isFetching &&
          <CenteredContent>
            <PreviewLoading />
          </CenteredContent>}
        {!isFetching &&
          this.document &&
          <PagePadding justify="center" auto>
            <Prompt
              when={this.document.hasPendingChanges}
              message={DISCARD_CHANGES}
            />
            <DocumentContainer>
              <Editor
                key={this.document.id}
                text={this.document.text}
                onImageUploadStart={this.onImageUploadStart}
                onImageUploadStop={this.onImageUploadStop}
                onChange={this.onChange}
                onSave={this.onSave}
                onCancel={this.onCancel}
                onStar={this.document.star}
                onUnstar={this.document.unstar}
                starred={this.document.starred}
                readOnly={!isEditing}
              />
            </DocumentContainer>
            <Meta align="center" readOnly={!isEditing}>
              {!isEditing &&
                <PublishingInfo
                  collaborators={this.document.collaborators}
                  createdAt={this.document.createdAt}
                  createdBy={this.document.createdBy}
                  updatedAt={this.document.updatedAt}
                  updatedBy={this.document.updatedBy}
                />}
              {!isEditing &&
                <DocumentViews
                  count={this.document.views}
                  documentId={this.document.id}
                />}
              <Flex align="center">
                <HeaderAction>
                  {isEditing
                    ? <SaveAction
                        onClick={this.onSave.bind(this, true)}
                        disabled={get(this.document, 'isSaving')}
                        isNew={!!isNew}
                      />
                    : <a onClick={this.onClickEdit}>Edit</a>}
                </HeaderAction>
                {!isEditing && <Menu document={this.document} />}
              </Flex>
            </Meta>
          </PagePadding>}
      </Container>
    );
  }
}

const Meta = styled(Flex)`
  justify-content: ${props => (props.readOnly ? 'space-between' : 'flex-end')};
  align-items: flex-start;
  width: 100%;
  position: absolute;
  top: 0;
  padding: 10px 20px;
`;

const Container = styled(Flex)`
  position: relative;
  width: 100%;
`;

const PagePadding = styled(Flex)`
  padding: 80px 20px;
  position: relative;
`;

const DocumentContainer = styled.div`
  font-weight: 400;
  font-size: 1em;
  line-height: 1.5em;
  padding: 0 3em;
  width: 50em;
`;

export default withRouter(inject('ui', 'user', 'documents')(DocumentScene));<|MERGE_RESOLUTION|>--- conflicted
+++ resolved
@@ -61,36 +61,18 @@
   }
 
   loadDocument = async props => {
-<<<<<<< HEAD
     if (props.newDocument) {
       const newDocument = new Document({
-        collection: { id: this.props.match.params.id },
+        collection: { id: props.match.params.id },
       });
       this.setState({ newDocument });
-=======
-    let document = this.document;
-    if (document) {
-      this.props.ui.setActiveDocument(document);
-    }
-
-    await this.props.documents.fetch(props.match.params.documentSlug);
-    document = this.document;
-
-    if (document) {
-      this.props.ui.setActiveDocument(document);
-      document.view();
-    }
-
-    if (this.props.match.params.edit) {
-      this.props.ui.enableEditMode();
->>>>>>> 88cdbc41
     } else {
       let document = this.document;
       if (document) {
         this.props.ui.setActiveDocument(document);
       }
 
-      await this.props.documents.fetch(props.match.params.id);
+      await this.props.documents.fetch(props.match.params.documentSlug);
       document = this.document;
 
       if (document) {
@@ -101,14 +83,10 @@
   };
 
   get document() {
-<<<<<<< HEAD
     if (this.state.newDocument) return this.state.newDocument;
-    return this.props.documents.getByUrl(`/d/${this.props.match.params.id}`);
-=======
     return this.props.documents.getByUrl(
       `/doc/${this.props.match.params.documentSlug}`
     );
->>>>>>> 88cdbc41
   }
 
   onClickEdit = () => {
