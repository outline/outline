// @flow
import React from 'react';
import { render } from 'react-dom';
import { Provider } from 'mobx-react';
import {
  BrowserRouter as Router,
  Switch,
  Route,
  Redirect,
} from 'react-router-dom';
import { Flex } from 'reflexbox';

import stores from 'stores';
import DocumentsStore from 'stores/DocumentsStore';
import CollectionsStore from 'stores/CollectionsStore';

import 'normalize.css/normalize.css';
import 'styles/base.scss';
import 'styles/fonts.css';
import 'styles/transitions.scss';
import 'styles/prism-tomorrow.scss';
import 'styles/hljs-github-gist.scss';

import Home from 'scenes/Home';
import Dashboard from 'scenes/Dashboard';
import Starred from 'scenes/Starred';
import Collection from 'scenes/Collection';
import Document from 'scenes/Document';
import Search from 'scenes/Search';
import Settings from 'scenes/Settings';
import SlackAuth from 'scenes/SlackAuth';
import Flatpage from 'scenes/Flatpage';
import ErrorAuth from 'scenes/ErrorAuth';
import Error404 from 'scenes/Error404';

import ScrollToTop from 'components/ScrollToTop';
import Layout from 'components/Layout';
import SidebarHidden from 'components/SidebarHidden';

import flatpages from 'static/flatpages';

let DevTools;
if (__DEV__) {
  DevTools = require('mobx-react-devtools').default; // eslint-disable-line global-require
}

let authenticatedStores;

type AuthProps = {
  children?: React.Element<any>,
};

const Auth = ({ children }: AuthProps) => {
  if (stores.auth.authenticated && stores.auth.team) {
    // Only initialize stores once. Kept in global scope
    // because otherwise they will get overriden on route
    // change
    if (!authenticatedStores) {
      // Stores for authenticated user
      const user = stores.auth.getUserStore();
      authenticatedStores = {
        user,
        documents: new DocumentsStore(),
        collections: new CollectionsStore({
          teamId: user.team.id,
        }),
      };

      authenticatedStores.collections.fetchAll();
    }

    return (
      <Flex auto>
        <Provider {...authenticatedStores}>
          {children}
        </Provider>
      </Flex>
    );
  } else {
    return <Redirect to="/" />;
  }
};

const notFoundSearch = () => <Search notFound />;
const KeyboardShortcuts = () => (
  <Flatpage title="Keyboard shortcuts" content={flatpages.keyboard} />
);
const Api = () => <Flatpage title="API" content={flatpages.api} />;
const DocumentNew = () => <Document newDocument />;
const DocumentNewChild = () => <Document newChildDocument />;

render(
  <div style={{ display: 'flex', flex: 1, height: '100%' }}>
    <Provider {...stores}>
      <Router>
<<<<<<< HEAD
        <Switch>
          <Route exact path="/" component={Home} />

          <Route exact path="/auth/slack" component={SlackAuth} />
          <Route exact path="/auth/slack/commands" component={SlackAuth} />
          <Route exact path="/auth/error" component={ErrorAuth} />

          <Auth>
            <Layout>
              <Switch>
                <Route exact path="/dashboard" component={Dashboard} />
                <Route exact path="/starred" component={Starred} />
                <Route exact path="/collections/:id" component={Collection} />
                <Route exact path="/d/:id" component={Document} />

                <SidebarHidden>
                  <Switch>
                    <Route exact path="/d/:id/:edit" component={Document} />
                    <Route
                      exact
                      path="/collections/:id/new"
                      component={DocumentNew}
                    />
                    <Route
                      exact
                      path="/d/:id/new"
                      component={DocumentNewChild}
                    />
                  </Switch>
                </SidebarHidden>

                <Route exact path="/search" component={Search} />
                <Route exact path="/search/:query" component={Search} />
                <Route exact path="/settings" component={Settings} />

                <Route
                  exact
                  path="/keyboard-shortcuts"
                  component={KeyboardShortcuts}
                />
                <Route exact path="/developers" component={Api} />

                <Route path="/404" component={Error404} />
                <Route component={notFoundSearch} />
              </Switch>
            </Layout>
          </Auth>
        </Switch>
=======
        <ScrollToTop>
          <Switch>
            <Route exact path="/" component={Home} />

            <Route exact path="/auth/slack" component={SlackAuth} />
            <Route exact path="/auth/slack/commands" component={SlackAuth} />
            <Route exact path="/auth/error" component={ErrorAuth} />

            <Auth>
              <Layout>
                <Switch>
                  <Route exact path="/dashboard" component={Dashboard} />
                  <Route exact path="/starred" component={Starred} />
                  <Route exact path="/collections/:id" component={Collection} />
                  <Route exact path="/d/:id" component={Document} />

                  <Route exact path="/d/:id/:edit" component={Document} />
                  <Route
                    exact
                    path="/collections/:id/new"
                    component={DocumentNew}
                  />
                  <Route exact path="/d/:id/new" component={DocumentNewChild} />

                  <Route exact path="/search" component={Search} />
                  <Route exact path="/search/:query" component={Search} />
                  <Route exact path="/settings" component={Settings} />

                  <Route
                    exact
                    path="/keyboard-shortcuts"
                    component={KeyboardShortcuts}
                  />
                  <Route exact path="/developers" component={Api} />

                  <Route path="/404" component={Error404} />
                  <Route component={notFoundSearch} />
                </Switch>
              </Layout>
            </Auth>
          </Switch>
        </ScrollToTop>
>>>>>>> 91e09e38
      </Router>
    </Provider>
    {DevTools && <DevTools position={{ bottom: 0, right: 0 }} />}
  </div>,
  document.getElementById('root')
);

window.authenticatedStores = authenticatedStores;<|MERGE_RESOLUTION|>--- conflicted
+++ resolved
@@ -93,56 +93,6 @@
   <div style={{ display: 'flex', flex: 1, height: '100%' }}>
     <Provider {...stores}>
       <Router>
-<<<<<<< HEAD
-        <Switch>
-          <Route exact path="/" component={Home} />
-
-          <Route exact path="/auth/slack" component={SlackAuth} />
-          <Route exact path="/auth/slack/commands" component={SlackAuth} />
-          <Route exact path="/auth/error" component={ErrorAuth} />
-
-          <Auth>
-            <Layout>
-              <Switch>
-                <Route exact path="/dashboard" component={Dashboard} />
-                <Route exact path="/starred" component={Starred} />
-                <Route exact path="/collections/:id" component={Collection} />
-                <Route exact path="/d/:id" component={Document} />
-
-                <SidebarHidden>
-                  <Switch>
-                    <Route exact path="/d/:id/:edit" component={Document} />
-                    <Route
-                      exact
-                      path="/collections/:id/new"
-                      component={DocumentNew}
-                    />
-                    <Route
-                      exact
-                      path="/d/:id/new"
-                      component={DocumentNewChild}
-                    />
-                  </Switch>
-                </SidebarHidden>
-
-                <Route exact path="/search" component={Search} />
-                <Route exact path="/search/:query" component={Search} />
-                <Route exact path="/settings" component={Settings} />
-
-                <Route
-                  exact
-                  path="/keyboard-shortcuts"
-                  component={KeyboardShortcuts}
-                />
-                <Route exact path="/developers" component={Api} />
-
-                <Route path="/404" component={Error404} />
-                <Route component={notFoundSearch} />
-              </Switch>
-            </Layout>
-          </Auth>
-        </Switch>
-=======
         <ScrollToTop>
           <Switch>
             <Route exact path="/" component={Home} />
@@ -159,13 +109,21 @@
                   <Route exact path="/collections/:id" component={Collection} />
                   <Route exact path="/d/:id" component={Document} />
 
-                  <Route exact path="/d/:id/:edit" component={Document} />
-                  <Route
-                    exact
-                    path="/collections/:id/new"
-                    component={DocumentNew}
-                  />
-                  <Route exact path="/d/:id/new" component={DocumentNewChild} />
+                  <SidebarHidden>
+                    <Switch>
+                      <Route exact path="/d/:id/:edit" component={Document} />
+                      <Route
+                        exact
+                        path="/collections/:id/new"
+                        component={DocumentNew}
+                      />
+                      <Route
+                        exact
+                        path="/d/:id/new"
+                        component={DocumentNewChild}
+                      />
+                    </Switch>
+                  </SidebarHidden>
 
                   <Route exact path="/search" component={Search} />
                   <Route exact path="/search/:query" component={Search} />
@@ -185,7 +143,6 @@
             </Auth>
           </Switch>
         </ScrollToTop>
->>>>>>> 91e09e38
       </Router>
     </Provider>
     {DevTools && <DevTools position={{ bottom: 0, right: 0 }} />}
