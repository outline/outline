--- conflicted
+++ resolved
@@ -1,9 +1,5 @@
-<<<<<<< HEAD
+// @flow
 import map from 'lodash/map';
-=======
-// @flow
-import _ from 'lodash';
->>>>>>> aa93ac99
 import { browserHistory } from 'react-router';
 import stores from 'stores';
 
@@ -107,14 +103,8 @@
   };
 
   // Helpers
-
-<<<<<<< HEAD
-  constructQueryString = data => {
+  constructQueryString = (data: Object) => {
     return map(data, (v, k) => {
-=======
-  constructQueryString = (data: Object) => {
-    return _.map(data, (v, k) => {
->>>>>>> aa93ac99
       return `${encodeURIComponent(k)}=${encodeURIComponent(v)}`;
     }).join('&');
   };
