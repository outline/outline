--- conflicted
+++ resolved
@@ -1,6 +1,7 @@
 // @flow
 import React from 'react';
 import { Document } from 'slate';
+import styled from 'styled-components';
 import _ from 'lodash';
 import slug from 'slug';
 import type { Node, Editor } from '../types';
@@ -16,36 +17,12 @@
   component?: string,
 };
 
-<<<<<<< HEAD
-function Heading(props: Props) {
-=======
-type Context = {
-  starred?: boolean,
-};
-
 const Wrapper = styled.div`
+  display: inline;
   margin-left: ${props => (props.hasEmoji ? '-1.2em' : 0)}
 `;
 
-const StyledStar = styled(StarIcon)`
-  top: 3px;
-  position: relative;
-  margin-left: 4px;
-  opacity: ${props => (props.solid ? 1 : 0.25)};
-  transition: opacity 100ms ease-in-out;
-
-  &:hover {
-    opacity: 1;
-  }
-
-  svg {
-    width: 28px;
-    height: 28px;
-  }
-`;
-
-function Heading(props: Props, { starred }: Context) {
->>>>>>> 09b0f9f8
+function Heading(props: Props) {
   const {
     parent,
     placeholder,
