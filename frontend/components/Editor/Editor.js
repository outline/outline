--- conflicted
+++ resolved
@@ -25,11 +25,7 @@
   onCancel: Function,
   onImageUploadStart: Function,
   onImageUploadStop: Function,
-<<<<<<< HEAD
-=======
-  starred: boolean,
   emoji: string,
->>>>>>> 09b0f9f8
   readOnly: boolean,
   heading?: ?React.Element<*>,
 };
