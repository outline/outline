// @flow
import React from 'react';
import { Link, withRouter } from 'react-router-dom';
import Helmet from 'react-helmet';
import styled from 'styled-components';
import { observer, inject } from 'mobx-react';
import _ from 'lodash';
import keydown from 'react-keydown';
<<<<<<< HEAD
import { Flex } from 'reflexbox';
import { color, layout } from 'styles/constants';
=======
import Flex from 'components/Flex';
import { textColor } from 'styles/constants.scss';
>>>>>>> 8de135db

import DropdownMenu, { MenuItem } from 'components/DropdownMenu';
import { LoadingIndicatorBar } from 'components/LoadingIndicator';
import Scrollable from 'components/Scrollable';
import Avatar from 'components/Avatar';

import SidebarCollection from './components/SidebarCollection';
import SidebarCollectionList from './components/SidebarCollectionList';
import SidebarLink from './components/SidebarLink';

import UserStore from 'stores/UserStore';
import AuthStore from 'stores/AuthStore';
import UiStore from 'stores/UiStore';
import CollectionsStore from 'stores/CollectionsStore';

type Props = {
  history: Object,
  collections: CollectionsStore,
  children?: ?React.Element<any>,
  actions?: ?React.Element<any>,
  title?: ?React.Element<any>,
  user: UserStore,
  auth: AuthStore,
  ui: UiStore,
  search: ?boolean,
  notifications?: React.Element<any>,
};

@observer class Layout extends React.Component {
  props: Props;

  static defaultProps = {
    search: true,
  };

  @keydown(['/', 't'])
  search() {
    if (this.props.auth.authenticated)
      _.defer(() => this.props.history.push('/search'));
  }

  @keydown(['d'])
  dashboard() {
    if (this.props.auth.authenticated)
      _.defer(() => this.props.history.push('/'));
  }

  handleLogout = () => {
    this.props.auth.logout(() => this.props.history.push('/'));
  };

  render() {
    const { user, auth, ui } = this.props;

    return (
      <Container column auto>
        <Helmet
          title="Atlas"
          meta={[
            {
              name: 'viewport',
              content: 'width=device-width, initial-scale=1.0',
            },
          ]}
        />

        {this.props.ui.progressBarVisible && <LoadingIndicatorBar />}

        {this.props.notifications}

        <Flex auto>
          {auth.authenticated &&
            user &&
            <Sidebar column editMode={ui.editMode}>
              <Header justify="space-between">
                <Flex align="center">
                  <LogoLink to="/">Atlas</LogoLink>
                </Flex>
                <DropdownMenu label={<Avatar src={user.user.avatarUrl} />}>
                  <MenuLink to="/settings">
                    <MenuItem>Settings</MenuItem>
                  </MenuLink>
                  <MenuLink to="/keyboard-shortcuts">
                    <MenuItem>
                      Keyboard shortcuts
                    </MenuItem>
                  </MenuLink>
                  <MenuLink to="/developers">
                    <MenuItem>API</MenuItem>
                  </MenuLink>
                  <MenuItem onClick={this.handleLogout}>Logout</MenuItem>
                </DropdownMenu>
              </Header>

              <Flex column>
                <Scrollable>
                  <LinkSection>
                    <SidebarLink to="/search">Search</SidebarLink>
                  </LinkSection>
                  <LinkSection>
                    <SidebarLink to="/dashboard">Home</SidebarLink>
                    <SidebarLink to="/starred">Starred</SidebarLink>
                  </LinkSection>
                  <LinkSection>
                    {ui.activeCollection
                      ? <SidebarCollection
                          document={ui.activeDocument}
                          collection={ui.activeCollection}
                          history={this.props.history}
                        />
                      : <SidebarCollectionList history={this.props.history} />}
                  </LinkSection>
                </Scrollable>
              </Flex>
            </Sidebar>}

          <Content auto justify="center" editMode={ui.editMode}>
            {this.props.children}
          </Content>
        </Flex>
      </Container>
    );
  }
}

const Container = styled(Flex)`
  position: relative;
  width: 100%;
  height: 100%;
`;

const LogoLink = styled(Link)`
  margin-top: 15px;
  font-family: 'Atlas Grotesk';
  font-weight: bold;
  color: ${color.text};
  text-decoration: none;
  font-size: 16px;
`;

const MenuLink = styled(Link)`
  color: ${color.text};
`;

const Content = styled(Flex)`
  overflow: scroll;
  position: absolute;
  top: 0;
  bottom: 0;
  right: 0;
  left: ${props => (props.editMode ? 0 : layout.sidebarWidth)};
  transition: left 200ms ease-in-out;
`;

const Sidebar = styled(Flex)`
  width: ${layout.sidebarWidth};
  margin-left: ${props => (props.editMode ? `-${layout.sidebarWidth}` : 0)};
  background: rgba(250, 251, 252, 0.71);
  border-right: 1px solid #eceff3;
  transition: margin-left 200ms ease-in-out;
`;

const Header = styled(Flex)`
  flex-shrink: 0;
  padding: ${layout.padding};
`;

const LinkSection = styled(Flex)`
  flex-direction: column;
  padding: 10px 0;
`;

export default withRouter(inject('user', 'auth', 'ui', 'collections')(Layout));<|MERGE_RESOLUTION|>--- conflicted
+++ resolved
@@ -6,13 +6,8 @@
 import { observer, inject } from 'mobx-react';
 import _ from 'lodash';
 import keydown from 'react-keydown';
-<<<<<<< HEAD
-import { Flex } from 'reflexbox';
+import Flex from 'components/Flex';
 import { color, layout } from 'styles/constants';
-=======
-import Flex from 'components/Flex';
-import { textColor } from 'styles/constants.scss';
->>>>>>> 8de135db
 
 import DropdownMenu, { MenuItem } from 'components/DropdownMenu';
 import { LoadingIndicatorBar } from 'components/LoadingIndicator';
