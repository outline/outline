import React from 'react';
import { browserHistory, Link } from 'react-router';
import Helmet from 'react-helmet';
import { observer, inject } from 'mobx-react';
import { injectOffline } from 'components/Offline';
import keydown from 'react-keydown';
import searchIcon from 'assets/icons/search.svg';
import _ from 'lodash';

import DropdownMenu, { MenuItem } from 'components/DropdownMenu';
import { Flex } from 'reflexbox';
import LoadingIndicator from 'components/LoadingIndicator';
import Alert from 'components/Alert';
import { Avatar } from 'rebass';

import styles from './Layout.scss';
import classNames from 'classnames/bind';
const cx = classNames.bind(styles);

@inject('user')
@observer
@injectOffline
class Layout extends React.Component {
  static propTypes = {
    children: React.PropTypes.node,
    actions: React.PropTypes.node,
    title: React.PropTypes.node,
    titleText: React.PropTypes.node,
    loading: React.PropTypes.bool,
    user: React.PropTypes.object.isRequired,
    search: React.PropTypes.bool,
    offline: React.PropTypes.bool,
    notifications: React.PropTypes.node,
  };

  static defaultProps = {
    search: true,
  };

  @keydown(['/', 't'])
  search() {
    // if (!this.props.user) return;
    _.defer(() => browserHistory.push('/search'));
  }

  @keydown(['d'])
  dashboard() {
    // if (!this.props.user) return;
    _.defer(() => browserHistory.push('/'));
  }

  render() {
    const user = this.props.user;

    return (
      <div className={styles.container}>
        <Helmet
          title={
            this.props.titleText ? `${this.props.titleText} - Atlas` : 'Atlas'
          }
        />

        {this.props.loading && <LoadingIndicator />}

        {this.props.offline &&
          <Alert offline>
            It looks like you're offline. Reconnect to restore access to all of your documents 📚
          </Alert>}

        {this.props.notifications}

        <div className={cx(styles.header)}>
          <div className={styles.headerLeft}>
            <Link to="/" className={styles.team}>Atlas</Link>
            <span className={styles.title}>
              {this.props.title}
            </span>
          </div>
          <Flex className={styles.headerRight}>
            <Flex>
              <Flex align="center" className={styles.actions}>
                {this.props.actions}
              </Flex>
              {user.user &&
                <Flex>
                  {this.props.search &&
                    <Flex>
                      <div
                        onClick={this.search}
                        className={styles.search}
                        title="Search (/)"
                      >
<<<<<<< HEAD
                        <img src={ searchIcon } alt="Search" />
=======
                        <img
                          src={require('assets/icons/search.svg')}
                          alt="Search"
                        />
>>>>>>> 2095b3a8
                      </div>
                    </Flex>}
                  <DropdownMenu
                    label={
                      <Avatar circle size={24} src={user.user.avatarUrl} />
                    }
                  >
                    <MenuItem to="/settings">Settings</MenuItem>
                    <MenuItem to="/keyboard-shortcuts">
                      Keyboard shortcuts
                    </MenuItem>
                    <MenuItem to="/developers">API</MenuItem>
                    <MenuItem onClick={user.logout}>Logout</MenuItem>
                  </DropdownMenu>
                </Flex>}
            </Flex>
          </Flex>
        </div>

        <div className={cx(styles.content)}>
          {this.props.children}
        </div>
      </div>
    );
  }
}

export default Layout;<|MERGE_RESOLUTION|>--- conflicted
+++ resolved
@@ -2,19 +2,20 @@
 import { browserHistory, Link } from 'react-router';
 import Helmet from 'react-helmet';
 import { observer, inject } from 'mobx-react';
+import { Flex } from 'reflexbox';
+import { Avatar } from 'rebass';
+import keydown from 'react-keydown';
+import _ from 'lodash';
+import searchIcon from 'assets/icons/search.svg';
+import DropdownMenu, { MenuItem } from 'components/DropdownMenu';
 import { injectOffline } from 'components/Offline';
-import keydown from 'react-keydown';
-import searchIcon from 'assets/icons/search.svg';
-import _ from 'lodash';
 
-import DropdownMenu, { MenuItem } from 'components/DropdownMenu';
-import { Flex } from 'reflexbox';
 import LoadingIndicator from 'components/LoadingIndicator';
 import Alert from 'components/Alert';
-import { Avatar } from 'rebass';
 
 import styles from './Layout.scss';
 import classNames from 'classnames/bind';
+
 const cx = classNames.bind(styles);
 
 @inject('user')
@@ -90,14 +91,7 @@
                         className={styles.search}
                         title="Search (/)"
                       >
-<<<<<<< HEAD
-                        <img src={ searchIcon } alt="Search" />
-=======
-                        <img
-                          src={require('assets/icons/search.svg')}
-                          alt="Search"
-                        />
->>>>>>> 2095b3a8
+                        <img src={searchIcon} alt="Search" />
                       </div>
                     </Flex>}
                   <DropdownMenu
