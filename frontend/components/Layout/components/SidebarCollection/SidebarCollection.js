// @flow
import React from 'react';
import { Flex } from 'reflexbox';
import styled from 'styled-components';
import { layout } from 'styles/constants';
import SidebarLink from '../SidebarLink';
import DropToImport from 'components/DropToImport';

import Collection from 'models/Collection';
import Document from 'models/Document';
import type { NavigationNode } from 'types';

type Props = {
  collection: ?Collection,
  document: ?Document,
  history: Object,
};

const activeStyle = {
  color: '#000',
  background: '#E1E1E1',
};

class SidebarCollection extends React.Component {
  props: Props;

<<<<<<< HEAD
  renderDocuments(documentList, depth = 0) {
    const { document, history } = this.props;
    const canDropToImport = depth === 0;
=======
  renderDocuments(documentList: Array<NavigationNode>) {
    const { document } = this.props;
>>>>>>> 8dfbd1cc

    if (document) {
      return documentList.map(doc => (
        <Flex column key={doc.id}>
          {canDropToImport &&
            <DropToImport
              history={history}
              documentId={doc.id}
              activeStyle={activeStyle}
            >
              <SidebarLink to={doc.url}>{doc.title}</SidebarLink>
            </DropToImport>}
          {!canDropToImport &&
            <SidebarLink to={doc.url}>{doc.title}</SidebarLink>}

          {(document.pathToDocument.includes(doc.id) ||
            document.id === doc.id) &&
            <Children column>
<<<<<<< HEAD
              {doc.children && this.renderDocuments(doc.children, depth + 1)}
=======
              {doc.children && this.renderDocuments(doc.children)}
>>>>>>> 8dfbd1cc
            </Children>}
        </Flex>
      ));
    }
  }

  render() {
    const { collection } = this.props;

    if (collection) {
      return (
        <Flex column>
          <Header>{collection.name}</Header>
          {this.renderDocuments(collection.documents)}
        </Flex>
      );
    }
    return null;
  }
}

const Header = styled(Flex)`
  font-size: 11px;
  font-weight: 500;
  text-transform: uppercase;
  color: #9FA6AB;
  letter-spacing: 0.04em;
  padding: 0 ${layout.hpadding};
`;

const Children = styled(Flex)`
  margin-left: 20px;
`;

export default SidebarCollection;<|MERGE_RESOLUTION|>--- conflicted
+++ resolved
@@ -24,14 +24,9 @@
 class SidebarCollection extends React.Component {
   props: Props;
 
-<<<<<<< HEAD
-  renderDocuments(documentList, depth = 0) {
+  renderDocuments(documentList: Array<NavigationNode>, depth = 0) {
     const { document, history } = this.props;
     const canDropToImport = depth === 0;
-=======
-  renderDocuments(documentList: Array<NavigationNode>) {
-    const { document } = this.props;
->>>>>>> 8dfbd1cc
 
     if (document) {
       return documentList.map(doc => (
@@ -50,11 +45,7 @@
           {(document.pathToDocument.includes(doc.id) ||
             document.id === doc.id) &&
             <Children column>
-<<<<<<< HEAD
               {doc.children && this.renderDocuments(doc.children, depth + 1)}
-=======
-              {doc.children && this.renderDocuments(doc.children)}
->>>>>>> 8dfbd1cc
             </Children>}
         </Flex>
       ));
