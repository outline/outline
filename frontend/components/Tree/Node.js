import React from 'react';
import history from 'utils/History';

import styles from './Tree.scss';
import classNames from 'classnames/bind';
const cx = classNames.bind(styles);

class Node extends React.Component {
  displayName: 'UITreeNode';

  renderCollapse = () => {
    const index = this.props.index;

    if (index.children && index.children.length) {
      const collapsed = index.node.collapsed;

      return (
        <span
<<<<<<< HEAD
          className={ cx(styles.collapse, collapsed ? styles.caretRight : styles.caretDown) }
          onMouseDown={ function(e) {e.stopPropagation()} }
          onClick={ this.handleCollapse }
=======
          className={cx(
            styles.collapse,
            collapsed ? styles.caretRight : styles.caretDown
          )}
          onMouseDown={function(e) {
            e.stopPropagation();
          }}
          onClick={this.handleCollapse}
>>>>>>> 2095b3a8
        >
          <img src={require('./assets/chevron.svg')} />
        </span>
      );
    }

    return null;
  };

  renderChildren = () => {
    const index = this.props.index;
    const tree = this.props.tree;
    const dragging = this.props.dragging;

    if (index.children && index.children.length) {
      const childrenStyles = {};

      if (!this.props.rootNode) {
        if (index.node.collapsed) childrenStyles.display = 'none';
        childrenStyles.paddingLeft = `${this.props.paddingLeft}px`;
      }

      return (
<<<<<<< HEAD
        <div className={ styles.children } style={ childrenStyles }>
          { index.children.map((child) => {
            var childIndex = tree.getIndex(child);
            return (
              <Node
                tree={ tree }
                index={ childIndex }
                key={ childIndex.id }
                dragging={ dragging }
                allowUpdates={ this.props.allowUpdates }
                paddingLeft={ this.props.paddingLeft }
                onCollapse={ this.props.onCollapse }
                onDragStart={ this.props.onDragStart }
=======
        <div className={styles.children} style={childrenStyles}>
          {index.children.map(child => {
            const childIndex = tree.getIndex(child);
            return (
              <Node
                tree={tree}
                index={childIndex}
                key={childIndex.id}
                dragging={dragging}
                allowUpdates={this.props.allowUpdates}
                paddingLeft={this.props.paddingLeft}
                onCollapse={this.props.onCollapse}
                onDragStart={this.props.onDragStart}
>>>>>>> 2095b3a8
              />
            );
          }) }
        </div>
      );
    }

    return null;
  };

  isModifying = () => {
    return this.props.allowUpdates && !this.props.rootNode;
  };

  onClick = () => {
    const index = this.props.index;
    const node = index.node;

    if (!this.isModifying()) history.push(node.url);
  };

  render() {
    const tree = this.props.tree;
    const index = this.props.index;
    const dragging = this.props.dragging;
    const node = index.node;
    const style = {};

    return (
<<<<<<< HEAD
      <div className={ cx(styles.node, {
        placeholder: index.id === dragging,
        rootNode: this.props.rootNode,
      }) } style={ style }>
=======
      <div
        className={cx(styles.node, {
          placeholder: index.id === dragging,
          rootNode: this.props.rootNode,
        })}
        style={style}
      >
>>>>>>> 2095b3a8
        <div
          className={styles.inner}
          ref="inner"
<<<<<<< HEAD
          onMouseDown={ this.props.rootNode || !this.props.allowUpdates ? (e) => e.stopPropagation() : this.handleMouseDown }
=======
          onMouseDown={
            this.props.rootNode || !this.props.allowUpdates
              ? e => e.stopPropagation()
              : this.handleMouseDown
          }
>>>>>>> 2095b3a8
        >
          {!this.props.rootNode && this.renderCollapse()}
          <span
            className={cx(styles.nodeLabel, {
              rootLabel: this.props.rootNode,
              isModifying: this.isModifying(),
            })}
            onClick={this.onClick}
          >
            {node.title}
          </span>
        </div>
        { this.renderChildren() }
      </div>
    );
  }

  handleCollapse = e => {
    e.stopPropagation();
    const nodeId = this.props.index.id;
    if (this.props.onCollapse) this.props.onCollapse(nodeId);
  };

  handleMouseDown = e => {
    const nodeId = this.props.index.id;
    const dom = this.refs.inner;

    if (this.props.onDragStart) {
      this.props.onDragStart(nodeId, dom, e);
    }
  };
}

module.exports = Node;<|MERGE_RESOLUTION|>--- conflicted
+++ resolved
@@ -1,6 +1,5 @@
 import React from 'react';
 import history from 'utils/History';
-
 import styles from './Tree.scss';
 import classNames from 'classnames/bind';
 const cx = classNames.bind(styles);
@@ -16,11 +15,6 @@
 
       return (
         <span
-<<<<<<< HEAD
-          className={ cx(styles.collapse, collapsed ? styles.caretRight : styles.caretDown) }
-          onMouseDown={ function(e) {e.stopPropagation()} }
-          onClick={ this.handleCollapse }
-=======
           className={cx(
             styles.collapse,
             collapsed ? styles.caretRight : styles.caretDown
@@ -29,7 +23,6 @@
             e.stopPropagation();
           }}
           onClick={this.handleCollapse}
->>>>>>> 2095b3a8
         >
           <img src={require('./assets/chevron.svg')} />
         </span>
@@ -53,21 +46,6 @@
       }
 
       return (
-<<<<<<< HEAD
-        <div className={ styles.children } style={ childrenStyles }>
-          { index.children.map((child) => {
-            var childIndex = tree.getIndex(child);
-            return (
-              <Node
-                tree={ tree }
-                index={ childIndex }
-                key={ childIndex.id }
-                dragging={ dragging }
-                allowUpdates={ this.props.allowUpdates }
-                paddingLeft={ this.props.paddingLeft }
-                onCollapse={ this.props.onCollapse }
-                onDragStart={ this.props.onDragStart }
-=======
         <div className={styles.children} style={childrenStyles}>
           {index.children.map(child => {
             const childIndex = tree.getIndex(child);
@@ -81,10 +59,9 @@
                 paddingLeft={this.props.paddingLeft}
                 onCollapse={this.props.onCollapse}
                 onDragStart={this.props.onDragStart}
->>>>>>> 2095b3a8
               />
             );
-          }) }
+          })}
         </div>
       );
     }
@@ -111,12 +88,6 @@
     const style = {};
 
     return (
-<<<<<<< HEAD
-      <div className={ cx(styles.node, {
-        placeholder: index.id === dragging,
-        rootNode: this.props.rootNode,
-      }) } style={ style }>
-=======
       <div
         className={cx(styles.node, {
           placeholder: index.id === dragging,
@@ -124,19 +95,14 @@
         })}
         style={style}
       >
->>>>>>> 2095b3a8
         <div
           className={styles.inner}
           ref="inner"
-<<<<<<< HEAD
-          onMouseDown={ this.props.rootNode || !this.props.allowUpdates ? (e) => e.stopPropagation() : this.handleMouseDown }
-=======
           onMouseDown={
             this.props.rootNode || !this.props.allowUpdates
               ? e => e.stopPropagation()
               : this.handleMouseDown
           }
->>>>>>> 2095b3a8
         >
           {!this.props.rootNode && this.renderCollapse()}
           <span
@@ -149,7 +115,7 @@
             {node.title}
           </span>
         </div>
-        { this.renderChildren() }
+        {this.renderChildren()}
       </div>
     );
   }
