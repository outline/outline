// @flow
import React, { Component } from 'react';
import { inject, observer } from 'mobx-react';
import styled from 'styled-components';

import Collection from 'models/Collection';
import UiStore from 'stores/UiStore';
import Icon from 'components/Icon';
import Flex from 'components/Flex';
import { DropdownMenu, DropdownMenuItem } from 'components/DropdownMenu';

@observer class CollectionMenu extends Component {
  props: {
    label?: React$Element<any>,
    onOpen?: () => void,
    onClose?: () => void,
    onImport?: () => void,
    history: Object,
    ui: UiStore,
    collection: Collection,
  };

  onNewDocument = () => {
    const { collection, history } = this.props;
    history.push(`${collection.url}/new`);
  };

  onEdit = () => {
    const { collection } = this.props;
    this.props.ui.setActiveModal('collection-edit', { collection });
  };

  onDelete = () => {
    const { collection } = this.props;
    this.props.ui.setActiveModal('collection-delete', { collection });
  };

  render() {
<<<<<<< HEAD
    const { collection, label, onOpen, onClose } = this.props;
=======
    const { collection, label, onShow, onClose, onImport } = this.props;
>>>>>>> af031d33
    const { allowDelete } = collection;

    return (
      <DropdownMenu
        label={label || <MoreIcon type="MoreHorizontal" />}
        onOpen={onOpen}
        onClose={onClose}
      >
        {collection &&
          <Flex column>
            <DropdownMenuItem onClick={this.onNewDocument}>
              New document
            </DropdownMenuItem>
            <DropdownMenuItem onClick={onImport}>
              Import document
            </DropdownMenuItem>
            <DropdownMenuItem onClick={this.onEdit}>Edit</DropdownMenuItem>
          </Flex>}
        {allowDelete &&
          <DropdownMenuItem onClick={this.onDelete}>Delete</DropdownMenuItem>}
      </DropdownMenu>
    );
  }
}

const MoreIcon = styled(Icon)`
  width: 22px;
`;

export default inject('ui')(CollectionMenu);<|MERGE_RESOLUTION|>--- conflicted
+++ resolved
@@ -36,11 +36,7 @@
   };
 
   render() {
-<<<<<<< HEAD
-    const { collection, label, onOpen, onClose } = this.props;
-=======
     const { collection, label, onShow, onClose, onImport } = this.props;
->>>>>>> af031d33
     const { allowDelete } = collection;
 
     return (
