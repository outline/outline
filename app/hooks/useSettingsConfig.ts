import {
  EmailIcon,
  ProfileIcon,
  PadlockIcon,
  CodeIcon,
  UserIcon,
  GroupIcon,
  GlobeIcon,
  TeamIcon,
  BeakerIcon,
  SettingsIcon,
  ExportIcon,
  ImportIcon,
  ShapesIcon,
  Icon,
  PlusIcon,
  InternetIcon,
} from "outline-icons";
import { ComponentProps } from "react";
import * as React from "react";
import { useTranslation } from "react-i18next";
import { integrationSettingsPath } from "@shared/utils/routeHelpers";
import { Integrations } from "~/scenes/Settings/Integrations";
import { createLazyComponent as lazy } from "~/components/LazyLoad";
import { Hook, PluginManager } from "~/utils/PluginManager";
import { settingsPath } from "~/utils/routeHelpers";
import { useComputed } from "./useComputed";
import useCurrentTeam from "./useCurrentTeam";
import useCurrentUser from "./useCurrentUser";
import usePolicy from "./usePolicy";
import useStores from "./useStores";

const ApiKeys = lazy(() => import("~/scenes/Settings/ApiKeys"));
const Applications = lazy(() => import("~/scenes/Settings/Applications"));
const APIAndApps = lazy(() => import("~/scenes/Settings/APIAndApps"));
const Details = lazy(() => import("~/scenes/Settings/Details"));
const Export = lazy(() => import("~/scenes/Settings/Export"));
const Features = lazy(() => import("~/scenes/Settings/Features"));
const Groups = lazy(() => import("~/scenes/Settings/Groups"));
const Import = lazy(() => import("~/scenes/Settings/Import"));
const Members = lazy(() => import("~/scenes/Settings/Members"));
const Notifications = lazy(() => import("~/scenes/Settings/Notifications"));
const Preferences = lazy(() => import("~/scenes/Settings/Preferences"));
const Profile = lazy(() => import("~/scenes/Settings/Profile"));
const Security = lazy(() => import("~/scenes/Settings/Security"));
const Shares = lazy(() => import("~/scenes/Settings/Shares"));
const Templates = lazy(() => import("~/scenes/Settings/Templates"));

export type ConfigItem = {
  name: string;
  path: string;
  icon: React.FC<ComponentProps<typeof Icon>>;
  component: React.ComponentType;
  description?: string;
  preload?: () => void;
  enabled: boolean;
  group: string;
  pluginId?: string;
};

const useSettingsConfig = () => {
  const { integrations } = useStores();
  const user = useCurrentUser();
  const team = useCurrentTeam();
  const can = usePolicy(team);
  const { t } = useTranslation();

  React.useEffect(() => {
    void integrations.fetchAll();
  }, [integrations]);

  const config = useComputed(() => {
    const items: ConfigItem[] = [
      // Account
      {
        name: t("Profile"),
        path: settingsPath(),
        component: Profile.Component,
        preload: Profile.preload,
        enabled: true,
        group: t("Account"),
        icon: ProfileIcon,
      },
      {
        name: t("Preferences"),
        path: settingsPath("preferences"),
        component: Preferences.Component,
        preload: Preferences.preload,
        enabled: true,
        group: t("Account"),
        icon: SettingsIcon,
      },
      {
        name: t("Notifications"),
        path: settingsPath("notifications"),
        component: Notifications.Component,
        preload: Notifications.preload,
        enabled: true,
        group: t("Account"),
        icon: EmailIcon,
      },
      {
        name: t("API & Apps"),
        path: settingsPath("api-and-apps"),
        component: APIAndApps.Component,
        preload: APIAndApps.preload,
        enabled: true,
        group: t("Account"),
        icon: PadlockIcon,
      },
      // Workspace
      {
        name: t("Details"),
        path: settingsPath("details"),
        component: Details.Component,
        preload: Details.preload,
        enabled: can.update,
        group: t("Workspace"),
        icon: TeamIcon,
      },
      {
        name: t("Security"),
        path: settingsPath("security"),
        component: Security.Component,
        preload: Security.preload,
        enabled: can.update,
        group: t("Workspace"),
        icon: PadlockIcon,
      },
      {
        name: t("Features"),
        path: settingsPath("features"),
        component: Features.Component,
        preload: Features.preload,
        enabled: can.update,
        group: t("Workspace"),
        icon: BeakerIcon,
      },
      {
        name: t("Members"),
        path: settingsPath("members"),
        component: Members.Component,
        preload: Members.preload,
        enabled: can.listUsers,
        group: t("Workspace"),
        icon: UserIcon,
      },
      {
        name: t("Groups"),
        path: settingsPath("groups"),
        component: Groups.Component,
        preload: Groups.preload,
        enabled: can.listGroups,
        group: t("Workspace"),
        icon: GroupIcon,
      },
      {
        name: t("Templates"),
        path: settingsPath("templates"),
<<<<<<< HEAD
        component: Templates,
        enabled: can.createDocument,
=======
        component: Templates.Component,
        preload: Templates.preload,
        enabled: can.readTemplate,
>>>>>>> d559afe2
        group: t("Workspace"),
        icon: ShapesIcon,
      },
      {
        name: t("API Keys"),
        path: settingsPath("api-keys"),
        component: ApiKeys.Component,
        preload: ApiKeys.preload,
        enabled: can.listApiKeys,
        group: t("Workspace"),
        icon: CodeIcon,
      },
      {
        name: t("Applications"),
        path: settingsPath("applications"),
        component: Applications.Component,
        preload: Applications.preload,
        enabled: can.listOAuthClients,
        group: t("Workspace"),
        icon: InternetIcon,
      },
      {
        name: t("Shared Links"),
        path: settingsPath("shares"),
        component: Shares.Component,
        preload: Shares.preload,
        enabled: can.listShares,
        group: t("Workspace"),
        icon: GlobeIcon,
      },
      {
        name: t("Import"),
        path: settingsPath("import"),
        component: Import.Component,
        preload: Import.preload,
        enabled: can.createImport,
        group: t("Workspace"),
        icon: ImportIcon,
      },
      {
        name: t("Export"),
        path: settingsPath("export"),
        component: Export.Component,
        preload: Export.preload,
        enabled: can.createExport,
        group: t("Workspace"),
        icon: ExportIcon,
      },
      // Integrations
      {
        name: `${t("Install")}…`,
        path: settingsPath("integrations"),
        component: Integrations,
        enabled: true,
        group: t("Integrations"),
        icon: PlusIcon,
      },
    ];

    // Plugins
    PluginManager.getHooks(Hook.Settings).forEach((plugin) => {
      const group = plugin.value.group ?? "Integrations";
      const insertIndex = plugin.value.after
        ? items.findIndex((i) => i.name === t(plugin.value.after!)) + 1
        : items.findIndex((i) => i.group === t(group));
      items.splice(insertIndex, 0, {
        name: t(plugin.name),
        path:
          group === "Integrations"
            ? integrationSettingsPath(plugin.id)
            : settingsPath(plugin.id),
        group: t(group),
        pluginId: plugin.id,
        description: plugin.value.description,
        component: plugin.value.component.Component,
        preload: plugin.value.component.preload,
        enabled: plugin.value.enabled
          ? plugin.value.enabled(team, user)
          : can.update,
        icon: plugin.value.icon,
      } as ConfigItem);
    });

    return items;
  }, [t, can.createApiKey, can.update, can.createImport, can.createExport]);

  return config.filter((item) => item.enabled);
};

export default useSettingsConfig;<|MERGE_RESOLUTION|>--- conflicted
+++ resolved
@@ -157,14 +157,9 @@
       {
         name: t("Templates"),
         path: settingsPath("templates"),
-<<<<<<< HEAD
-        component: Templates,
-        enabled: can.createDocument,
-=======
         component: Templates.Component,
         preload: Templates.preload,
         enabled: can.readTemplate,
->>>>>>> d559afe2
         group: t("Workspace"),
         icon: ShapesIcon,
       },
