/* eslint-disable @typescript-eslint/ban-types */
import { Location, LocationDescriptor } from "history";
import { TFunction } from "i18next";
<<<<<<< HEAD
import { CollectionPermission, DocumentPermission } from "@shared/types";
=======
import { JSONValue } from "@shared/types";
>>>>>>> 01c806d6
import RootStore from "~/stores/RootStore";
import Document from "./models/Document";
import FileOperation from "./models/FileOperation";
import Pin from "./models/Pin";
import Star from "./models/Star";

export type PartialWithId<T> = Partial<T> & { id: string };

export type MenuItemButton = {
  type: "button";
  title: React.ReactNode;
  onClick: React.MouseEventHandler<HTMLButtonElement | HTMLAnchorElement>;
  dangerous?: boolean;
  visible?: boolean;
  selected?: boolean;
  disabled?: boolean;
  icon?: React.ReactElement;
};

export type MenuItemWithChildren = {
  type: "submenu";
  title: React.ReactNode;
  visible?: boolean;
  disabled?: boolean;
  style?: React.CSSProperties;
  hover?: boolean;

  items: MenuItem[];
  icon?: React.ReactElement;
};

export type MenuSeparator = {
  type: "separator";
  visible?: boolean;
};

export type MenuHeading = {
  type: "heading";
  visible?: boolean;
  title: React.ReactNode;
};

export type MenuInternalLink = {
  type: "route";
  title: React.ReactNode;
  to: LocationDescriptor;
  visible?: boolean;
  selected?: boolean;
  disabled?: boolean;
  icon?: React.ReactElement;
};

export type MenuExternalLink = {
  type: "link";
  title: React.ReactNode;
  href: string;
  visible?: boolean;
  selected?: boolean;
  disabled?: boolean;
  level?: number;
  icon?: React.ReactElement;
};

export type MenuItem =
  | MenuInternalLink
  | MenuItemButton
  | MenuExternalLink
  | MenuItemWithChildren
  | MenuSeparator
  | MenuHeading;

export type ActionContext = {
  isContextMenu: boolean;
  isCommandBar: boolean;
  isButton: boolean;
  inStarredSection?: boolean;
  activeCollectionId?: string | null;
  activeDocumentId: string | undefined;
  currentUserId: string | undefined;
  currentTeamId: string | undefined;
  location: Location;
  stores: RootStore;
  event?: Event;
  t: TFunction;
};

export type Action = {
  type?: undefined;
  id: string;
  analyticsName?: string;
  name: ((context: ActionContext) => string) | string;
  section: ((context: ActionContext) => string) | string;
  shortcut?: string[];
  keywords?: string;
  dangerous?: boolean;
  iconInContextMenu?: boolean;
  icon?: React.ReactElement | React.FC;
  placeholder?: ((context: ActionContext) => string) | string;
  selected?: (context: ActionContext) => boolean;
  visible?: (context: ActionContext) => boolean;
  perform?: (context: ActionContext) => Promise<any> | any;
  children?: ((context: ActionContext) => Action[]) | Action[];
};

export type CommandBarAction = {
  id: string;
  name: string;
  section?: string;
  shortcut: string[];
  keywords: string;
  placeholder?: string;
  icon?: React.ReactElement;
  perform?: () => void;
  children?: string[];
  parent?: string;
};

export type LocationWithState = Location & {
  state: Record<string, string>;
};

export type FetchOptions = {
  prefetch?: boolean;
  revisionId?: string;
  shareId?: string;
  force?: boolean;
};

export type NavigationNode = {
  id: string;
  title: string;
  emoji?: string | null;
  url: string;
  children: NavigationNode[];
  isDraft?: boolean;
};

export type CollectionSort = {
  field: string;
  direction: "asc" | "desc";
};

// Pagination response in an API call
export type Pagination = {
  limit: number;
  nextPath: string;
  offset: number;
};

// Pagination request params
export type PaginationParams = {
  limit?: number;
  offset?: number;
  sort?: string;
  direction?: "ASC" | "DESC";
};

export type SearchResult = {
  id: string;
  ranking: number;
  context: string;
  document: Document;
};

export type WebsocketEntityDeletedEvent = {
  modelId: string;
};

export type WebsocketEntitiesEvent = {
  documentIds: { id: string; updatedAt?: string }[];
  collectionIds: { id: string; updatedAt?: string }[];
  groupIds: { id: string; updatedAt?: string }[];
  teamIds: string[];
  event: string;
};

export type WebsocketCollectionUserEvent = {
  collectionId: string;
  userId: string;
};

export type WebsocketDocumentUserEvent = {
  documentId: string;
  userId: string;
};

export type WebsocketCollectionUpdateIndexEvent = {
  collectionId: string;
  index: string;
};

export type WebsocketEvent =
  | PartialWithId<Pin>
  | PartialWithId<Star>
  | PartialWithId<FileOperation>
  | WebsocketCollectionUserEvent
  | WebsocketCollectionUpdateIndexEvent
  | WebsocketEntityDeletedEvent
  | WebsocketEntitiesEvent;

export type AwarenessChangeEvent = {
  states: { user?: { id: string }; cursor: any; scrollY: number | undefined }[];
};

<<<<<<< HEAD
export type Permission = {
  label: string;
  value: CollectionPermission | DocumentPermission;
=======
// TODO: Can we make this type driven by the @Field decorator
export type Properties<C> = {
  [Property in keyof C as C[Property] extends JSONValue
    ? Property
    : never]?: C[Property];
>>>>>>> 01c806d6
};<|MERGE_RESOLUTION|>--- conflicted
+++ resolved
@@ -1,11 +1,11 @@
 /* eslint-disable @typescript-eslint/ban-types */
 import { Location, LocationDescriptor } from "history";
 import { TFunction } from "i18next";
-<<<<<<< HEAD
-import { CollectionPermission, DocumentPermission } from "@shared/types";
-=======
-import { JSONValue } from "@shared/types";
->>>>>>> 01c806d6
+import {
+  JSONValue,
+  CollectionPermission,
+  DocumentPermission,
+} from "@shared/types";
 import RootStore from "~/stores/RootStore";
 import Document from "./models/Document";
 import FileOperation from "./models/FileOperation";
@@ -210,15 +210,14 @@
   states: { user?: { id: string }; cursor: any; scrollY: number | undefined }[];
 };
 
-<<<<<<< HEAD
 export type Permission = {
   label: string;
   value: CollectionPermission | DocumentPermission;
-=======
+};
+
 // TODO: Can we make this type driven by the @Field decorator
 export type Properties<C> = {
   [Property in keyof C as C[Property] extends JSONValue
     ? Property
     : never]?: C[Property];
->>>>>>> 01c806d6
 };