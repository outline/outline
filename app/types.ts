import { Location, LocationDescriptor } from "history";
import { TFunction } from "i18next";
import RootStore from "~/stores/RootStore";
import Document from "./models/Document";
import FileOperation from "./models/FileOperation";
import Pin from "./models/Pin";
import Star from "./models/Star";

export type PartialWithId<T> = Partial<T> & { id: string };

export type MenuItemButton = {
  type: "button";
  title: React.ReactNode;
  onClick: React.MouseEventHandler<HTMLButtonElement | HTMLAnchorElement>;
  dangerous?: boolean;
  visible?: boolean;
  selected?: boolean;
  disabled?: boolean;
  icon?: React.ReactElement;
};

export type MenuItemWithChildren = {
  type: "submenu";
  title: React.ReactNode;
  visible?: boolean;
  disabled?: boolean;
  style?: React.CSSProperties;
  hover?: boolean;

  items: MenuItem[];
  icon?: React.ReactElement;
};

export type MenuSeparator = {
  type: "separator";
  visible?: boolean;
};

export type MenuHeading = {
  type: "heading";
  visible?: boolean;
  title: React.ReactNode;
};

export type MenuInternalLink = {
  type: "route";
  title: React.ReactNode;
  to: LocationDescriptor;
  visible?: boolean;
  selected?: boolean;
  disabled?: boolean;
  icon?: React.ReactElement;
};

export type MenuExternalLink = {
  type: "link";
  title: React.ReactNode;
  href: string;
  visible?: boolean;
  selected?: boolean;
  disabled?: boolean;
  level?: number;
  icon?: React.ReactElement;
};

export type MenuItem =
  | MenuInternalLink
  | MenuItemButton
  | MenuExternalLink
  | MenuItemWithChildren
  | MenuSeparator
  | MenuHeading;

export type ActionContext = {
  isContextMenu: boolean;
  isCommandBar: boolean;
  isButton: boolean;
  inStarredSection?: boolean;
  activeCollectionId?: string | null;
  activeDocumentId: string | undefined;
  currentUserId: string | undefined;
  currentTeamId: string | undefined;
  location: Location;
  stores: RootStore;
  event?: Event;
  t: TFunction;
};

export type Action = {
  type?: undefined;
  id: string;
  analyticsName?: string;
  name: ((context: ActionContext) => string) | string;
  section: ((context: ActionContext) => string) | string;
  shortcut?: string[];
  keywords?: string;
  dangerous?: boolean;
  iconInContextMenu?: boolean;
  icon?: React.ReactElement | React.FC;
  placeholder?: ((context: ActionContext) => string) | string;
  selected?: (context: ActionContext) => boolean;
  visible?: (context: ActionContext) => boolean;
  perform?: (context: ActionContext) => Promise<any> | any;
  children?: ((context: ActionContext) => Action[]) | Action[];
};

export type CommandBarAction = {
  id: string;
  name: string;
  section?: string;
  shortcut: string[];
  keywords: string;
  placeholder?: string;
  icon?: React.ReactElement;
  perform?: () => void;
  children?: string[];
  parent?: string;
};

export type LocationWithState = Location & {
  state: Record<string, string>;
};

export type Toast = {
  id: string;
  createdAt: string;
  message: string;
  type: "warning" | "error" | "info" | "success" | "loading";
  timeout?: number;
  reoccurring?: number;
  action?: {
    text: string;
    onClick: React.MouseEventHandler<HTMLSpanElement>;
  };
};

export type FetchOptions = {
  prefetch?: boolean;
  revisionId?: string;
  shareId?: string;
  force?: boolean;
};

<<<<<<< HEAD
export type NavigationNode = {
  id: string;
  title: string;
  emoji?: string | null;
  url: string;
  children: NavigationNode[];
  isDraft?: boolean;
};

export type CollectionSort = {
  field: string;
  direction: "asc" | "desc";
};

=======
>>>>>>> eda023c9
// Pagination response in an API call
export type Pagination = {
  limit: number;
  nextPath: string;
  offset: number;
};

// Pagination request params
export type PaginationParams = {
  limit?: number;
  offset?: number;
  sort?: string;
  direction?: "ASC" | "DESC";
};

export type SearchResult = {
  id: string;
  ranking: number;
  context: string;
  document: Document;
};

export type ToastOptions = {
  type: "warning" | "error" | "info" | "success" | "loading";
  timeout?: number;
  action?: {
    text: string;
    onClick: React.MouseEventHandler<HTMLSpanElement>;
  };
};

export type WebsocketEntityDeletedEvent = {
  modelId: string;
};

export type WebsocketEntitiesEvent = {
  documentIds: { id: string; updatedAt?: string }[];
  collectionIds: { id: string; updatedAt?: string }[];
  groupIds: { id: string; updatedAt?: string }[];
  teamIds: string[];
  event: string;
};

export type WebsocketCollectionUserEvent = {
  collectionId: string;
  userId: string;
};

export type WebsocketCollectionUpdateIndexEvent = {
  collectionId: string;
  index: string;
};

export type WebsocketEvent =
  | PartialWithId<Pin>
  | PartialWithId<Star>
  | PartialWithId<FileOperation>
  | WebsocketCollectionUserEvent
  | WebsocketCollectionUpdateIndexEvent
  | WebsocketEntityDeletedEvent
  | WebsocketEntitiesEvent;

export type AwarenessChangeEvent = {
  states: { user?: { id: string }; cursor: any; scrollY: number | undefined }[];
};<|MERGE_RESOLUTION|>--- conflicted
+++ resolved
@@ -141,7 +141,6 @@
   force?: boolean;
 };
 
-<<<<<<< HEAD
 export type NavigationNode = {
   id: string;
   title: string;
@@ -156,8 +155,6 @@
   direction: "asc" | "desc";
 };
 
-=======
->>>>>>> eda023c9
 // Pagination response in an API call
 export type Pagination = {
   limit: number;
