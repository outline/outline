--- conflicted
+++ resolved
@@ -28,14 +28,10 @@
     after?: string;
     /** The displayed icon of the plugin. */
     icon: React.ElementType;
-    /** The settings screen somponent, should be lazy loaded. */
-<<<<<<< HEAD
-    component: React.LazyExoticComponent<React.ComponentType>;
+    /** The lazy loaded settings screen component. */
+    component: LazyComponent<React.ComponentType>;
     /** The description that will show on the plugins card. */
     description?: string;
-=======
-    component: LazyComponent<React.ComponentType>;
->>>>>>> fd984774
     /** Whether the plugin is enabled in the current context. */
     enabled?: (team: Team, user: User) => boolean;
   };
