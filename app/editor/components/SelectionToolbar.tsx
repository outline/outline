--- conflicted
+++ resolved
@@ -69,22 +69,11 @@
   const isMobile = useMobile();
   const isActive = props.isActive || isMobile;
   const isDragging = useIsDragging();
-<<<<<<< HEAD
-  const previousIsActive = usePrevious(isActive);
   const [isEditingImgUrl, setIsEditingImgUrl] = React.useState(false);
 
   React.useEffect(() => {
-    // Trigger callbacks when the toolbar is opened or closed
-    if (previousIsActive && !isActive) {
-      onClose();
-      setIsEditingImgUrl(false);
-    }
-    if (!previousIsActive && isActive) {
-      onOpen();
-    }
-  }, [isActive, onClose, onOpen, previousIsActive]);
-=======
->>>>>>> e86593f2
+    setIsEditingImgUrl(false);
+  }, [isActive]);
 
   React.useEffect(() => {
     const handleClickOutside = (ev: MouseEvent): void => {
