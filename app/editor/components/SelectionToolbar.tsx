import { Selection, NodeSelection, TextSelection } from "prosemirror-state";
import * as React from "react";
import filterExcessSeparators from "@shared/editor/lib/filterExcessSeparators";
import { getMarkRange } from "@shared/editor/queries/getMarkRange";
import { isInCode } from "@shared/editor/queries/isInCode";
import { isInNotice } from "@shared/editor/queries/isInNotice";
import { isNodeActive } from "@shared/editor/queries/isNodeActive";
import {
  getColumnIndex,
  getRowIndex,
  isTableSelected,
} from "@shared/editor/queries/table";
import { MenuItem } from "@shared/editor/types";
import useBoolean from "~/hooks/useBoolean";
import useDictionary from "~/hooks/useDictionary";
import useEventListener from "~/hooks/useEventListener";
import useMobile from "~/hooks/useMobile";
import usePrevious from "~/hooks/usePrevious";
import getAttachmentMenuItems from "../menus/attachment";
import getCodeMenuItems from "../menus/code";
import getDividerMenuItems from "../menus/divider";
import getFormattingMenuItems from "../menus/formatting";
import getImageMenuItems from "../menus/image";
import getNoticeMenuItems from "../menus/notice";
import getReadOnlyMenuItems from "../menus/readOnly";
import getTableMenuItems from "../menus/table";
import getTableColMenuItems from "../menus/tableCol";
import getTableRowMenuItems from "../menus/tableRow";
import { useEditor } from "./EditorContext";
import { EmbedLinkEditor } from "./EmbedLinkEditor";
import FloatingToolbar from "./FloatingToolbar";
import LinkEditor from "./LinkEditor";
import ToolbarMenu from "./ToolbarMenu";

type Props = {
  /** Whether the text direction is right-to-left */
  rtl: boolean;
  /** Whether the current document is a template */
  isTemplate: boolean;
  /** Whether the toolbar is currently active/visible */
  isActive: boolean;
  /** The current selection */
  selection?: Selection;
  /** Whether the editor is in read-only mode */
  readOnly?: boolean;
  /** Whether the user has permission to add comments */
  canComment?: boolean;
  /** Whether the user has permission to update the document */
  canUpdate?: boolean;
  /** Callback function when a link is clicked */
  onClickLink: (
    href: string,
    event: MouseEvent | React.MouseEvent<HTMLButtonElement>
  ) => void;
};

function useIsDragging() {
  const [isDragging, setDragging, setNotDragging] = useBoolean();
  useEventListener("dragstart", setDragging);
  useEventListener("dragend", setNotDragging);
  useEventListener("drop", setNotDragging);
  return isDragging;
}

<<<<<<< HEAD
export function SelectionToolbar(props: Props) {
  const { readOnly } = props;
=======
export default function SelectionToolbar(props: Props) {
  const { onClose, readOnly = false, onOpen } = props;
>>>>>>> a75af875
  const { view, commands } = useEditor();
  const dictionary = useDictionary();
  const menuRef = React.useRef<HTMLDivElement | null>(null);
  const isMobile = useMobile();
  const isActive = props.isActive || isMobile;
  const isDragging = useIsDragging();
  const previousIsActive = usePrevious(isActive);

  React.useEffect(() => {
    const handleClickOutside = (ev: MouseEvent): void => {
      if (
        ev.target instanceof HTMLElement &&
        menuRef.current &&
        menuRef.current.contains(ev.target)
      ) {
        return;
      }
      if (view.dom.contains(ev.target as HTMLElement)) {
        return;
      }

      if (!isActive || document.activeElement?.tagName === "INPUT") {
        return;
      }

      if (!window.getSelection()?.isCollapsed) {
        return;
      }

      const { dispatch } = view;
      dispatch(
        view.state.tr.setSelection(new TextSelection(view.state.doc.resolve(0)))
      );
    };

    window.addEventListener("mouseup", handleClickOutside);

    return () => {
      window.removeEventListener("mouseup", handleClickOutside);
    };
  }, [isActive, previousIsActive, readOnly, view]);

  const handleOnSelectLink = ({
    href,
    from,
    to,
  }: {
    href: string;
    from: number;
    to: number;
  }): void => {
    const { state, dispatch } = view;

    const markType = state.schema.marks.link;

    dispatch(
      state.tr
        .removeMark(from, to, markType)
        .addMark(from, to, markType.create({ href }))
    );
  };

  if (isDragging) {
    return null;
  }

  const { isTemplate, rtl, canComment, canUpdate, ...rest } = props;
  const { state } = view;
  const { selection } = state;

  const isDividerSelection = isNodeActive(state.schema.nodes.hr)(state);
  const colIndex = getColumnIndex(state);
  const rowIndex = getRowIndex(state);
  const link = getMarkRange(selection.$from, state.schema.marks.link);
  const isImageSelection =
    selection instanceof NodeSelection && selection.node.type.name === "image";
  const isAttachmentSelection =
    selection instanceof NodeSelection &&
    selection.node.type.name === "attachment";
  const isEmbedSelection =
    selection instanceof NodeSelection && selection.node.type.name === "embed";
  const isCodeSelection = isInCode(state, { onlyBlock: true });
  const isNoticeSelection = isInNotice(state);

  let items: MenuItem[] = [];
  let align: "center" | "start" | "end" = "center";

  if (isCodeSelection && selection.empty) {
    items = getCodeMenuItems(state, readOnly, dictionary);
    align = "end";
  } else if (isTableSelected(state)) {
    items = getTableMenuItems(state, readOnly, dictionary);
  } else if (colIndex !== undefined) {
    items = getTableColMenuItems(state, readOnly, dictionary, {
      index: colIndex,
      rtl,
    });
  } else if (rowIndex !== undefined) {
    items = getTableRowMenuItems(state, readOnly, dictionary, {
      index: rowIndex,
    });
  } else if (isImageSelection) {
    items = getImageMenuItems(state, readOnly, dictionary);
  } else if (isAttachmentSelection) {
    items = getAttachmentMenuItems(state, readOnly, dictionary);
  } else if (isDividerSelection) {
    items = getDividerMenuItems(state, readOnly, dictionary);
  } else if (readOnly) {
    items = getReadOnlyMenuItems(state, !!canUpdate, dictionary);
  } else if (isNoticeSelection && selection.empty) {
    items = getNoticeMenuItems(state, readOnly, dictionary);
    align = "end";
  } else {
    items = getFormattingMenuItems(state, isTemplate, dictionary);
  }

  // Some extensions may be disabled, remove corresponding items
  items = items.filter((item) => {
    if (item.name === "separator") {
      return true;
    }
    if (item.name === "dimensions") {
      return item.visible ?? false;
    }
    if (item.name && !commands[item.name]) {
      return false;
    }
    if (item.visible === false) {
      return false;
    }
    return true;
  });

  items = filterExcessSeparators(items);
  if (!items.length) {
    return null;
  }

  const showLinkToolbar =
    link && link.from === selection.from && link.to === selection.to;

  return (
    <FloatingToolbar
      align={align}
      active={isActive}
      ref={menuRef}
      width={showLinkToolbar || isEmbedSelection ? 336 : undefined}
    >
      {showLinkToolbar ? (
        <LinkEditor
          key={`${link.from}-${link.to}`}
          dictionary={dictionary}
          view={view}
          mark={link.mark}
          from={link.from}
          to={link.to}
          onClickLink={props.onClickLink}
          onSelectLink={handleOnSelectLink}
        />
      ) : isEmbedSelection ? (
        <EmbedLinkEditor
          key={`embed-${selection.from}`}
          node={(selection as NodeSelection).node}
          view={view}
          dictionary={dictionary}
        />
      ) : (
        <ToolbarMenu items={items} {...rest} />
      )}
    </FloatingToolbar>
  );
}<|MERGE_RESOLUTION|>--- conflicted
+++ resolved
@@ -62,13 +62,8 @@
   return isDragging;
 }
 
-<<<<<<< HEAD
 export function SelectionToolbar(props: Props) {
-  const { readOnly } = props;
-=======
-export default function SelectionToolbar(props: Props) {
-  const { onClose, readOnly = false, onOpen } = props;
->>>>>>> a75af875
+  const { readOnly = false } = props;
   const { view, commands } = useEditor();
   const dictionary = useDictionary();
   const menuRef = React.useRef<HTMLDivElement | null>(null);
