import {
  CaretDownIcon,
  CaretUpIcon,
  CaseSensitiveIcon,
  RegexIcon,
  ReplaceIcon,
} from "outline-icons";
import * as React from "react";
import { useTranslation } from "react-i18next";
import { usePopoverState } from "reakit/Popover";
import styled, { useTheme } from "styled-components";
import { depths, s } from "@shared/styles";
import Button from "~/components/Button";
import Flex from "~/components/Flex";
import Input from "~/components/Input";
import NudeButton from "~/components/NudeButton";
import Popover from "~/components/Popover";
import { Portal } from "~/components/Portal";
import { ResizingHeightContainer } from "~/components/ResizingHeightContainer";
import Tooltip from "~/components/Tooltip";
import useKeyDown from "~/hooks/useKeyDown";
import useOnClickOutside from "~/hooks/useOnClickOutside";
import Desktop from "~/utils/Desktop";
import { altDisplay, isModKey, metaDisplay } from "~/utils/keyboard";
import { useEditor } from "./EditorContext";

type Props = {
  /** Whether the find and replace popover is open */
  open: boolean;
  /** Callback when the find and replace popover is opened */
  onOpen: () => void;
  /** Callback when the find and replace popover is closed */
  onClose: () => void;
  /** Whether the editor is in read-only mode */
  readOnly?: boolean;
  /** The current highlighted index in the search results */
  currentIndex: number;
  /** The total number of search results */
  totalResults: number;
};

export default function FindAndReplace({
  readOnly,
  open,
  onOpen,
  onClose,
  currentIndex,
  totalResults,
}: Props) {
  const editor = useEditor();
  const finalFocusRef = React.useRef<HTMLElement>(
    editor.view.dom.parentElement
  );
  const selectionRef = React.useRef<string | undefined>();
  const inputRef = React.useRef<HTMLInputElement>(null);
  const inputReplaceRef = React.useRef<HTMLInputElement>(null);
  const { t } = useTranslation();
  const theme = useTheme();
  const [showReplace, setShowReplace] = React.useState(false);
  const [caseSensitive, setCaseSensitive] = React.useState(false);
  const [regexEnabled, setRegex] = React.useState(false);
  const [searchTerm, setSearchTerm] = React.useState("");
  const [replaceTerm, setReplaceTerm] = React.useState("");
  const popover = usePopoverState();
  const { show } = popover;

  React.useEffect(() => {
    if (open) {
      show();
    }
  }, [open]);

  // Hooks for desktop app menu items
  React.useEffect(() => {
    if (!Desktop.bridge) {
      return;
    }
    if ("onFindInPage" in Desktop.bridge) {
      Desktop.bridge.onFindInPage(() => {
        selectionRef.current = window.getSelection()?.toString();
        show();
      });
    }
    if ("onReplaceInPage" in Desktop.bridge) {
      Desktop.bridge.onReplaceInPage(() => {
        setShowReplace(true);
        show();
      });
    }
  }, [show]);

  useOnClickOutside(popover.unstable_referenceRef, popover.hide);

  // Keyboard shortcuts
  useKeyDown(
    (ev) =>
      isModKey(ev) &&
      !popover.visible &&
      ev.code === "KeyF" &&
      // Keyboard handler is through the AppMenu on Desktop v1.2.0+
      !(Desktop.bridge && "onFindInPage" in Desktop.bridge),
    (ev) => {
      ev.preventDefault();
      selectionRef.current = window.getSelection()?.toString();
      popover.show();
    }
  );

  useKeyDown(
    (ev) => isModKey(ev) && ev.altKey && ev.code === "KeyR" && popover.visible,
    (ev) => {
      ev.preventDefault();
      setRegex((state) => !state);
    },
    { allowInInput: true }
  );

  useKeyDown(
    (ev) => isModKey(ev) && ev.altKey && ev.code === "KeyC" && popover.visible,
    (ev) => {
      ev.preventDefault();
      setCaseSensitive((state) => !state);
    },
    { allowInInput: true }
  );

  // Callbacks
  const handleMore = React.useCallback(() => {
    setShowReplace((state) => !state);
    setTimeout(() => inputReplaceRef.current?.focus(), 100);
  }, []);

  const handleCaseSensitive = React.useCallback(() => {
    setCaseSensitive((state) => {
      const caseSensitive = !state;

      editor.commands.find({
        text: searchTerm,
        caseSensitive,
        regexEnabled,
      });

      return caseSensitive;
    });
  }, [regexEnabled, editor.commands, searchTerm]);

  const handleRegex = React.useCallback(() => {
    setRegex((state) => {
      const regexEnabled = !state;

      editor.commands.find({
        text: searchTerm,
        caseSensitive,
        regexEnabled,
      });

      return regexEnabled;
    });
  }, [caseSensitive, editor.commands, searchTerm]);

  const handleKeyDown = React.useCallback(
    (ev: React.KeyboardEvent<HTMLInputElement>) => {
      function nextPrevious(ev: React.KeyboardEvent<HTMLInputElement>) {
        if (ev.shiftKey) {
          editor.commands.prevSearchMatch();
        } else {
          editor.commands.nextSearchMatch();
        }
      }
      function selectInputText() {
        inputRef.current?.setSelectionRange(0, inputRef.current?.value.length);
      }

      switch (ev.key) {
        case "Enter": {
          ev.preventDefault();
          nextPrevious(ev);
          return;
        }
        case "g": {
          if (ev.metaKey) {
            ev.preventDefault();
            nextPrevious(ev);
            selectInputText();
          }
          return;
        }
        case "F3": {
          ev.preventDefault();
          nextPrevious(ev);
          selectInputText();
          return;
        }
      }
    },
    [editor.commands]
  );

  const handleReplace = React.useCallback(
    (ev) => {
      if (readOnly) {
        return;
      }
      ev.preventDefault();
      editor.commands.replace({ text: replaceTerm });
    },
    [editor.commands, readOnly, replaceTerm]
  );

  const handleReplaceAll = React.useCallback(
    (ev) => {
      if (readOnly) {
        return;
      }
      ev.preventDefault();
      editor.commands.replaceAll({ text: replaceTerm });
    },
    [editor.commands, readOnly, replaceTerm]
  );

  const handleChangeFind = React.useCallback(
    (ev: React.ChangeEvent<HTMLInputElement>) => {
      ev.preventDefault();
      ev.stopPropagation();
      setSearchTerm(ev.currentTarget.value);

      editor.commands.find({
        text: ev.currentTarget.value,
        caseSensitive,
        regexEnabled,
      });
    },
    [caseSensitive, editor.commands, regexEnabled]
  );

  const handleReplaceKeyDown = React.useCallback(
    (ev: React.KeyboardEvent<HTMLInputElement>) => {
      if (ev.key === "Enter") {
        ev.preventDefault();
        handleReplace(ev);
      }
    },
    [handleReplace]
  );

  const style: React.CSSProperties = React.useMemo(
    () => ({
      position: "fixed",
      left: "initial",
      top: 60,
      right: 16,
      zIndex: depths.popover,
    }),
    []
  );

  React.useEffect(() => {
    if (popover.visible) {
      onOpen();
      const startSearchText = selectionRef.current || searchTerm;

      editor.commands.find({
        text: startSearchText,
        caseSensitive,
        regexEnabled,
      });

      requestAnimationFrame(() => {
        inputRef.current?.setSelectionRange(0, startSearchText.length);
      });

      if (selectionRef.current) {
        setSearchTerm(selectionRef.current);
      }
    } else {
      onClose();
      setShowReplace(false);
      editor.commands.clearSearch();
    }
    // eslint-disable-next-line react-hooks/exhaustive-deps
  }, [popover.visible]);

  const disabled = totalResults === 0;
  const navigation = (
    <>
      <Tooltip
        content={t("Previous match")}
        shortcut="shift+enter"
        placement="bottom"
      >
        <ButtonLarge
          disabled={disabled}
          onClick={() => editor.commands.prevSearchMatch()}
        >
          <CaretUpIcon />
        </ButtonLarge>
      </Tooltip>
<<<<<<< HEAD
      <Tooltip content={t("Next match")} shortcut="enter" placement="bottom">
        <ButtonLarge onClick={() => editor.commands.nextSearchMatch()}>
=======
      <Tooltip
        content={t("Next match")}
        shortcut="enter"
        delay={500}
        placement="bottom"
      >
        <ButtonLarge
          disabled={disabled}
          onClick={() => editor.commands.nextSearchMatch()}
        >
>>>>>>> 11544329
          <CaretDownIcon />
        </ButtonLarge>
      </Tooltip>
    </>
  );

  return (
    <Portal>
      <Popover
        {...popover}
        unstable_finalFocusRef={finalFocusRef}
        style={style}
        aria-label={t("Find and replace")}
        scrollable={false}
        width={420}
      >
        <Content column>
          <Flex gap={4}>
            <StyledInput
              ref={inputRef}
              maxLength={255}
              value={searchTerm}
              placeholder={`${t("Find")}…`}
              onChange={handleChangeFind}
              onKeyDown={handleKeyDown}
            >
              <SearchModifiers gap={8}>
                <Tooltip
                  content={t("Match case")}
                  shortcut={`${altDisplay}+${metaDisplay}+c`}
                  placement="bottom"
                >
                  <ButtonSmall onClick={handleCaseSensitive}>
                    <CaseSensitiveIcon
                      color={caseSensitive ? theme.accent : theme.textSecondary}
                    />
                  </ButtonSmall>
                </Tooltip>
                <Tooltip
                  content={t("Enable regex")}
                  shortcut={`${altDisplay}+${metaDisplay}+r`}
                  placement="bottom"
                >
                  <ButtonSmall onClick={handleRegex}>
                    <RegexIcon
                      color={regexEnabled ? theme.accent : theme.textSecondary}
                    />
                  </ButtonSmall>
                </Tooltip>
              </SearchModifiers>
            </StyledInput>
            {navigation}
            {!readOnly && (
              <Tooltip content={t("Replace options")} placement="bottom">
                <ButtonLarge onClick={handleMore}>
                  <ReplaceIcon color={theme.textSecondary} />
                </ButtonLarge>
              </Tooltip>
            )}
            <Results>
              {totalResults > 0 ? currentIndex + 1 : 0} / {totalResults}
            </Results>
          </Flex>
          <ResizingHeightContainer>
            {showReplace && !readOnly && (
              <Flex gap={8}>
                <StyledInput
                  maxLength={255}
                  value={replaceTerm}
                  ref={inputReplaceRef}
                  placeholder={t("Replacement")}
                  onKeyDown={handleReplaceKeyDown}
                  onRequestSubmit={handleReplaceAll}
                  onChange={(ev) => setReplaceTerm(ev.currentTarget.value)}
                />
                <Button onClick={handleReplace} disabled={disabled} neutral>
                  {t("Replace")}
                </Button>
                <Button onClick={handleReplaceAll} disabled={disabled} neutral>
                  {t("Replace all")}
                </Button>
              </Flex>
            )}
          </ResizingHeightContainer>
        </Content>
      </Popover>
    </Portal>
  );
}

const SearchModifiers = styled(Flex)`
  margin-right: 4px;
`;

const StyledInput = styled(Input)`
  width: 196px;
  flex: 1;
`;

const ButtonSmall = styled(NudeButton)`
  &:hover,
  &[aria-expanded="true"] {
    background: ${s("sidebarControlHoverBackground")};
  }

  &:disabled {
    color: ${s("textTertiary")};
    background: none;
    cursor: default;
  }
`;

const ButtonLarge = styled(ButtonSmall)`
  width: 32px;
  height: 32px;
`;

const Content = styled(Flex)`
  padding: 8px 0;
  margin-bottom: -16px;
  position: static;
`;

const Results = styled.span`
  color: ${s("textSecondary")};
  font-size: 12px;
  font-weight: 500;
  font-variant-numeric: tabular-nums;
  line-height: 32px;
  min-width: 32px;
  letter-spacing: -0.5px;
  text-align: right;
  user-select: none;
`;<|MERGE_RESOLUTION|>--- conflicted
+++ resolved
@@ -295,21 +295,11 @@
           <CaretUpIcon />
         </ButtonLarge>
       </Tooltip>
-<<<<<<< HEAD
       <Tooltip content={t("Next match")} shortcut="enter" placement="bottom">
-        <ButtonLarge onClick={() => editor.commands.nextSearchMatch()}>
-=======
-      <Tooltip
-        content={t("Next match")}
-        shortcut="enter"
-        delay={500}
-        placement="bottom"
-      >
         <ButtonLarge
           disabled={disabled}
           onClick={() => editor.commands.nextSearchMatch()}
         >
->>>>>>> 11544329
           <CaretDownIcon />
         </ButtonLarge>
       </Tooltip>
