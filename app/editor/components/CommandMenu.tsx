import { capitalize } from "lodash";
import { findDomRefAtPos, findParentNode } from "prosemirror-utils";
import { EditorView } from "prosemirror-view";
import * as React from "react";
import { Portal } from "react-portal";
import { VisuallyHidden } from "reakit/VisuallyHidden";
import styled from "styled-components";
import insertFiles from "@shared/editor/commands/insertFiles";
import { CommandFactory } from "@shared/editor/lib/Extension";
import filterExcessSeparators from "@shared/editor/lib/filterExcessSeparators";
import { EmbedDescriptor, MenuItem, ToastType } from "@shared/editor/types";
import getDataTransferFiles from "@shared/utils/getDataTransferFiles";
import { Dictionary } from "~/hooks/useDictionary";
import Input from "./Input";

const defaultPosition = {
  left: -1000,
  top: 0,
  bottom: undefined,
  isAbove: false,
};

export type Props<T extends MenuItem = MenuItem> = {
  rtl: boolean;
  isActive: boolean;
  commands: Record<string, CommandFactory>;
  dictionary: Dictionary;
  view: EditorView;
  search: string;
  uploadFile?: (file: File) => Promise<string>;
  onFileUploadStart?: () => void;
  onFileUploadStop?: () => void;
  onShowToast: (message: string, id: string) => void;
  onLinkToolbarOpen?: () => void;
  onClose: () => void;
  onClearSearch: () => void;
  embeds?: EmbedDescriptor[];
  renderMenuItem: (
    item: T,
    index: number,
    options: {
      selected: boolean;
      onClick: () => void;
    }
  ) => React.ReactNode;
  filterable?: boolean;
  items: T[];
  id?: string;
};

type State = {
  insertItem?: EmbedDescriptor;
  left?: number;
  top?: number;
  bottom?: number;
  isAbove: boolean;
  selectedIndex: number;
};

class CommandMenu<T = MenuItem> extends React.Component<Props<T>, State> {
  menuRef = React.createRef<HTMLDivElement>();
  inputRef = React.createRef<HTMLInputElement>();

  state: State = {
    left: -1000,
    top: 0,
    bottom: undefined,
    isAbove: false,
    selectedIndex: 0,
    insertItem: undefined,
  };

  componentDidMount() {
    window.addEventListener("keydown", this.handleKeyDown);
  }

  shouldComponentUpdate(nextProps: Props, nextState: State) {
    return (
      nextProps.search !== this.props.search ||
      nextProps.isActive !== this.props.isActive ||
      nextState !== this.state
    );
  }

  componentDidUpdate(prevProps: Props) {
    if (!prevProps.isActive && this.props.isActive) {
      // reset scroll position to top when opening menu as the contents are
      // hidden, not unrendered
      if (this.menuRef.current) {
        this.menuRef.current.scroll({ top: 0 });
      }
      const position = this.calculatePosition(this.props);

      this.setState({
        insertItem: undefined,
        selectedIndex: 0,
        ...position,
      });
    } else if (prevProps.search !== this.props.search) {
      this.setState({ selectedIndex: 0 });
    }
  }

  componentWillUnmount() {
    window.removeEventListener("keydown", this.handleKeyDown);
  }

  handleKeyDown = (event: KeyboardEvent) => {
    if (!this.props.isActive) {
      return;
    }

    if (event.key === "Enter") {
      event.preventDefault();
      event.stopPropagation();

      const item = this.filtered[this.state.selectedIndex];

      if (item) {
        this.insertItem(item);
      } else {
        this.props.onClose();
      }
    }

    if (
      event.key === "ArrowUp" ||
      (event.key === "Tab" && event.shiftKey) ||
      (event.ctrlKey && event.key === "p")
    ) {
      event.preventDefault();
      event.stopPropagation();

      if (this.filtered.length) {
        const prevIndex = this.state.selectedIndex - 1;
        const prev = this.filtered[prevIndex];

        this.setState({
          selectedIndex: Math.max(
            0,
            prev && prev.name === "separator" ? prevIndex - 1 : prevIndex
          ),
        });
      } else {
        this.close();
      }
    }

    if (
      event.key === "ArrowDown" ||
      (event.key === "Tab" && !event.shiftKey) ||
      (event.ctrlKey && event.key === "n")
    ) {
      event.preventDefault();
      event.stopPropagation();

      if (this.filtered.length) {
        const total = this.filtered.length - 1;
        const nextIndex = this.state.selectedIndex + 1;
        const next = this.filtered[nextIndex];

        this.setState({
          selectedIndex: Math.min(
            next && next.name === "separator" ? nextIndex + 1 : nextIndex,
            total
          ),
        });
      } else {
        this.close();
      }
    }

    if (event.key === "Escape") {
      this.close();
    }
  };

  insertItem = (item: any) => {
    switch (item.name) {
      case "image":
        return this.triggerFilePick("image/*");
      case "attachment":
        return this.triggerFilePick("*");
      case "embed":
        return this.triggerLinkInput(item);
      case "link": {
        this.clearSearch();
        this.props.onClose();
        this.props.onLinkToolbarOpen?.();
        return;
      }
      default:
        this.insertBlock(item);
    }
  };

  close = () => {
    this.props.onClose();
    this.props.view.focus();
  };

  handleLinkInputKeydown = (event: React.KeyboardEvent<HTMLInputElement>) => {
    if (!this.props.isActive) {
      return;
    }
    if (!this.state.insertItem) {
      return;
    }

    if (event.key === "Enter") {
      event.preventDefault();
      event.stopPropagation();

      const href = event.currentTarget.value;
      const matches = this.state.insertItem.matcher(href);

      if (!matches) {
        this.props.onShowToast(
          this.props.dictionary.embedInvalidLink,
          ToastType.Error
        );
        return;
      }

      this.insertBlock({
        name: "embed",
        attrs: {
          href,
        },
      });
    }

    if (event.key === "Escape") {
      this.props.onClose();
      this.props.view.focus();
    }
  };

  handleLinkInputPaste = (event: React.ClipboardEvent<HTMLInputElement>) => {
    if (!this.props.isActive) {
      return;
    }
    if (!this.state.insertItem) {
      return;
    }

    const href = event.clipboardData.getData("text/plain");
    const matches = this.state.insertItem.matcher(href);

    if (matches) {
      event.preventDefault();
      event.stopPropagation();

      this.insertBlock({
        name: "embed",
        attrs: {
          href,
        },
      });
    }
  };

  triggerFilePick = (accept: string) => {
    if (this.inputRef.current) {
      if (accept) {
        this.inputRef.current.accept = accept;
      }
      this.inputRef.current.click();
    }
  };

  triggerLinkInput = (item: EmbedDescriptor) => {
    this.setState({ insertItem: item });
  };

  handleFilePicked = (event: React.ChangeEvent<HTMLInputElement>) => {
    const files = getDataTransferFiles(event);

    const {
      view,
      uploadFile,
      onFileUploadStart,
      onFileUploadStop,
      onShowToast,
    } = this.props;
    const { state } = view;
    const parent = findParentNode((node) => !!node)(state.selection);

    this.clearSearch();

    if (!uploadFile) {
      throw new Error("uploadFile prop is required to replace files");
    }

    if (parent) {
      insertFiles(view, event, parent.pos, files, {
        uploadFile,
        onFileUploadStart,
        onFileUploadStop,
        onShowToast,
        dictionary: this.props.dictionary,
        isAttachment: this.inputRef.current?.accept === "*",
      });
    }

    if (this.inputRef.current) {
      this.inputRef.current.value = "";
    }

    this.props.onClose();
  };

  clearSearch = () => {
    this.props.onClearSearch();
  };

  insertBlock(item: MenuItem) {
    this.clearSearch();

    const command = item.name ? this.props.commands[item.name] : undefined;

    if (command) {
      command(item.attrs);
    } else {
      this.props.commands[`create${capitalize(item.name)}`](item.attrs);
    }

    this.props.onClose();
  }

  get caretPosition(): { top: number; left: number } {
    const selection = window.document.getSelection();
    if (!selection || !selection.anchorNode || !selection.focusNode) {
      return {
        top: 0,
        left: 0,
      };
    }

    const range = window.document.createRange();
    range.setStart(selection.anchorNode, selection.anchorOffset);
    range.setEnd(selection.focusNode, selection.focusOffset);

    // This is a workaround for an edgecase where getBoundingClientRect will
    // return zero values if the selection is collapsed at the start of a newline
    // see reference here: https://stackoverflow.com/a/59780954
    const rects = range.getClientRects();
    if (rects.length === 0) {
      // probably buggy newline behavior, explicitly select the node contents
      if (range.startContainer && range.collapsed) {
        range.selectNodeContents(range.startContainer);
      }
    }

    const rect = range.getBoundingClientRect();
    return {
      top: rect.top,
      left: rect.left,
    };
  }

  calculatePosition(props: Props) {
    const { view } = props;
    const { selection } = view.state;
    let startPos;
    try {
      startPos = view.coordsAtPos(selection.from);
    } catch (err) {
      console.warn(err);
      return defaultPosition;
    }

    const domAtPos = view.domAtPos.bind(view);

    const ref = this.menuRef.current;
    const offsetHeight = ref ? ref.offsetHeight : 0;
    const node = findDomRefAtPos(selection.from, domAtPos);
    const paragraph: any = { node };

    if (
      !props.isActive ||
      !paragraph.node ||
      !paragraph.node.getBoundingClientRect
    ) {
      return defaultPosition;
    }

    const { left } = this.caretPosition;
    const { top, bottom, right } = paragraph.node.getBoundingClientRect();
    const margin = 24;

    let leftPos = left + window.scrollX;
    if (props.rtl && ref) {
      leftPos = right - ref.scrollWidth;
    }

    if (startPos.top - offsetHeight > margin) {
      return {
        left: leftPos,
        top: undefined,
        bottom: window.innerHeight - top - window.scrollY,
        isAbove: false,
      };
    } else {
      return {
        left: leftPos,
        top: bottom + window.scrollY,
        bottom: undefined,
        isAbove: true,
      };
    }
  }

  get filtered() {
    const {
      embeds = [],
      search = "",
      uploadFile,
      commands,
      filterable = true,
    } = this.props;
    let items: (EmbedDescriptor | MenuItem)[] = this.props.items;
    const embedItems: EmbedDescriptor[] = [];

    for (const embed of embeds) {
      if (embed.title && embed.icon) {
        embedItems.push({
          ...embed,
          name: "embed",
        });
      }
    }

    if (embedItems.length) {
      items.push({
        name: "separator",
      });
      items = items.concat(embedItems);
    }

    const filtered = items.filter((item) => {
      if (item.name === "separator") {
        return true;
      }

      // Some extensions may be disabled, remove corresponding menu items
      if (
        item.name &&
        !commands[item.name] &&
        !commands[`create${capitalize(item.name)}`]
      ) {
        return false;
      }

      // If no image upload callback has been passed, filter the image block out
<<<<<<< HEAD
      if (!uploadFile && item.name === "image") return false;
=======
      if (!uploadImage && item.name === "image") {
        return false;
      }
>>>>>>> 1bb57bf1

      // some items (defaultHidden) are not visible until a search query exists
      if (!search) {
        return !item.defaultHidden;
      }

      const n = search.toLowerCase();
      if (!filterable) {
        return item;
      }
      return (
        (item.title || "").toLowerCase().includes(n) ||
        (item.keywords || "").toLowerCase().includes(n)
      );
    });

    return filterExcessSeparators(filtered);
  }

  render() {
    const { dictionary, isActive, uploadFile } = this.props;
    const items = this.filtered;
    const { insertItem, ...positioning } = this.state;

    return (
      <Portal>
        <Wrapper
          id={this.props.id || "block-menu-container"}
          active={isActive}
          ref={this.menuRef}
          {...positioning}
        >
          {insertItem ? (
            <LinkInputWrapper>
              <LinkInput
                type="text"
                placeholder={
                  insertItem.title
                    ? dictionary.pasteLinkWithTitle(insertItem.title)
                    : dictionary.pasteLink
                }
                onKeyDown={this.handleLinkInputKeydown}
                onPaste={this.handleLinkInputPaste}
                autoFocus
              />
            </LinkInputWrapper>
          ) : (
            <List>
              {items.map((item, index) => {
                if (item.name === "separator") {
                  return (
                    <ListItem key={index}>
                      <hr />
                    </ListItem>
                  );
                }

                if (!item.title) {
                  return null;
                }

                const handlePointer = () => {
                  if (this.state.selectedIndex !== index) {
                    this.setState({ selectedIndex: index });
                  }
                };

                return (
                  <ListItem
                    key={index}
                    onPointerMove={handlePointer}
                    onPointerDown={handlePointer}
                  >
                    {this.props.renderMenuItem(item as any, index, {
                      selected: index === this.state.selectedIndex,
                      onClick: () => this.insertItem(item),
                    })}
                  </ListItem>
                );
              })}
              {items.length === 0 && (
                <ListItem>
                  <Empty>{dictionary.noResults}</Empty>
                </ListItem>
              )}
            </List>
          )}
          {uploadFile && (
            <VisuallyHidden>
              <input
                type="file"
                ref={this.inputRef}
                onChange={this.handleFilePicked}
              />
            </VisuallyHidden>
          )}
        </Wrapper>
      </Portal>
    );
  }
}

const LinkInputWrapper = styled.div`
  margin: 8px;
`;

const LinkInput = styled(Input)`
  height: 36px;
  width: 100%;
  color: ${(props) => props.theme.blockToolbarText};
`;

const List = styled.ol`
  list-style: none;
  text-align: left;
  height: 100%;
  padding: 8px 0;
  margin: 0;
`;

const ListItem = styled.li`
  padding: 0;
  margin: 0;
`;

const Empty = styled.div`
  display: flex;
  align-items: center;
  color: ${(props) => props.theme.textSecondary};
  font-weight: 500;
  font-size: 14px;
  height: 36px;
  padding: 0 16px;
`;

export const Wrapper = styled.div<{
  active: boolean;
  top?: number;
  bottom?: number;
  left?: number;
  isAbove: boolean;
}>`
  color: ${(props) => props.theme.text};
  font-family: ${(props) => props.theme.fontFamily};
  position: absolute;
  z-index: ${(props) => props.theme.zIndex + 100};
  ${(props) => props.top !== undefined && `top: ${props.top}px`};
  ${(props) => props.bottom !== undefined && `bottom: ${props.bottom}px`};
  left: ${(props) => props.left}px;
  background-color: ${(props) => props.theme.blockToolbarBackground};
  border-radius: 4px;
  box-shadow: rgba(0, 0, 0, 0.05) 0px 0px 0px 1px,
    rgba(0, 0, 0, 0.08) 0px 4px 8px, rgba(0, 0, 0, 0.08) 0px 2px 4px;
  opacity: 0;
  transform: scale(0.95);
  transition: opacity 150ms cubic-bezier(0.175, 0.885, 0.32, 1.275),
    transform 150ms cubic-bezier(0.175, 0.885, 0.32, 1.275);
  transition-delay: 150ms;
  line-height: 0;
  box-sizing: border-box;
  pointer-events: none;
  white-space: nowrap;
  width: 300px;
  max-height: 224px;
  overflow: hidden;
  overflow-y: auto;

  * {
    box-sizing: border-box;
  }

  hr {
    border: 0;
    height: 0;
    border-top: 1px solid ${(props) => props.theme.blockToolbarDivider};
  }

  ${({ active, isAbove }) =>
    active &&
    `
    transform: translateY(${isAbove ? "6px" : "-6px"}) scale(1);
    pointer-events: all;
    opacity: 1;
  `};

  @media print {
    display: none;
  }
`;

export default CommandMenu;<|MERGE_RESOLUTION|>--- conflicted
+++ resolved
@@ -453,13 +453,9 @@
       }
 
       // If no image upload callback has been passed, filter the image block out
-<<<<<<< HEAD
-      if (!uploadFile && item.name === "image") return false;
-=======
-      if (!uploadImage && item.name === "image") {
+      if (!uploadFile && item.name === "image") {
         return false;
       }
->>>>>>> 1bb57bf1
 
       // some items (defaultHidden) are not visible until a search query exists
       if (!search) {
