--- conflicted
+++ resolved
@@ -53,19 +53,11 @@
   const { loading, request } = useRequest(
     React.useCallback(async () => {
       const res = await client.post("/suggestions.mention", { query: search });
-<<<<<<< HEAD
-
-      return {
-        documents: res.data.documents.map(documents.add),
-        users: res.data.users.map(users.add),
-        collections: res.data.collections.map(collections.add),
-      };
-    }, [search, documents, users, collections])
-=======
+
       res.data.documents.map(documents.add);
       res.data.users.map(users.add);
+      res.data.collections.map(collections.add);
     }, [search, documents, users])
->>>>>>> 2a3ea125
   );
 
   React.useEffect(() => {
