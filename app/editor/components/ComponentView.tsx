--- conflicted
+++ resolved
@@ -1,10 +1,8 @@
-import { Provider } from "mobx-react";
 import { Node as ProsemirrorNode } from "prosemirror-model";
 import { EditorView, Decoration } from "prosemirror-view";
 import { FunctionComponent } from "react";
 import Extension from "@shared/editor/lib/Extension";
 import { ComponentProps } from "@shared/editor/types";
-import stores from "~/stores";
 import { Editor } from "~/editor";
 import { NodeViewRenderer } from "./NodeViewRenderer";
 
@@ -75,29 +73,6 @@
     this.editor.renderers.add(this.renderer);
   }
 
-<<<<<<< HEAD
-  renderElement = () => {
-    const { theme } = this.editor.props;
-
-    const children = this.component({
-      theme,
-      node: this.node,
-      view: this.view,
-      isSelected: this.isSelected,
-      isEditable: this.view.editable,
-      getPos: this.getPos,
-    });
-
-    ReactDOM.render(
-      <Provider {...stores}>
-        <ThemeProvider theme={theme}>{children}</ThemeProvider>
-      </Provider>,
-      this.dom
-    );
-  };
-
-=======
->>>>>>> 85957c10
   update(node: ProsemirrorNode) {
     if (node.type !== this.node.type) {
       return false;
