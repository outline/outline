--- conflicted
+++ resolved
@@ -16,13 +16,10 @@
   OutdentIcon,
   IndentIcon,
   CopyIcon,
-<<<<<<< HEAD
   AlignLeftIcon,
   AlignCenterIcon,
   AlignRightIcon,
-=======
   Heading3Icon,
->>>>>>> dffb6604
 } from "outline-icons";
 import { EditorState } from "prosemirror-state";
 import { isInTable } from "prosemirror-tables";
