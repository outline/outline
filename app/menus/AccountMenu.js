// @flow
import { observer } from "mobx-react";
<<<<<<< HEAD
// import { SunIcon, MoonIcon } from "outline-icons";
import * as React from "react";
import { useTranslation } from "react-i18next";
import { useMenuState, MenuButton } from "reakit/Menu";
=======
import { MoonIcon, SunIcon } from "outline-icons";
import * as React from "react";
import { useTranslation } from "react-i18next";
import { MenuButton, useMenuState } from "reakit/Menu";
import styled from "styled-components";
>>>>>>> 476b5e03
import {
  changelog,
  developers,
  githubIssuesUrl,
  mailToUrl,
  settings,
} from "shared/utils/routeHelpers";
import KeyboardShortcuts from "scenes/KeyboardShortcuts";
import ContextMenu from "components/ContextMenu";
import Template from "components/ContextMenu/Template";
import Guide from "components/Guide";
import useBoolean from "hooks/useBoolean";
import useCurrentTeam from "hooks/useCurrentTeam";
import usePrevious from "hooks/usePrevious";
import useSessions from "hooks/useSessions";
import useStores from "hooks/useStores";

type Props = {|
  children: (props: any) => React.Node,
|};

function AccountMenu(props: Props) {
  const [sessions] = useSessions();
  const menu = useMenuState({
    unstable_offset: [8, 0],
    placement: "bottom-start",
    modal: true,
  });
<<<<<<< HEAD
  const { auth, ui, quickMenu } = useStores();
  const previousTheme = usePrevious(ui.theme);
=======
  const { auth, ui } = useStores();
  const { theme, resolvedTheme } = ui;
  const team = useCurrentTeam();
  const previousTheme = usePrevious(theme);
>>>>>>> 476b5e03
  const { t } = useTranslation();
  const [
    keyboardShortcutsOpen,
    handleKeyboardShortcutsOpen,
    handleKeyboardShortcutsClose,
  ] = useBoolean();

  React.useEffect(() => {
    if (theme !== previousTheme) {
      menu.hide();
    }
  }, [menu, theme, previousTheme]);

  const items = React.useMemo(() => {
    const otherSessions = sessions.filter(
      (session) => session.teamId !== team.id && session.url !== team.url
    );

    return [
      {
        title: t("Settings"),
        to: settings(),
      },
      {
        title: t("Keyboard shortcuts"),
        onClick: handleKeyboardShortcutsOpen,
      },
      {
        title: t("API documentation"),
        href: developers(),
      },
      {
        type: "separator",
      },
      {
        title: t("Changelog"),
        href: changelog(),
      },
      {
        title: t("Send us feedback"),
        href: mailToUrl(),
      },
      {
        title: t("Report a bug"),
        href: githubIssuesUrl(),
      },
      {
        title: t("Appearance"),
        icon: resolvedTheme === "light" ? <SunIcon /> : <MoonIcon />,
        items: [
          {
            title: t("System"),
            onClick: () => ui.setTheme("system"),
            selected: theme === "system",
          },
          {
            title: t("Light"),
            onClick: () => ui.setTheme("light"),
            selected: theme === "light",
          },
          {
            title: t("Dark"),
            onClick: () => ui.setTheme("dark"),
            selected: theme === "dark",
          },
        ],
      },
      {
        type: "separator",
      },
      ...(otherSessions.length
        ? [
            {
              title: t("Switch team"),
              items: otherSessions.map((session) => ({
                title: session.name,
                icon: <Logo alt={session.name} src={session.logoUrl} />,
                href: session.url,
              })),
            },
          ]
        : []),
      {
        title: t("Log out"),
        onClick: auth.logout,
      },
    ];
  }, [
    auth.logout,
    team.id,
    team.url,
    sessions,
    handleKeyboardShortcutsOpen,
    resolvedTheme,
    theme,
    t,
    ui,
  ]);

  const items = [
    {
      title: t("Settings"),
      to: settings(),
      visible: true,
    },
    {
      title: t("Keyboard shortcuts"),
      onClick: () => setKeyboardShortcutsOpen(true),
      visible: true,
    },
    {
      title: t("API documentation"),
      href: developers(),
    },
    {
      type: "separator",
    },
    {
      title: t("Changelog"),
      href: changelog(),
    },
    {
      title: t("Send us feedback"),
      href: mailToUrl(),
    },
    {
      title: t("Report a bug"),
      href: githubIssuesUrl(),
    },
    {
      type: "separator",
    },
    {
      title: t("Appearance"),
      // icon: ui.resolvedTheme === "light" ? <SunIcon /> : <MoonIcon />,
      items: [
        {
          title: t("System"),
          selected: ui.theme === "system",
          onClick: () => ui.setTheme("system"),
        },
        {
          title: t("Light"),
          selected: ui.theme === "light",
          onClick: () => ui.setTheme("light"),
        },
        {
          title: t("Dark"),
          selected: ui.theme === "dark",
          onClick: () => ui.setTheme("dark"),
        },
      ],
    },
    {
      type: "separator",
    },
    {
      title: t("Log out"),
      onClick: auth.logout,
    },

    // <MenuItem {...menu} as={AppearanceMenu} />
  ];

  React.useEffect(() => {
    quickMenu.addContext({
      id: "account",
      items,
      title: t("Account"),
    });

    return () => quickMenu.removeContext("account");
  }, [quickMenu, items, t]);

  return (
    <>
      <Guide
        isOpen={keyboardShortcutsOpen}
        onRequestClose={handleKeyboardShortcutsClose}
        title={t("Keyboard shortcuts")}
      >
        <KeyboardShortcuts />
      </Guide>
      <MenuButton {...menu}>{props.children}</MenuButton>
      <ContextMenu {...menu} aria-label={t("Account")}>
        <Template {...menu} items={items} />
      </ContextMenu>
    </>
  );
}

<<<<<<< HEAD
=======
const Logo = styled("img")`
  border-radius: 2px;
  width: 24px;
  height: 24px;
`;

>>>>>>> 476b5e03
export default observer(AccountMenu);<|MERGE_RESOLUTION|>--- conflicted
+++ resolved
@@ -1,17 +1,11 @@
 // @flow
 import { observer } from "mobx-react";
-<<<<<<< HEAD
 // import { SunIcon, MoonIcon } from "outline-icons";
+import { MoonIcon, SunIcon } from "outline-icons";
 import * as React from "react";
 import { useTranslation } from "react-i18next";
 import { useMenuState, MenuButton } from "reakit/Menu";
-=======
-import { MoonIcon, SunIcon } from "outline-icons";
-import * as React from "react";
-import { useTranslation } from "react-i18next";
-import { MenuButton, useMenuState } from "reakit/Menu";
 import styled from "styled-components";
->>>>>>> 476b5e03
 import {
   changelog,
   developers,
@@ -40,15 +34,10 @@
     placement: "bottom-start",
     modal: true,
   });
-<<<<<<< HEAD
   const { auth, ui, quickMenu } = useStores();
   const previousTheme = usePrevious(ui.theme);
-=======
-  const { auth, ui } = useStores();
   const { theme, resolvedTheme } = ui;
   const team = useCurrentTeam();
-  const previousTheme = usePrevious(theme);
->>>>>>> 476b5e03
   const { t } = useTranslation();
   const [
     keyboardShortcutsOpen,
@@ -148,71 +137,6 @@
     ui,
   ]);
 
-  const items = [
-    {
-      title: t("Settings"),
-      to: settings(),
-      visible: true,
-    },
-    {
-      title: t("Keyboard shortcuts"),
-      onClick: () => setKeyboardShortcutsOpen(true),
-      visible: true,
-    },
-    {
-      title: t("API documentation"),
-      href: developers(),
-    },
-    {
-      type: "separator",
-    },
-    {
-      title: t("Changelog"),
-      href: changelog(),
-    },
-    {
-      title: t("Send us feedback"),
-      href: mailToUrl(),
-    },
-    {
-      title: t("Report a bug"),
-      href: githubIssuesUrl(),
-    },
-    {
-      type: "separator",
-    },
-    {
-      title: t("Appearance"),
-      // icon: ui.resolvedTheme === "light" ? <SunIcon /> : <MoonIcon />,
-      items: [
-        {
-          title: t("System"),
-          selected: ui.theme === "system",
-          onClick: () => ui.setTheme("system"),
-        },
-        {
-          title: t("Light"),
-          selected: ui.theme === "light",
-          onClick: () => ui.setTheme("light"),
-        },
-        {
-          title: t("Dark"),
-          selected: ui.theme === "dark",
-          onClick: () => ui.setTheme("dark"),
-        },
-      ],
-    },
-    {
-      type: "separator",
-    },
-    {
-      title: t("Log out"),
-      onClick: auth.logout,
-    },
-
-    // <MenuItem {...menu} as={AppearanceMenu} />
-  ];
-
   React.useEffect(() => {
     quickMenu.addContext({
       id: "account",
@@ -240,13 +164,10 @@
   );
 }
 
-<<<<<<< HEAD
-=======
 const Logo = styled("img")`
   border-radius: 2px;
   width: 24px;
   height: 24px;
 `;
 
->>>>>>> 476b5e03
 export default observer(AccountMenu);