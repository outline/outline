--- conflicted
+++ resolved
@@ -32,17 +32,10 @@
   restoreCollection,
   subscribeCollection,
   unsubscribeCollection,
-  createDocument,
   exportCollection,
 } from "~/actions/definitions/collections";
-<<<<<<< HEAD
-import { createTemplate } from "~/actions/definitions/templates";
-import useActionContext from "~/hooks/useActionContext";
-import useCurrentTeam from "~/hooks/useCurrentTeam";
-import { useMenuState } from "~/hooks/useMenuState";
-=======
+import { createDocument } from "~/actions/definitions/documents";
 import { ActionContextProvider } from "~/hooks/useActionContext";
->>>>>>> 92db1792
 import usePolicy from "~/hooks/usePolicy";
 import useRequest from "~/hooks/useRequest";
 import useStores from "~/hooks/useStores";
@@ -208,7 +201,6 @@
       }),
       editCollection,
       editCollectionPermissions,
-      createTemplate,
       sortAction,
       exportCollection,
       archiveCollection,
