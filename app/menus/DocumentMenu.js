// @flow
import React, { Component } from 'react';
import { withRouter } from 'react-router-dom';
import { inject, observer } from 'mobx-react';
import Document from 'models/Document';
import UiStore from 'stores/UiStore';
import MoreIcon from 'components/Icon/MoreIcon';
import { documentMoveUrl } from 'utils/routeHelpers';
import { DropdownMenu, DropdownMenuItem } from 'components/DropdownMenu';

@observer
class DocumentMenu extends Component {
  props: {
    ui: UiStore,
    label?: React$Element<any>,
    history: Object,
    document: Document,
  };

  handleNewChild = () => {
    const { history, document } = this.props;
    history.push(
      `${document.collection.url}/new?parentDocument=${document.id}`
    );
  };

  handleDelete = () => {
    const { document } = this.props;
    this.props.ui.setActiveModal('document-delete', { document });
  };

  handleMove = () => {
    this.props.history.push(documentMoveUrl(this.props.document));
  };

  handlePin = () => {
    this.props.document.pin();
  };

  handleUnpin = () => {
    this.props.document.unpin();
  };

  handleStar = () => {
    this.props.document.star();
  };

  handleUnstar = () => {
    this.props.document.unstar();
  };

  handleExport = () => {
    this.props.document.download();
  };

  render() {
    const { document, label } = this.props;
    const isDraft = !document.publishedAt;

    return (
      <DropdownMenu label={label || <MoreIcon />}>
<<<<<<< HEAD
        {document.pinned ? (
          <DropdownMenuItem onClick={this.handleUnpin}>Unpin</DropdownMenuItem>
        ) : (
          <DropdownMenuItem onClick={this.handlePin}>Pin</DropdownMenuItem>
        )}
        {document.starred ? (
          <DropdownMenuItem onClick={this.handleUnstar}>
            Unstar
          </DropdownMenuItem>
        ) : (
          <DropdownMenuItem onClick={this.handleStar}>Star</DropdownMenuItem>
=======
        {!isDraft && (
          <React.Fragment>
            {document.starred ? (
              <DropdownMenuItem onClick={this.handleUnstar}>
                Unstar
              </DropdownMenuItem>
            ) : (
              <DropdownMenuItem onClick={this.handleStar}>
                Star
              </DropdownMenuItem>
            )}
            <DropdownMenuItem
              onClick={this.handleNewChild}
              title="Create a new child document for the current document"
            >
              New child
            </DropdownMenuItem>
            <DropdownMenuItem onClick={this.handleMove}>Move…</DropdownMenuItem>
          </React.Fragment>
>>>>>>> 871e6918
        )}
        <DropdownMenuItem onClick={this.handleExport}>
          Download
        </DropdownMenuItem>
        <DropdownMenuItem onClick={window.print}>Print</DropdownMenuItem>
        <DropdownMenuItem onClick={this.handleDelete}>Delete…</DropdownMenuItem>
      </DropdownMenu>
    );
  }
}

export default withRouter(inject('ui')(DocumentMenu));<|MERGE_RESOLUTION|>--- conflicted
+++ resolved
@@ -59,21 +59,15 @@
 
     return (
       <DropdownMenu label={label || <MoreIcon />}>
-<<<<<<< HEAD
-        {document.pinned ? (
-          <DropdownMenuItem onClick={this.handleUnpin}>Unpin</DropdownMenuItem>
-        ) : (
-          <DropdownMenuItem onClick={this.handlePin}>Pin</DropdownMenuItem>
-        )}
-        {document.starred ? (
-          <DropdownMenuItem onClick={this.handleUnstar}>
-            Unstar
-          </DropdownMenuItem>
-        ) : (
-          <DropdownMenuItem onClick={this.handleStar}>Star</DropdownMenuItem>
-=======
         {!isDraft && (
           <React.Fragment>
+            {document.pinned ? (
+              <DropdownMenuItem onClick={this.handleUnpin}>
+                Unpin
+              </DropdownMenuItem>
+            ) : (
+              <DropdownMenuItem onClick={this.handlePin}>Pin</DropdownMenuItem>
+            )}
             {document.starred ? (
               <DropdownMenuItem onClick={this.handleUnstar}>
                 Unstar
@@ -91,7 +85,6 @@
             </DropdownMenuItem>
             <DropdownMenuItem onClick={this.handleMove}>Move…</DropdownMenuItem>
           </React.Fragment>
->>>>>>> 871e6918
         )}
         <DropdownMenuItem onClick={this.handleExport}>
           Download
