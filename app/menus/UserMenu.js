// @flow
import { observer } from "mobx-react";
import * as React from "react";
import { useTranslation } from "react-i18next";
import { useMenuState } from "reakit/Menu";
import User from "models/User";
import ContextMenu from "components/ContextMenu";
import OverflowMenuButton from "components/ContextMenu/OverflowMenuButton";
import Template from "components/ContextMenu/Template";
import useStores from "hooks/useStores";

type Props = {|
  user: User,
|};

function UserMenu({ user }: Props) {
  const { users, policies } = useStores();
  const { t } = useTranslation();
  const menu = useMenuState({ modal: true });
  const can = policies.abilities(user.id);

  const handlePromote = React.useCallback(
    (ev: SyntheticEvent<>) => {
      ev.preventDefault();
      if (
        !window.confirm(
          t(
            "Are you sure you want to make {{ userName }} an admin? Admins can modify team and billing information.",
            { userName: user.name }
          )
        )
      ) {
        return;
      }
      users.promote(user);
    },
    [users, user, t]
  );

  const handleMember = React.useCallback(
    (ev: SyntheticEvent<>) => {
      ev.preventDefault();
      if (
        !window.confirm(
          t("Are you sure you want to make {{ userName }} a member?", {
            userName: user.name,
          })
        )
      ) {
        return;
      }
      users.demote(user, "member");
    },
    [users, user, t]
  );

  const handleViewer = React.useCallback(
    (ev: SyntheticEvent<>) => {
      ev.preventDefault();
      if (
        !window.confirm(
          t(
            "Are you sure you want to make {{ userName }} a viewer? A viewer can only modify their profile",
            {
              userName: user.name,
            }
          )
        )
      ) {
        return;
      }
      users.demote(user, "viewer");
    },
    [users, user, t]
  );

  const handleSuspend = React.useCallback(
    (ev: SyntheticEvent<>) => {
      ev.preventDefault();
      if (
        !window.confirm(
          t(
            "Are you sure you want to suspend this account? Suspended users will be prevented from logging in."
          )
        )
      ) {
        return;
      }
      users.suspend(user);
    },
    [users, user, t]
  );

  const handleRevoke = React.useCallback(
    (ev: SyntheticEvent<>) => {
      ev.preventDefault();
      users.delete(user, { confirmation: true });
    },
    [users, user]
  );

  const handleActivate = React.useCallback(
    (ev: SyntheticEvent<>) => {
      ev.preventDefault();
      users.activate(user);
    },
    [users, user]
  );

  return (
    <>
      <OverflowMenuButton aria-label={t("Show menu")} {...menu} />
      <ContextMenu {...menu} aria-label={t("User options")}>
        <Template
          {...menu}
          items={[
            {
              title: t("Make {{ userName }} a member…", {
                userName: user.name,
              }),
<<<<<<< HEAD
              onClick: handleMember,
              visible: user.isAdmin || user.isViewer,
            },
            {
              title: t("Make {{ userName }} a viewer...", {
                userName: user.name,
              }),
              onClick: handleViewer,
              visible:
                user.isAdmin ||
                (!user.isAdmin && !user.isViewer && !user.isSuspended),
=======
              onClick: handleDemote,
              visible: can.demote,
>>>>>>> 877c01f7
            },
            {
              title: t("Make {{ userName }} an admin…", {
                userName: user.name,
              }),
              onClick: handlePromote,
              visible: can.promote,
            },
            {
              type: "separator",
            },
            {
              title: `${t("Revoke invite")}…`,
              onClick: handleRevoke,
              visible: user.isInvited,
            },
            {
              title: t("Activate account"),
              onClick: handleActivate,
              visible: !user.isInvited && user.isSuspended,
            },
            {
              title: `${t("Suspend account")}…`,
              onClick: handleSuspend,
              visible: !user.isInvited && !user.isSuspended,
            },
          ]}
        />
      </ContextMenu>
    </>
  );
}

export default observer(UserMenu);<|MERGE_RESOLUTION|>--- conflicted
+++ resolved
@@ -118,22 +118,15 @@
               title: t("Make {{ userName }} a member…", {
                 userName: user.name,
               }),
-<<<<<<< HEAD
               onClick: handleMember,
-              visible: user.isAdmin || user.isViewer,
+              visible: can.demote,
             },
             {
               title: t("Make {{ userName }} a viewer...", {
                 userName: user.name,
               }),
               onClick: handleViewer,
-              visible:
-                user.isAdmin ||
-                (!user.isAdmin && !user.isViewer && !user.isSuspended),
-=======
-              onClick: handleDemote,
               visible: can.demote,
->>>>>>> 877c01f7
             },
             {
               title: t("Make {{ userName }} an admin…", {
