// @flow
import { inject, observer } from "mobx-react";
import * as React from "react";

import { withTranslation, type TFunction } from "react-i18next";
import UsersStore from "stores/UsersStore";
import User from "models/User";
import { DropdownMenu } from "components/DropdownMenu";
import DropdownMenuItems from "components/DropdownMenu/DropdownMenuItems";

type Props = {
  user: User,
  users: UsersStore,
  t: TFunction,
};

@observer
class UserMenu extends React.Component<Props> {
  handlePromote = (ev: SyntheticEvent<>) => {
    ev.preventDefault();
    const { user, users, t } = this.props;
    if (
      !window.confirm(
        t(
          "Are you want to make {{ userName }} an admin? Admins can modify team and billing information.",
          { userName: user.name }
        )
      )
    ) {
      return;
    }
    users.promote(user);
  };

  handleDemote = (ev: SyntheticEvent<>) => {
    ev.preventDefault();
    const { user, users, t } = this.props;
    if (
      !window.confirm(
        t("Are you want to make {{ userName }} a member?", {
          userName: user.name,
        })
      )
    ) {
      return;
    }
    users.demote(user);
  };

  handleSuspend = (ev: SyntheticEvent<>) => {
    ev.preventDefault();
    const { user, users, t } = this.props;
    if (
      !window.confirm(
        t(
          "Are you want to suspend this account? Suspended users will be prevented from logging in."
        )
      )
    ) {
      return;
    }
    users.suspend(user);
  };

  handleRevoke = (ev: SyntheticEvent<>) => {
    ev.preventDefault();
    const { user, users } = this.props;
    users.delete(user, { confirmation: true });
  };

  handleActivate = (ev: SyntheticEvent<>) => {
    ev.preventDefault();
    const { user, users } = this.props;
    users.activate(user);
  };

  render() {
    const { user, t } = this.props;

    return (
      <DropdownMenu>
<<<<<<< HEAD
        {user.isAdmin && (
          <DropdownMenuItem onClick={this.handleDemote}>
            {t("Make {{ userName }} a member…", { userName: user.name })}
          </DropdownMenuItem>
        )}
        {!user.isAdmin && !user.isSuspended && (
          <DropdownMenuItem onClick={this.handlePromote}>
            {t("Make {{ userName }} an admin…", { userName: user.name })}
          </DropdownMenuItem>
        )}
        {!user.lastActiveAt && (
          <DropdownMenuItem onClick={this.handleRevoke}>
            {t("Revoke invite…")}
          </DropdownMenuItem>
        )}
        {user.lastActiveAt &&
          (user.isSuspended ? (
            <DropdownMenuItem onClick={this.handleActivate}>
              {t("Activate account")}
            </DropdownMenuItem>
          ) : (
            <DropdownMenuItem onClick={this.handleSuspend}>
              {t("Suspend account…")}
            </DropdownMenuItem>
          ))}
=======
        <DropdownMenuItems
          items={[
            {
              title: `Make ${user.name} a member…`,
              onClick: this.handleDemote,
              visible: user.isAdmin,
            },
            {
              title: `Make ${user.name} an admin…`,
              onClick: this.handlePromote,
              visible: !user.isAdmin && !user.isSuspended,
            },
            {
              type: "separator",
            },
            {
              title: "Revoke invite…",
              onClick: this.handleRevoke,
              visible: user.isInvited,
            },
            {
              title: "Reactivate account",
              onClick: this.handleActivate,
              visible: !user.isInvited && user.isSuspended,
            },
            {
              title: "Suspend account",
              onClick: this.handleSuspend,
              visible: !user.isInvited && !user.isSuspended,
            },
          ]}
        />
>>>>>>> 12a2e1c3
      </DropdownMenu>
    );
  }
}

export default withTranslation()<UserMenu>(inject("users")(UserMenu));<|MERGE_RESOLUTION|>--- conflicted
+++ resolved
@@ -79,42 +79,19 @@
 
     return (
       <DropdownMenu>
-<<<<<<< HEAD
-        {user.isAdmin && (
-          <DropdownMenuItem onClick={this.handleDemote}>
-            {t("Make {{ userName }} a member…", { userName: user.name })}
-          </DropdownMenuItem>
-        )}
-        {!user.isAdmin && !user.isSuspended && (
-          <DropdownMenuItem onClick={this.handlePromote}>
-            {t("Make {{ userName }} an admin…", { userName: user.name })}
-          </DropdownMenuItem>
-        )}
-        {!user.lastActiveAt && (
-          <DropdownMenuItem onClick={this.handleRevoke}>
-            {t("Revoke invite…")}
-          </DropdownMenuItem>
-        )}
-        {user.lastActiveAt &&
-          (user.isSuspended ? (
-            <DropdownMenuItem onClick={this.handleActivate}>
-              {t("Activate account")}
-            </DropdownMenuItem>
-          ) : (
-            <DropdownMenuItem onClick={this.handleSuspend}>
-              {t("Suspend account…")}
-            </DropdownMenuItem>
-          ))}
-=======
         <DropdownMenuItems
           items={[
             {
-              title: `Make ${user.name} a member…`,
+              title: t("Make {{ userName }} a member…", {
+                userName: user.name,
+              }),
               onClick: this.handleDemote,
               visible: user.isAdmin,
             },
             {
-              title: `Make ${user.name} an admin…`,
+              title: t("Make {{ userName }} an admin…", {
+                userName: user.name,
+              }),
               onClick: this.handlePromote,
               visible: !user.isAdmin && !user.isSuspended,
             },
@@ -122,23 +99,22 @@
               type: "separator",
             },
             {
-              title: "Revoke invite…",
+              title: t("Revoke invite…"),
               onClick: this.handleRevoke,
               visible: user.isInvited,
             },
             {
-              title: "Reactivate account",
+              title: t("Activate account"),
               onClick: this.handleActivate,
               visible: !user.isInvited && user.isSuspended,
             },
             {
-              title: "Suspend account",
+              title: t("Suspend account…"),
               onClick: this.handleSuspend,
               visible: !user.isInvited && !user.isSuspended,
             },
           ]}
         />
->>>>>>> 12a2e1c3
       </DropdownMenu>
     );
   }
