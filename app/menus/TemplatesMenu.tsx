--- conflicted
+++ resolved
@@ -6,16 +6,9 @@
 import Template from "~/models/Template";
 import Button from "~/components/Button";
 import ContextMenu from "~/components/ContextMenu";
-<<<<<<< HEAD
 import ContextMenuTemplate from "~/components/ContextMenu/Template";
-import useCurrentUser from "~/hooks/useCurrentUser";
-import useStores from "~/hooks/useStores";
-import { MenuItem } from "~/types";
-=======
-import Template from "~/components/ContextMenu/Template";
 import { useMenuState } from "~/hooks/useMenuState";
 import { useTemplateMenuItems } from "~/hooks/useTemplateMenuItems";
->>>>>>> d559afe2
 
 type Props = {
   /** The document to which the templates will be applied */
@@ -31,49 +24,6 @@
   const menu = useMenuState({
     modal: true,
   });
-<<<<<<< HEAD
-  const user = useCurrentUser();
-  const { templates } = useStores();
-  const { t } = useTranslation();
-
-  const templateToMenuItem = React.useCallback(
-    (template: Template): MenuItem => ({
-      type: "button",
-      title: TextHelper.replaceTemplateVariables(
-        template.titleWithDefault,
-        user
-      ),
-      icon: template.icon ? (
-        <Icon value={template.icon} color={template.color ?? undefined} />
-      ) : (
-        <DocumentIcon />
-      ),
-      onClick: () => onSelectTemplate(template),
-    }),
-    [user, onSelectTemplate]
-  );
-
-  const collectionItems = templates.orderedData
-    .filter(
-      (template) =>
-        !template.isWorkspaceTemplate &&
-        template.collectionId === document.collectionId
-    )
-    .map(templateToMenuItem);
-
-  const workspaceTemplates = templates.orderedData
-    .filter((template) => template.isWorkspaceTemplate)
-    .map(templateToMenuItem);
-
-  const workspaceItems: MenuItem[] = React.useMemo(
-    () =>
-      workspaceTemplates.length
-        ? [{ type: "heading", title: t("Workspace") }, ...workspaceTemplates]
-        : [],
-    [t, workspaceTemplates]
-  );
-=======
->>>>>>> d559afe2
 
   const items = useTemplateMenuItems({ onSelectTemplate, document });
 
