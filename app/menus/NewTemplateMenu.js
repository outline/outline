// @flow
import { observer } from "mobx-react";
import { PlusIcon } from "outline-icons";
import * as React from "react";
import { useTranslation } from "react-i18next";
import { MenuButton, useMenuState } from "reakit/Menu";
import styled from "styled-components";
import Button from "components/Button";
import CollectionIcon from "components/CollectionIcon";
import ContextMenu from "components/ContextMenu";
import Header from "components/ContextMenu/Header";
import Template from "components/ContextMenu/Template";
import useCurrentTeam from "hooks/useCurrentTeam";
import useStores from "hooks/useStores";
import { newDocumentUrl } from "utils/routeHelpers";

function NewTemplateMenu() {
  const menu = useMenuState({ modal: true });
  const { t } = useTranslation();
  const team = useCurrentTeam();
  const { collections, policies } = useStores();
  const can = policies.abilities(team.id);

  const items = React.useMemo(
    () =>
      collections.orderedData.reduce((filtered, collection) => {
        const can = policies.abilities(collection.id);
        if (can.update) {
          filtered.push({
            to: newDocumentUrl(collection.id, { template: true }),
            title: (
              <Flex align="center">
                <CollectionIcon collection={collection} />
                <CollectionName>{collection.name}</CollectionName>
              </Flex>
            ),
          });
        }
        return filtered;
      }, []),
    [collections.orderedData, policies]
  );

  if (!can.createDocument || items.length === 0) {
    return null;
  }

  return (
    <>
      <MenuButton {...menu}>
        {(props) => (
          <Button icon={<PlusIcon />} {...props} small>
            {t("New template")}…
          </Button>
        )}
      </MenuButton>
      <ContextMenu aria-label={t("New template")} {...menu}>
        <Header>{t("Choose a collection")}</Header>
<<<<<<< HEAD
        <Template
          {...menu}
          items={collections.orderedData.map((collection) => ({
            to: newDocumentUrl(collection.id, {
              template: true,
            }),
            disabled: !policies.abilities(collection.id).update,
            title: <CollectionName>{collection.name}</CollectionName>,
            icon: <CollectionIcon collection={collection} />,
          }))}
        />
=======
        <Template {...menu} items={items} />
>>>>>>> 1db31eed
      </ContextMenu>
    </>
  );
}

const CollectionName = styled.div`
  overflow: hidden;
  white-space: nowrap;
  text-overflow: ellipsis;
`;

export default observer(NewTemplateMenu);<|MERGE_RESOLUTION|>--- conflicted
+++ resolved
@@ -28,12 +28,8 @@
         if (can.update) {
           filtered.push({
             to: newDocumentUrl(collection.id, { template: true }),
-            title: (
-              <Flex align="center">
-                <CollectionIcon collection={collection} />
-                <CollectionName>{collection.name}</CollectionName>
-              </Flex>
-            ),
+            title: <CollectionName>{collection.name}</CollectionName>,
+            icon: <CollectionIcon collection={collection} />,
           });
         }
         return filtered;
@@ -56,21 +52,7 @@
       </MenuButton>
       <ContextMenu aria-label={t("New template")} {...menu}>
         <Header>{t("Choose a collection")}</Header>
-<<<<<<< HEAD
-        <Template
-          {...menu}
-          items={collections.orderedData.map((collection) => ({
-            to: newDocumentUrl(collection.id, {
-              template: true,
-            }),
-            disabled: !policies.abilities(collection.id).update,
-            title: <CollectionName>{collection.name}</CollectionName>,
-            icon: <CollectionIcon collection={collection} />,
-          }))}
-        />
-=======
         <Template {...menu} items={items} />
->>>>>>> 1db31eed
       </ContextMenu>
     </>
   );
