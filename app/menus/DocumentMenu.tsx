--- conflicted
+++ resolved
@@ -7,50 +7,10 @@
 import { s } from "@shared/styles";
 import { SubscriptionType, UserPreference } from "@shared/types";
 import Document from "~/models/Document";
-<<<<<<< HEAD
-import Template from "~/models/Template";
-import ContextMenu from "~/components/ContextMenu";
-import OverflowMenuButton from "~/components/ContextMenu/OverflowMenuButton";
-import Separator from "~/components/ContextMenu/Separator";
-import MenuTemplate from "~/components/ContextMenu/Template";
-import CollectionIcon from "~/components/Icons/CollectionIcon";
-import Switch from "~/components/Switch";
-import { actionToMenuItem } from "~/actions";
-import {
-  pinDocument,
-  createTemplateFromDocument,
-  subscribeDocument,
-  unsubscribeDocument,
-  moveDocument,
-  deleteDocument,
-  permanentlyDeleteDocument,
-  downloadDocument,
-  importDocument,
-  starDocument,
-  unstarDocument,
-  duplicateDocument,
-  archiveDocument,
-  openDocumentHistory,
-  openDocumentInsights,
-  publishDocument,
-  unpublishDocument,
-  printDocument,
-  openDocumentComments,
-  createDocumentFromTemplate,
-  createNestedDocument,
-  shareDocument,
-  copyDocument,
-  searchInDocument,
-  leaveDocument,
-} from "~/actions/definitions/documents";
-import useActionContext from "~/hooks/useActionContext";
-import useBoolean from "~/hooks/useBoolean";
-=======
 import { DropdownMenu } from "~/components/Menu/DropdownMenu";
 import { OverflowMenuButton } from "~/components/Menu/OverflowMenuButton";
 import Switch from "~/components/Switch";
 import { ActionContextProvider } from "~/hooks/useActionContext";
->>>>>>> 92db1792
 import useCurrentUser from "~/hooks/useCurrentUser";
 import useMobile from "~/hooks/useMobile";
 import usePolicy from "~/hooks/usePolicy";
@@ -58,6 +18,7 @@
 import useStores from "~/hooks/useStores";
 import { MenuSeparator } from "~/components/primitives/components/Menu";
 import { useDocumentMenuAction } from "~/hooks/useDocumentMenuAction";
+import Template from "~/models/Template";
 
 type Props = {
   /** Document for which the menu is to be shown */
@@ -72,13 +33,8 @@
   showToggleEmbeds?: boolean;
   /** Invoked when the "Find and replace" menu item is clicked */
   onFindAndReplace?: () => void;
-<<<<<<< HEAD
   /** Invoked when the "Apply template" menu item is clicked */
   onSelectTemplate?: (template: Template) => void;
-=======
-  /** Callback when a template is selected to apply its content to the document */
-  onSelectTemplate?: (template: Document) => void;
->>>>>>> 92db1792
   /** Invoked when the "Rename" menu item is clicked */
   onRename?: () => void;
   /** Invoked when menu is opened */
@@ -142,109 +98,6 @@
     }
   }, [auxDataLoading, auxDataLoaded, auxDataRequest, document]);
 
-<<<<<<< HEAD
-  return label ? (
-    <MenuButton
-      {...menuState}
-      onPointerEnter={handlePointerEnter}
-      onClick={onTrigger}
-    >
-      {label}
-    </MenuButton>
-  ) : (
-    <OverflowMenuButton
-      aria-label={t("Show document menu")}
-      onPointerEnter={handlePointerEnter}
-      onClick={onTrigger}
-      {...menuState}
-    />
-  );
-};
-
-type MenuContentProps = {
-  onOpen?: () => void;
-  onClose?: () => void;
-  onFindAndReplace?: () => void;
-  onSelectTemplate?: (template: Template) => void;
-  onRename?: () => void;
-  showDisplayOptions?: boolean;
-  showToggleEmbeds?: boolean;
-};
-
-const MenuContent: React.FC<MenuContentProps> = observer(function MenuContent_({
-  onOpen,
-  onClose,
-  onFindAndReplace,
-  onSelectTemplate,
-  onRename,
-  showDisplayOptions,
-  showToggleEmbeds,
-}) {
-  const user = useCurrentUser();
-  const { model: document, menuState } = useMenuContext<Document>();
-  const can = usePolicy(document);
-  const { t } = useTranslation();
-  const { policies, collections } = useStores();
-
-  const collection = document.collectionId
-    ? collections.get(document.collectionId)
-    : undefined;
-
-  const context = useActionContext({
-    isContextMenu: true,
-    activeDocumentId: document.id,
-    activeCollectionId: document.collectionId ?? undefined,
-  });
-
-  const isMobile = useMobile();
-
-  const handleRestore = React.useCallback(
-    async (
-      ev: React.SyntheticEvent,
-      options?: {
-        collectionId: string;
-      }
-    ) => {
-      await document.restore(options);
-      toast.success(
-        t("{{ documentName }} restored", {
-          documentName: capitalize(document.noun),
-        })
-      );
-    },
-    [t, document]
-  );
-
-  const restoreItems = React.useMemo(
-    () => [
-      ...collections.orderedData.reduce<MenuItem[]>((filtered, collection) => {
-        const can = policies.abilities(collection.id);
-
-        if (can.createDocument) {
-          filtered.push({
-            type: "button",
-            onClick: (ev) =>
-              handleRestore(ev, {
-                collectionId: collection.id,
-              }),
-            icon: <CollectionIcon collection={collection} />,
-            title: collection.name,
-          });
-        }
-
-        return filtered;
-      }, []),
-    ],
-    [collections.orderedData, handleRestore, policies]
-  );
-
-  const templateMenuItems = useTemplateMenuItems({
-    document,
-    onSelectTemplate,
-  });
-
-=======
->>>>>>> 92db1792
   const handleEmbedsToggle = React.useCallback(
     (checked: boolean) => {
       if (checked) {
@@ -266,163 +119,12 @@
     [user, document]
   );
 
-<<<<<<< HEAD
-  return !isEmpty(can) ? (
-    <ContextMenu
-      {...menuState}
-      aria-label={t("Document options")}
-      onOpen={onOpen}
-      onClose={onClose}
-    >
-      <MenuTemplate
-        {...menuState}
-        items={[
-          {
-            type: "button",
-            title: t("Restore"),
-            visible: !!collection?.isActive && !!(can.restore || can.unarchive),
-            onClick: (ev) => handleRestore(ev),
-            icon: <RestoreIcon />,
-          },
-          {
-            type: "submenu",
-            title: t("Restore"),
-            visible:
-              !collection?.isActive &&
-              !!(can.restore || can.unarchive) &&
-              restoreItems.length !== 0,
-            style: {
-              left: -170,
-              position: "relative",
-              top: -40,
-            },
-            icon: <RestoreIcon />,
-            hover: true,
-            items: [
-              {
-                type: "heading",
-                title: t("Choose a collection"),
-              },
-              ...restoreItems,
-            ],
-          },
-          actionToMenuItem(starDocument, context),
-          actionToMenuItem(unstarDocument, context),
-          {
-            ...actionToMenuItem(subscribeDocument, context),
-            disabled: collection?.isSubscribed,
-            tooltip: collection?.isSubscribed
-              ? t("Subscription inherited from collection")
-              : undefined,
-          } as MenuItemButton,
-          {
-            ...actionToMenuItem(unsubscribeDocument, context),
-            disabled: collection?.isSubscribed,
-            tooltip: collection?.isSubscribed
-              ? t("Subscription inherited from collection")
-              : undefined,
-          } as MenuItemButton,
-          {
-            type: "button",
-            title: `${t("Find and replace")}…`,
-            visible: !!onFindAndReplace && isMobile,
-            onClick: () => onFindAndReplace?.(),
-            icon: <SearchIcon />,
-          },
-          {
-            type: "separator",
-          },
-          {
-            type: "route",
-            title: t("Edit"),
-            to: documentEditPath(document),
-            visible: !!can.update && user.separateEditMode,
-            icon: <EditIcon />,
-          },
-          {
-            type: "button",
-            title: `${t("Rename")}…`,
-            visible: !!can.update && !user.separateEditMode && !!onRename,
-            onClick: () => onRename?.(),
-            icon: <InputIcon />,
-          },
-          actionToMenuItem(shareDocument, context),
-          actionToMenuItem(createNestedDocument, context),
-          actionToMenuItem(importDocument, context),
-          actionToMenuItem(createTemplateFromDocument, context),
-          actionToMenuItem(duplicateDocument, context),
-          actionToMenuItem(publishDocument, context),
-          actionToMenuItem(unpublishDocument, context),
-          actionToMenuItem(archiveDocument, context),
-          actionToMenuItem(moveDocument, context),
-          {
-            type: "submenu",
-            title: t("Apply template"),
-            icon: <ShapesIcon />,
-            items: templateMenuItems,
-          },
-          actionToMenuItem(pinDocument, context),
-          actionToMenuItem(createDocumentFromTemplate, context),
-          {
-            type: "separator",
-          },
-          actionToMenuItem(openDocumentComments, context),
-          actionToMenuItem(openDocumentHistory, context),
-          actionToMenuItem(openDocumentInsights, context),
-          actionToMenuItem(downloadDocument, context),
-          actionToMenuItem(copyDocument, context),
-          actionToMenuItem(printDocument, context),
-          actionToMenuItem(searchInDocument, context),
-          {
-            type: "separator",
-          },
-          actionToMenuItem(deleteDocument, context),
-          actionToMenuItem(permanentlyDeleteDocument, context),
-          actionToMenuItem(leaveDocument, context),
-        ]}
-      />
-      {(showDisplayOptions || showToggleEmbeds) && can.update && (
-        <>
-          <Separator />
-          <DisplayOptions>
-            {showToggleEmbeds && (
-              <Style>
-                <ToggleMenuItem
-                  width={26}
-                  height={14}
-                  label={t("Enable embeds")}
-                  labelPosition="left"
-                  checked={!document.embedsDisabled}
-                  onChange={handleEmbedsToggle}
-                />
-              </Style>
-            )}
-            {showDisplayOptions && !isMobile && (
-              <Style>
-                <ToggleMenuItem
-                  width={26}
-                  height={14}
-                  label={t("Full width")}
-                  labelPosition="left"
-                  checked={document.fullWidth}
-                  onChange={handleFullWidthToggle}
-                />
-              </Style>
-            )}
-          </DisplayOptions>
-        </>
-      )}
-    </ContextMenu>
-  ) : null;
-});
-=======
   const handleInsightsToggle = React.useCallback(
     (checked: boolean) => {
       void document.save({ insightsEnabled: checked });
     },
     [document]
   );
->>>>>>> 92db1792
 
   const rootAction = useDocumentMenuAction({
     document,
