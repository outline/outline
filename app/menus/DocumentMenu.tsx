--- conflicted
+++ resolved
@@ -1,9 +1,6 @@
 import capitalize from "lodash/capitalize";
 import isEmpty from "lodash/isEmpty";
-<<<<<<< HEAD
 import noop from "lodash/noop";
-=======
->>>>>>> 171433e9
 import { observer } from "mobx-react";
 import { EditIcon, InputIcon, RestoreIcon, SearchIcon } from "outline-icons";
 import * as React from "react";
@@ -99,20 +96,13 @@
   const { model: document, menuState } = useMenuContext<Document>();
 
   const {
-<<<<<<< HEAD
-    loading: subscriptionsLoading,
-    loaded: subscriptionsLoaded,
-    request: loadSubscriptions,
-=======
     loading: auxDataLoading,
     loaded: auxDataLoaded,
     request: auxDataRequest,
->>>>>>> 171433e9
   } = useRequest(() =>
     Promise.all([
       subscriptions.fetchOne({
         documentId: document.id,
-<<<<<<< HEAD
         event: SubscriptionType.Document,
       }),
       document.collectionId
@@ -121,31 +111,19 @@
             event: SubscriptionType.Document,
           })
         : noop,
-=======
-        event: "documents.update",
-      }),
       pins.fetchOne({
         documentId: document.id,
         collectionId: document.collectionId ?? null,
       }),
->>>>>>> 171433e9
     ])
   );
 
   const handlePointerEnter = React.useCallback(() => {
-<<<<<<< HEAD
-    if (!subscriptionsLoading && !subscriptionsLoaded) {
-      void loadSubscriptions();
-      void document.loadRelations();
-    }
-  }, [subscriptionsLoading, subscriptionsLoaded, loadSubscriptions, document]);
-=======
     if (!auxDataLoading && !auxDataLoaded) {
       void auxDataRequest();
       void document.loadRelations();
     }
   }, [auxDataLoading, auxDataLoaded, auxDataRequest, document]);
->>>>>>> 171433e9
 
   return label ? (
     <MenuButton
