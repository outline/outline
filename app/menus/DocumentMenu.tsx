import capitalize from "lodash/capitalize";
import isEmpty from "lodash/isEmpty";
import isUndefined from "lodash/isUndefined";
import { observer } from "mobx-react";
import { EditIcon, InputIcon, RestoreIcon, SearchIcon } from "outline-icons";
import * as React from "react";
import { useTranslation } from "react-i18next";
import { useHistory } from "react-router-dom";
import { useMenuState, MenuButton, MenuButtonHTMLProps } from "reakit/Menu";
import { VisuallyHidden } from "reakit/VisuallyHidden";
import { toast } from "sonner";
import styled from "styled-components";
import breakpoint from "styled-components-breakpoint";
import { s } from "@shared/styles";
import { UserPreference } from "@shared/types";
import { getEventFiles } from "@shared/utils/files";
import Document from "~/models/Document";
import ContextMenu from "~/components/ContextMenu";
import OverflowMenuButton from "~/components/ContextMenu/OverflowMenuButton";
import Separator from "~/components/ContextMenu/Separator";
import Template from "~/components/ContextMenu/Template";
import CollectionIcon from "~/components/Icons/CollectionIcon";
import Switch from "~/components/Switch";
import { actionToMenuItem } from "~/actions";
import {
  pinDocument,
  createTemplateFromDocument,
  subscribeDocument,
  unsubscribeDocument,
  moveDocument,
  deleteDocument,
  permanentlyDeleteDocument,
  downloadDocument,
  importDocument,
  starDocument,
  unstarDocument,
  duplicateDocument,
  archiveDocument,
  openDocumentHistory,
  openDocumentInsights,
  publishDocument,
  unpublishDocument,
  printDocument,
  openDocumentComments,
  createDocumentFromTemplate,
  createNestedDocument,
  shareDocument,
  copyDocument,
  searchInDocument,
  moveTemplate,
} from "~/actions/definitions/documents";
import useActionContext from "~/hooks/useActionContext";
import useBoolean from "~/hooks/useBoolean";
import useCurrentUser from "~/hooks/useCurrentUser";
import useMobile from "~/hooks/useMobile";
import usePolicy from "~/hooks/usePolicy";
import useRequest from "~/hooks/useRequest";
import useStores from "~/hooks/useStores";
import { MenuItem } from "~/types";
import { documentEditPath } from "~/utils/routeHelpers";
import { MenuContext, useMenuContext } from "./MenuContext";

type Props = {
  /** Document for which the menu is to be shown */
  document: Document;
  isRevision?: boolean;
  /** Pass true if the document is currently being displayed */
  showDisplayOptions?: boolean;
  /** Whether to display menu as a modal */
  modal?: boolean;
  /** Whether to include the option of toggling embeds as menu item */
  showToggleEmbeds?: boolean;
  showPin?: boolean;
  /** Label for menu button */
  label?: (props: MenuButtonHTMLProps) => React.ReactNode;
  /** Invoked when the "Find and replace" menu item is clicked */
  onFindAndReplace?: () => void;
  /** Invoked when the "Rename" menu item is clicked */
  onRename?: () => void;
  /** Invoked when menu is opened */
  onOpen?: () => void;
  /** Invoked when menu is closed */
  onClose?: () => void;
};

type MenuTriggerProps = {
  label?: (props: MenuButtonHTMLProps) => React.ReactNode;
  onTrigger: () => void;
};

const MenuTrigger: React.FC<MenuTriggerProps> = ({ label, onTrigger }) => {
  const { t } = useTranslation();

  const { subscriptions } = useStores();
  const { model: document, menuState } = useMenuContext<Document>();

  const { data, loading, error, request } = useRequest(() =>
    subscriptions.fetchPage({
      documentId: document.id,
      event: "documents.update",
    })
  );

  const handleMouseEnter = React.useCallback(() => {
    if (isUndefined(data ?? error) && !loading) {
      void request();
      void document.loadRelations();
    }
  }, [data, error, loading, request, document]);

  return label ? (
    <MenuButton
      {...menuState}
      onMouseEnter={handleMouseEnter}
      onClick={onTrigger}
    >
      {label}
    </MenuButton>
  ) : (
    <OverflowMenuButton
      aria-label={t("Show menu")}
      onMouseEnter={handleMouseEnter}
      onClick={onTrigger}
      {...menuState}
    />
  );
};

type MenuContentProps = {
  onOpen?: () => void;
  onClose?: () => void;
  onFindAndReplace?: () => void;
  onRename?: () => void;
  showDisplayOptions?: boolean;
  showToggleEmbeds?: boolean;
};

const MenuContent: React.FC<MenuContentProps> = ({
  onOpen,
  onClose,
  onFindAndReplace,
  onRename,
  showDisplayOptions,
  showToggleEmbeds,
}) => {
  const user = useCurrentUser();

  const { model: document, menuState } = useMenuContext<Document>();

  const can = usePolicy(document);

  const { t } = useTranslation();

  const { policies, collections } = useStores();

  const collection = document.collectionId
    ? collections.get(document.collectionId)
    : undefined;

  const context = useActionContext({
    isContextMenu: true,
    activeDocumentId: document.id,
    activeCollectionId: document.collectionId ?? undefined,
  });

  const isMobile = useMobile();

  const handleRestore = React.useCallback(
    async (
      ev: React.SyntheticEvent,
      options?: {
        collectionId: string;
      }
    ) => {
      await document.restore(options);
      toast.success(
        t("{{ documentName }} restored", {
          documentName: capitalize(document.noun),
        })
      );
    },
    [t, document]
  );

  const restoreItems = React.useMemo(
    () => [
      ...collections.orderedData.reduce<MenuItem[]>((filtered, collection) => {
        const can = policies.abilities(collection.id);

        if (can.createDocument) {
          filtered.push({
            type: "button",
            onClick: (ev) =>
              handleRestore(ev, {
                collectionId: collection.id,
              }),
            icon: <CollectionIcon collection={collection} />,
            title: collection.name,
          });
        }

        return filtered;
      }, []),
    ],
    [collections.orderedData, handleRestore, policies]
  );

  return !isEmpty(can) ? (
    <ContextMenu
      {...menuState}
      aria-label={t("Document options")}
      onOpen={onOpen}
      onClose={onClose}
    >
      <Template
        {...menuState}
        items={[
          {
            type: "button",
            title: t("Restore"),
            visible:
              ((document.isWorkspaceTemplate || !!collection) && can.restore) ||
              !!can.unarchive,
            onClick: (ev) => handleRestore(ev),
            icon: <RestoreIcon />,
          },
          {
            type: "submenu",
            title: t("Restore"),
            visible:
              !document.isWorkspaceTemplate &&
              !collection &&
              !!can.restore &&
              restoreItems.length !== 0,
            style: {
              left: -170,
              position: "relative",
              top: -40,
            },
            icon: <RestoreIcon />,
            hover: true,
            items: [
              {
                type: "heading",
                title: t("Choose a collection"),
              },
              ...restoreItems,
            ],
          },
          actionToMenuItem(starDocument, context),
          actionToMenuItem(unstarDocument, context),
          actionToMenuItem(subscribeDocument, context),
          actionToMenuItem(unsubscribeDocument, context),
          ...(isMobile ? [actionToMenuItem(shareDocument, context)] : []),
          {
            type: "button",
            title: `${t("Find and replace")}…`,
            visible: !!onFindAndReplace && isMobile,
            onClick: () => onFindAndReplace?.(),
            icon: <SearchIcon />,
          },
          {
            type: "separator",
          },
          {
            type: "route",
            title: t("Edit"),
            to: documentEditPath(document),
            visible:
              !!can.update && user.separateEditMode && !document.template,
            icon: <EditIcon />,
          },
          {
            type: "button",
            title: `${t("Rename")}…`,
            visible: !!can.update && !user.separateEditMode && !!onRename,
            onClick: () => onRename?.(),
            icon: <InputIcon />,
          },
          actionToMenuItem(createNestedDocument, context),
          actionToMenuItem(importDocument, context),
          actionToMenuItem(createTemplateFromDocument, context),
          actionToMenuItem(duplicateDocument, context),
          actionToMenuItem(publishDocument, context),
          actionToMenuItem(unpublishDocument, context),
          actionToMenuItem(archiveDocument, context),
          actionToMenuItem(moveDocument, context),
          actionToMenuItem(moveTemplate, context),
          actionToMenuItem(pinDocument, context),
          actionToMenuItem(createDocumentFromTemplate, context),
          {
            type: "separator",
          },
          actionToMenuItem(openDocumentComments, context),
          actionToMenuItem(openDocumentHistory, context),
          actionToMenuItem(openDocumentInsights, context),
          actionToMenuItem(downloadDocument, context),
          actionToMenuItem(copyDocument, context),
          actionToMenuItem(printDocument, context),
          actionToMenuItem(searchInDocument, context),
          {
            type: "separator",
          },
          actionToMenuItem(deleteDocument, context),
          actionToMenuItem(permanentlyDeleteDocument, context),
        ]}
      />
      {(showDisplayOptions || showToggleEmbeds) && can.update && (
        <>
          <Separator />
          <DisplayOptions>
            {showToggleEmbeds && (
              <Style>
                <ToggleMenuItem
                  width={26}
                  height={14}
                  label={t("Enable embeds")}
                  labelPosition="left"
                  checked={!document.embedsDisabled}
                  onChange={
                    document.embedsDisabled
                      ? document.enableEmbeds
                      : document.disableEmbeds
                  }
                />
              </Style>
            )}
            {showDisplayOptions && !isMobile && (
              <Style>
                <ToggleMenuItem
                  width={26}
                  height={14}
                  label={t("Full width")}
                  labelPosition="left"
                  checked={document.fullWidth}
                  onChange={(ev) => {
                    const fullWidth = ev.currentTarget.checked;
                    user.setPreference(
                      UserPreference.FullWidthDocuments,
                      fullWidth
                    );
                    void user.save();
                    document.fullWidth = fullWidth;
                    void document.save();
                  }}
                />
              </Style>
            )}
          </DisplayOptions>
        </>
      )}
    </ContextMenu>
  ) : null;
};

function DocumentMenu({
  document,
  modal = true,
  showToggleEmbeds,
  showDisplayOptions,
  label,
  onRename,
  onOpen,
  onClose,
}: Props) {
  const { collections, documents } = useStores();
  const menuState = useMenuState({
    modal,
    unstable_preventOverflow: true,
    unstable_fixed: true,
    unstable_flip: true,
  });
  const history = useHistory();

  const { t } = useTranslation();
  const [isMenuVisible, showMenu] = useBoolean(false);
  const file = React.useRef<HTMLInputElement>(null);

  const collection = document.collectionId
    ? collections.get(document.collectionId)
    : undefined;

  const stopPropagation = React.useCallback((ev: React.SyntheticEvent) => {
    ev.stopPropagation();
  }, []);

  const handleFilePicked = React.useCallback(
    async (ev: React.ChangeEvent<HTMLInputElement>) => {
      const files = getEventFiles(ev);

      // Because this is the onChange handler it's possible for the change to be
      // from previously selecting a file to not selecting a file – aka empty
      if (!files.length) {
        return;
      }

      if (!collection) {
        return;
      }

      try {
        const file = files[0];
        const importedDocument = await documents.import(
          file,
          document.id,
          collection.id,
          {
            publish: true,
          }
        );
        history.push(importedDocument.url);
      } catch (err) {
        toast.error(err.message);
        throw err;
      }
    },
    [history, collection, documents, document.id]
  );

  const handleMenuTrigger = React.useCallback(() => {
    showMenu();
  }, [showMenu]);

  return (
    <>
      <VisuallyHidden>
        <label>
          {t("Import document")}
          <input
            type="file"
            ref={file}
            onChange={handleFilePicked}
            onClick={stopPropagation}
            accept={documents.importFileTypes.join(", ")}
            tabIndex={-1}
          />
        </label>
      </VisuallyHidden>
<<<<<<< HEAD
      <MenuContext.Provider value={{ model: document, menuState }}>
        <MenuTrigger label={label} onTrigger={handleMenuTrigger} />
        {isMenuVisible ? (
          <MenuContent
            onOpen={onOpen}
            onClose={onClose}
            onRename={onRename}
            showDisplayOptions={showDisplayOptions}
            showToggleEmbeds={showToggleEmbeds}
          />
        ) : null}
      </MenuContext.Provider>
=======
      {label ? (
        <MenuButton {...menu}>{label}</MenuButton>
      ) : (
        <OverflowMenuButton
          className={className}
          aria-label={t("Show menu")}
          {...menu}
        />
      )}
      <ContextMenu
        {...menu}
        aria-label={t("Document options")}
        onOpen={handleOpen}
        onClose={onClose}
      >
        <Template
          {...menu}
          items={[
            {
              type: "button",
              title: t("Restore"),
              visible:
                ((document.isWorkspaceTemplate || !!collection) &&
                  can.restore) ||
                !!can.unarchive,
              onClick: (ev) => handleRestore(ev),
              icon: <RestoreIcon />,
            },
            {
              type: "submenu",
              title: t("Restore"),
              visible:
                !document.isWorkspaceTemplate &&
                !collection &&
                !!can.restore &&
                restoreItems.length !== 0,
              style: {
                left: -170,
                position: "relative",
                top: -40,
              },
              icon: <RestoreIcon />,
              hover: true,
              items: [
                {
                  type: "heading",
                  title: t("Choose a collection"),
                },
                ...restoreItems,
              ],
            },
            actionToMenuItem(starDocument, context),
            actionToMenuItem(unstarDocument, context),
            actionToMenuItem(subscribeDocument, context),
            actionToMenuItem(unsubscribeDocument, context),
            {
              type: "button",
              title: `${t("Find and replace")}…`,
              visible: !!onFindAndReplace && isMobile,
              onClick: () => onFindAndReplace?.(),
              icon: <SearchIcon />,
            },
            {
              type: "separator",
            },
            {
              type: "route",
              title: t("Edit"),
              to: documentEditPath(document),
              visible:
                !!can.update && user.separateEditMode && !document.template,
              icon: <EditIcon />,
            },
            {
              type: "button",
              title: `${t("Rename")}…`,
              visible: !!can.update && !user.separateEditMode && !!onRename,
              onClick: () => onRename?.(),
              icon: <InputIcon />,
            },
            actionToMenuItem(shareDocument, context),
            actionToMenuItem(createNestedDocument, context),
            actionToMenuItem(importDocument, context),
            actionToMenuItem(createTemplateFromDocument, context),
            actionToMenuItem(duplicateDocument, context),
            actionToMenuItem(publishDocument, context),
            actionToMenuItem(unpublishDocument, context),
            actionToMenuItem(archiveDocument, context),
            actionToMenuItem(moveDocument, context),
            actionToMenuItem(moveTemplate, context),
            actionToMenuItem(pinDocument, context),
            actionToMenuItem(createDocumentFromTemplate, context),
            {
              type: "separator",
            },
            actionToMenuItem(openDocumentComments, context),
            actionToMenuItem(openDocumentHistory, context),
            actionToMenuItem(openDocumentInsights, context),
            actionToMenuItem(downloadDocument, context),
            actionToMenuItem(copyDocument, context),
            actionToMenuItem(printDocument, context),
            actionToMenuItem(searchInDocument, context),
            {
              type: "separator",
            },
            actionToMenuItem(deleteDocument, context),
            actionToMenuItem(permanentlyDeleteDocument, context),
          ]}
        />
        {(showDisplayOptions || showToggleEmbeds) && can.update && (
          <>
            <Separator />
            <DisplayOptions>
              {showToggleEmbeds && (
                <Style>
                  <ToggleMenuItem
                    width={26}
                    height={14}
                    label={t("Enable embeds")}
                    labelPosition="left"
                    checked={!document.embedsDisabled}
                    onChange={
                      document.embedsDisabled
                        ? document.enableEmbeds
                        : document.disableEmbeds
                    }
                  />
                </Style>
              )}
              {showDisplayOptions && !isMobile && (
                <Style>
                  <ToggleMenuItem
                    width={26}
                    height={14}
                    label={t("Full width")}
                    labelPosition="left"
                    checked={document.fullWidth}
                    onChange={(ev) => {
                      const fullWidth = ev.currentTarget.checked;
                      user.setPreference(
                        UserPreference.FullWidthDocuments,
                        fullWidth
                      );
                      void user.save();
                      document.fullWidth = fullWidth;
                      void document.save();
                    }}
                  />
                </Style>
              )}
            </DisplayOptions>
          </>
        )}
      </ContextMenu>
>>>>>>> 4a2707c7
    </>
  );
}

const ToggleMenuItem = styled(Switch)`
  * {
    font-weight: normal;
    color: ${s("textSecondary")};
  }
`;

const DisplayOptions = styled.div`
  padding: 8px 0 0;
`;

const Style = styled.div`
  padding: 12px;

  ${breakpoint("tablet")`
    padding: 4px 12px;
    font-size: 14px;
  `};
`;

export default observer(DocumentMenu);<|MERGE_RESOLUTION|>--- conflicted
+++ resolved
@@ -251,7 +251,6 @@
           actionToMenuItem(unstarDocument, context),
           actionToMenuItem(subscribeDocument, context),
           actionToMenuItem(unsubscribeDocument, context),
-          ...(isMobile ? [actionToMenuItem(shareDocument, context)] : []),
           {
             type: "button",
             title: `${t("Find and replace")}…`,
@@ -277,6 +276,7 @@
             onClick: () => onRename?.(),
             icon: <InputIcon />,
           },
+          actionToMenuItem(shareDocument, context),
           actionToMenuItem(createNestedDocument, context),
           actionToMenuItem(importDocument, context),
           actionToMenuItem(createTemplateFromDocument, context),
@@ -436,7 +436,6 @@
           />
         </label>
       </VisuallyHidden>
-<<<<<<< HEAD
       <MenuContext.Provider value={{ model: document, menuState }}>
         <MenuTrigger label={label} onTrigger={handleMenuTrigger} />
         {isMenuVisible ? (
@@ -449,162 +448,6 @@
           />
         ) : null}
       </MenuContext.Provider>
-=======
-      {label ? (
-        <MenuButton {...menu}>{label}</MenuButton>
-      ) : (
-        <OverflowMenuButton
-          className={className}
-          aria-label={t("Show menu")}
-          {...menu}
-        />
-      )}
-      <ContextMenu
-        {...menu}
-        aria-label={t("Document options")}
-        onOpen={handleOpen}
-        onClose={onClose}
-      >
-        <Template
-          {...menu}
-          items={[
-            {
-              type: "button",
-              title: t("Restore"),
-              visible:
-                ((document.isWorkspaceTemplate || !!collection) &&
-                  can.restore) ||
-                !!can.unarchive,
-              onClick: (ev) => handleRestore(ev),
-              icon: <RestoreIcon />,
-            },
-            {
-              type: "submenu",
-              title: t("Restore"),
-              visible:
-                !document.isWorkspaceTemplate &&
-                !collection &&
-                !!can.restore &&
-                restoreItems.length !== 0,
-              style: {
-                left: -170,
-                position: "relative",
-                top: -40,
-              },
-              icon: <RestoreIcon />,
-              hover: true,
-              items: [
-                {
-                  type: "heading",
-                  title: t("Choose a collection"),
-                },
-                ...restoreItems,
-              ],
-            },
-            actionToMenuItem(starDocument, context),
-            actionToMenuItem(unstarDocument, context),
-            actionToMenuItem(subscribeDocument, context),
-            actionToMenuItem(unsubscribeDocument, context),
-            {
-              type: "button",
-              title: `${t("Find and replace")}…`,
-              visible: !!onFindAndReplace && isMobile,
-              onClick: () => onFindAndReplace?.(),
-              icon: <SearchIcon />,
-            },
-            {
-              type: "separator",
-            },
-            {
-              type: "route",
-              title: t("Edit"),
-              to: documentEditPath(document),
-              visible:
-                !!can.update && user.separateEditMode && !document.template,
-              icon: <EditIcon />,
-            },
-            {
-              type: "button",
-              title: `${t("Rename")}…`,
-              visible: !!can.update && !user.separateEditMode && !!onRename,
-              onClick: () => onRename?.(),
-              icon: <InputIcon />,
-            },
-            actionToMenuItem(shareDocument, context),
-            actionToMenuItem(createNestedDocument, context),
-            actionToMenuItem(importDocument, context),
-            actionToMenuItem(createTemplateFromDocument, context),
-            actionToMenuItem(duplicateDocument, context),
-            actionToMenuItem(publishDocument, context),
-            actionToMenuItem(unpublishDocument, context),
-            actionToMenuItem(archiveDocument, context),
-            actionToMenuItem(moveDocument, context),
-            actionToMenuItem(moveTemplate, context),
-            actionToMenuItem(pinDocument, context),
-            actionToMenuItem(createDocumentFromTemplate, context),
-            {
-              type: "separator",
-            },
-            actionToMenuItem(openDocumentComments, context),
-            actionToMenuItem(openDocumentHistory, context),
-            actionToMenuItem(openDocumentInsights, context),
-            actionToMenuItem(downloadDocument, context),
-            actionToMenuItem(copyDocument, context),
-            actionToMenuItem(printDocument, context),
-            actionToMenuItem(searchInDocument, context),
-            {
-              type: "separator",
-            },
-            actionToMenuItem(deleteDocument, context),
-            actionToMenuItem(permanentlyDeleteDocument, context),
-          ]}
-        />
-        {(showDisplayOptions || showToggleEmbeds) && can.update && (
-          <>
-            <Separator />
-            <DisplayOptions>
-              {showToggleEmbeds && (
-                <Style>
-                  <ToggleMenuItem
-                    width={26}
-                    height={14}
-                    label={t("Enable embeds")}
-                    labelPosition="left"
-                    checked={!document.embedsDisabled}
-                    onChange={
-                      document.embedsDisabled
-                        ? document.enableEmbeds
-                        : document.disableEmbeds
-                    }
-                  />
-                </Style>
-              )}
-              {showDisplayOptions && !isMobile && (
-                <Style>
-                  <ToggleMenuItem
-                    width={26}
-                    height={14}
-                    label={t("Full width")}
-                    labelPosition="left"
-                    checked={document.fullWidth}
-                    onChange={(ev) => {
-                      const fullWidth = ev.currentTarget.checked;
-                      user.setPreference(
-                        UserPreference.FullWidthDocuments,
-                        fullWidth
-                      );
-                      void user.save();
-                      document.fullWidth = fullWidth;
-                      void document.save();
-                    }}
-                  />
-                </Style>
-              )}
-            </DisplayOptions>
-          </>
-        )}
-      </ContextMenu>
->>>>>>> 4a2707c7
     </>
   );
 }
