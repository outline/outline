--- conflicted
+++ resolved
@@ -143,52 +143,15 @@
           />
         </Modal>
         <DropdownMenu onOpen={onOpen} onClose={onClose} position={position}>
-<<<<<<< HEAD
-          {collection && (
-            <>
-              {can.update && (
-                <DropdownMenuItem onClick={this.onNewDocument}>
-                  {t("New document")}
-                </DropdownMenuItem>
-              )}
-              {can.update && (
-                <DropdownMenuItem onClick={this.onImportDocument}>
-                  {t("Import document")}
-                </DropdownMenuItem>
-              )}
-              {can.update && <hr />}
-              {can.update && (
-                <DropdownMenuItem onClick={this.handleEditCollectionOpen}>
-                  {t("Edit…")}
-                </DropdownMenuItem>
-              )}
-              {can.update && (
-                <DropdownMenuItem onClick={this.handleMembersModalOpen}>
-                  {t("Permissions…")}
-                </DropdownMenuItem>
-              )}
-              {can.export && (
-                <DropdownMenuItem onClick={this.handleExportCollectionOpen}>
-                  {t("Export…")}
-                </DropdownMenuItem>
-              )}
-            </>
-          )}
-          {can.delete && (
-            <DropdownMenuItem onClick={this.handleDeleteCollectionOpen}>
-              {t("Delete…")}
-            </DropdownMenuItem>
-          )}
-=======
           <DropdownMenuItems
             items={[
               {
-                title: "New document",
+                title: t("New document"),
                 visible: !!(collection && can.update),
                 onClick: this.onNewDocument,
               },
               {
-                title: "Import document",
+                title: t("Import document"),
                 visible: !!(collection && can.update),
                 onClick: this.onImportDocument,
               },
@@ -196,28 +159,27 @@
                 type: "separator",
               },
               {
-                title: "Edit…",
+                title: t("Edit…"),
                 visible: !!(collection && can.update),
                 onClick: this.handleEditCollectionOpen,
               },
               {
-                title: "Permissions…",
+                title: t("Permissions…"),
                 visible: !!(collection && can.update),
                 onClick: this.handleMembersModalOpen,
               },
               {
-                title: "Export…",
+                title: t("Export…"),
                 visible: !!(collection && can.export),
                 onClick: this.handleExportCollectionOpen,
               },
               {
-                title: "Delete…",
+                title: t("Delete…"),
                 visible: !!(collection && can.delete),
                 onClick: this.handleDeleteCollectionOpen,
               },
             ]}
           />
->>>>>>> 12a2e1c3
         </DropdownMenu>
         <Modal
           title={t("Edit collection")}
