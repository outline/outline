--- conflicted
+++ resolved
@@ -37,12 +37,8 @@
   const renderTemplate = (template) => (
     <MenuItem
       key={template.id}
-<<<<<<< HEAD
       onClick={() => onSelectTemplate(template)}
-=======
-      onClick={() => document.updateFromTemplate(template)}
       icon={<DocumentIcon />}
->>>>>>> 2c52a8cb
       {...menu}
     >
       <TemplateItem>
