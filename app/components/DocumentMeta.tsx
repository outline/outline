--- conflicted
+++ resolved
@@ -193,13 +193,8 @@
           })}
         </span>
       )}
-<<<<<<< HEAD
-      &nbsp;{timeSinceNow()}
+      {timeSinceNow()}
       {isTasks && (
-=======
-      {timeSinceNow()}
-      {canShowProgressBar && (
->>>>>>> 92db1792
         <>
           <Separator />
           <DocumentTasks document={document} />
