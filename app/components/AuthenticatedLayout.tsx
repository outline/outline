--- conflicted
+++ resolved
@@ -38,19 +38,7 @@
     )
 );
 
-<<<<<<< HEAD
-type Props = {
-  children?: React.ReactNode;
-};
-=======
-type Props = WithTranslation & RootStore;
-
-@observer
-class AuthenticatedLayout extends React.Component<Props> {
-  scrollable: HTMLDivElement | null | undefined;
->>>>>>> 3d88ebc3
-
-function AuthenticatedLayout(props: Props) {
+const AuthenticatedLayout: React.FC = ({ children }) => {
   const { auth, ui, policies } = useStores();
   const { user, team } = auth;
   const can = policies.abilities(ui.activeCollectionId || "");
@@ -105,10 +93,10 @@
       <RegisterKeyDown trigger="n" handler={goToNewDocument} />
       <RegisterKeyDown trigger="t" handler={goToSearch} />
       <RegisterKeyDown trigger="/" handler={goToSearch} />
-      {props.children}
+      {children}
       <CommandBar />
     </Layout>
   );
-}
+};
 
 export default observer(AuthenticatedLayout);