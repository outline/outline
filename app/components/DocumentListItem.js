// @flow
import { observer } from "mobx-react";
import { PlusIcon } from "outline-icons";
import * as React from "react";
import { useTranslation } from "react-i18next";
import { Link } from "react-router-dom";
import styled, { css } from "styled-components";
import breakpoint from "styled-components-breakpoint";
import Document from "models/Document";
import Badge from "components/Badge";
import Button from "components/Button";
import DocumentMeta from "components/DocumentMeta";
import EventBoundary from "components/EventBoundary";
import Flex from "components/Flex";
import Highlight from "components/Highlight";
import StarButton, { AnimatedStar } from "components/Star";
import Tooltip from "components/Tooltip";
import useCurrentTeam from "hooks/useCurrentTeam";
import useCurrentUser from "hooks/useCurrentUser";
import useStores from "hooks/useStores";
import DocumentMenu from "menus/DocumentMenu";
import { newDocumentUrl } from "utils/routeHelpers";

type Props = {|
  document: Document,
  highlight?: ?string,
  context?: ?string,
  showNestedDocuments?: boolean,
  showCollection?: boolean,
  showPublished?: boolean,
  showPin?: boolean,
  showDraft?: boolean,
  showTemplate?: boolean,
|};

const SEARCH_RESULT_REGEX = /<b\b[^>]*>(.*?)<\/b>/gi;

function replaceResultMarks(tag: string) {
  // don't use SEARCH_RESULT_REGEX here as it causes
  // an infinite loop to trigger a regex inside it's own callback
  return tag.replace(/<b\b[^>]*>(.*?)<\/b>/gi, "$1");
}

function DocumentListItem(props: Props, ref) {
  const { t } = useTranslation();
  const { policies } = useStores();
  const currentUser = useCurrentUser();
  const currentTeam = useCurrentTeam();
  const [menuOpen, setMenuOpen] = React.useState(false);
  const {
    document,
    showNestedDocuments,
    showCollection,
    showPublished,
    showPin,
    showDraft = true,
    showTemplate,
    highlight,
    context,
  } = props;

  const queryIsInTitle =
    !!highlight &&
    !!document.title.toLowerCase().includes(highlight.toLowerCase());
  const canStar =
    !document.isDraft && !document.isArchived && !document.isTemplate;
  const can = policies.abilities(currentTeam.id);

  return (
    <DocumentLink
<<<<<<< HEAD
      dir={document.dir}
=======
      ref={ref}
>>>>>>> 0f01fc5f
      $isStarred={document.isStarred}
      $menuOpen={menuOpen}
      to={{
        pathname: document.url,
        state: { title: document.titleWithDefault },
      }}
    >
      <Content>
        <Heading dir={document.dir}>
          <Title
            text={document.titleWithDefault}
            highlight={highlight}
            dir={document.dir}
          />
          {document.isNew && document.createdBy.id !== currentUser.id && (
            <Badge yellow>{t("New")}</Badge>
          )}
          {canStar && (
            <StarPositioner>
              <StarButton document={document} />
            </StarPositioner>
          )}
          {document.isDraft && showDraft && (
            <Tooltip
              tooltip={t("Only visible to you")}
              delay={500}
              placement="top"
            >
              <Badge>{t("Draft")}</Badge>
            </Tooltip>
          )}
          {document.isTemplate && showTemplate && (
            <Badge primary>{t("Template")}</Badge>
          )}
        </Heading>

        {!queryIsInTitle && (
          <ResultContext
            text={context}
            highlight={highlight ? SEARCH_RESULT_REGEX : undefined}
            processResult={replaceResultMarks}
          />
        )}
        <DocumentMeta
          document={document}
          showCollection={showCollection}
          showPublished={showPublished}
          showNestedDocuments={showNestedDocuments}
          showLastViewed
        />
      </Content>
      <Actions>
        {document.isTemplate &&
          !document.isArchived &&
          !document.isDeleted &&
          can.createDocument && (
            <>
              <Button
                as={Link}
                to={newDocumentUrl(document.collectionId, {
                  templateId: document.id,
                })}
                icon={<PlusIcon />}
                neutral
              >
                {t("New doc")}
              </Button>
              &nbsp;
            </>
          )}
        <DocumentMenu
          document={document}
          showPin={showPin}
          onOpen={() => setMenuOpen(true)}
          onClose={() => setMenuOpen(false)}
          modal={false}
        />
      </Actions>
    </DocumentLink>
  );
}

const Content = styled.div`
  flex-grow: 1;
  flex-shrink: 1;
  min-width: 0;
`;

const Actions = styled(EventBoundary)`
  display: none;
  align-items: center;
  margin: 8px;
  flex-shrink: 0;
  flex-grow: 0;

  ${breakpoint("tablet")`
    display: flex;
  `};
`;

const DocumentLink = styled(Link)`
  display: flex;
  align-items: center;
  margin: 10px -8px;
  padding: 6px 8px;
  border-radius: 8px;
  max-height: 50vh;
  width: calc(100vw - 8px);

  ${breakpoint("tablet")`
    width: auto;
  `};

  ${Actions} {
    opacity: 0;
  }

  ${AnimatedStar} {
    opacity: ${(props) => (props.$isStarred ? "1 !important" : 0)};
  }

  &:hover,
  &:active,
  &:focus,
  &:focus-within {
    background: ${(props) => props.theme.listItemHoverBackground};

    ${Actions} {
      opacity: 1;
    }

    ${AnimatedStar} {
      opacity: 0.5;

      &:hover {
        opacity: 1;
      }
    }
  }

  ${(props) =>
    props.$menuOpen &&
    css`
      background: ${(props) => props.theme.listItemHoverBackground};

      ${Actions} {
        opacity: 1;
      }

      ${AnimatedStar} {
        opacity: 0.5;
      }
    `}
`;

const Heading = styled.h3`
  display: flex;
  justify-content: ${(props) => (props.rtl ? "flex-end" : "flex-start")};
  align-items: center;
  height: 24px;
  margin-top: 0;
  margin-bottom: 0.25em;
  overflow: hidden;
  white-space: nowrap;
  color: ${(props) => props.theme.text};
  font-family: -apple-system, BlinkMacSystemFont, "Segoe UI", Roboto, Oxygen,
    Ubuntu, Cantarell, "Open Sans", "Helvetica Neue", sans-serif;
`;

const StarPositioner = styled(Flex)`
  margin-left: 4px;
  align-items: center;
`;

const Title = styled(Highlight)`
  max-width: 90%;
  overflow: hidden;
  text-overflow: ellipsis;
`;

const ResultContext = styled(Highlight)`
  display: block;
  color: ${(props) => props.theme.textTertiary};
  font-size: 14px;
  margin-top: -0.25em;
  margin-bottom: 0.25em;
`;

export default observer(React.forwardRef(DocumentListItem));<|MERGE_RESOLUTION|>--- conflicted
+++ resolved
@@ -68,11 +68,8 @@
 
   return (
     <DocumentLink
-<<<<<<< HEAD
+      ref={ref}
       dir={document.dir}
-=======
-      ref={ref}
->>>>>>> 0f01fc5f
       $isStarred={document.isStarred}
       $menuOpen={menuOpen}
       to={{
