// @flow
import invariant from "invariant";
import { observable } from "mobx";
import { observer } from "mobx-react";
import { MoreIcon } from "outline-icons";
import { rgba } from "polished";
import * as React from "react";
import { withTranslation, type TFunction } from "react-i18next";
import { PortalWithState } from "react-portal";
import styled from "styled-components";
import { fadeAndScaleIn } from "shared/styles/animations";
import Flex from "components/Flex";
import NudeButton from "components/NudeButton";

let previousClosePortal;
let counter = 0;

type Children =
  | React.Node
  | ((options: { closePortal: () => void }) => React.Node);

type Props = {|
  label?: React.Node,
  onOpen?: () => void,
  onClose?: () => void,
  children?: Children,
  className?: string,
  hover?: boolean,
  style?: Object,
  position?: "left" | "right" | "center",
<<<<<<< HEAD
  t: TFunction,
};
=======
|};
>>>>>>> 12a2e1c3

@observer
class DropdownMenu extends React.Component<Props> {
  id: string = `menu${counter++}`;
  closeTimeout: TimeoutID;

  @observable top: ?number;
  @observable bottom: ?number;
  @observable right: ?number;
  @observable left: ?number;
  @observable position: "left" | "right" | "center";
  @observable fixed: ?boolean;
  @observable bodyRect: ClientRect;
  @observable labelRect: ClientRect;
  @observable dropdownRef: { current: null | HTMLElement } = React.createRef();
  @observable menuRef: { current: null | HTMLElement } = React.createRef();

  handleOpen = (
    openPortal: (SyntheticEvent<>) => void,
    closePortal: () => void
  ) => {
    return (ev: SyntheticMouseEvent<HTMLElement>) => {
      ev.preventDefault();
      const currentTarget = ev.currentTarget;
      invariant(document.body, "why you not here");

      if (currentTarget instanceof HTMLDivElement) {
        this.bodyRect = document.body.getBoundingClientRect();
        this.labelRect = currentTarget.getBoundingClientRect();
        this.top = this.labelRect.bottom - this.bodyRect.top;
        this.bottom = undefined;
        this.position = this.props.position || "left";

        if (currentTarget.parentElement) {
          const triggerParentStyle = getComputedStyle(
            currentTarget.parentElement
          );

          if (triggerParentStyle.position === "static") {
            this.fixed = true;
            this.top = this.labelRect.bottom;
          }
        }

        this.initPosition();

        // attempt to keep only one flyout menu open at once
        if (previousClosePortal && !this.props.hover) {
          previousClosePortal();
        }
        previousClosePortal = closePortal;
        openPortal(ev);
      }
    };
  };

  initPosition() {
    if (this.position === "left") {
      this.right =
        this.bodyRect.width - this.labelRect.left - this.labelRect.width;
    } else if (this.position === "center") {
      this.left = this.labelRect.left + this.labelRect.width / 2;
    } else {
      this.left = this.labelRect.left;
    }
  }

  onOpen = () => {
    if (typeof this.props.onOpen === "function") {
      this.props.onOpen();
    }
    this.fitOnTheScreen();
  };

  fitOnTheScreen() {
    if (!this.dropdownRef || !this.dropdownRef.current) return;
    const el = this.dropdownRef.current;

    const sticksOutPastBottomEdge =
      el.clientHeight + this.top > window.innerHeight;
    if (sticksOutPastBottomEdge) {
      this.top = undefined;
      this.bottom = this.fixed ? 0 : -1 * window.pageYOffset;
    } else {
      this.bottom = undefined;
    }

    if (this.position === "left" || this.position === "right") {
      const totalWidth =
        Math.sign(this.position === "left" ? -1 : 1) * el.offsetLeft +
        el.scrollWidth;
      const isVisible = totalWidth < window.innerWidth;

      if (!isVisible) {
        if (this.position === "right") {
          this.position = "left";
          this.left = undefined;
        } else if (this.position === "left") {
          this.position = "right";
          this.right = undefined;
        }
      }
    }

    this.initPosition();
    this.forceUpdate();
  }

  closeAfterTimeout = (closePortal: () => void) => () => {
    if (this.closeTimeout) {
      clearTimeout(this.closeTimeout);
    }
    this.closeTimeout = setTimeout(closePortal, 500);
  };

  clearCloseTimeout = () => {
    if (this.closeTimeout) {
      clearTimeout(this.closeTimeout);
    }
  };

  render() {
    const { className, hover, label, children, t } = this.props;

    return (
      <div className={className}>
        <PortalWithState
          onOpen={this.onOpen}
          onClose={this.props.onClose}
          closeOnOutsideClick
          closeOnEsc
        >
          {({ closePortal, openPortal, isOpen, portal }) => (
            <>
              <Label
                onMouseMove={hover ? this.clearCloseTimeout : undefined}
                onMouseOut={
                  hover ? this.closeAfterTimeout(closePortal) : undefined
                }
                onMouseEnter={
                  hover ? this.handleOpen(openPortal, closePortal) : undefined
                }
                onClick={
                  hover ? undefined : this.handleOpen(openPortal, closePortal)
                }
              >
                {label || (
                  <NudeButton
                    id={`${this.id}button`}
                    aria-label={t("More options")}
                    aria-haspopup="true"
                    aria-expanded={isOpen ? "true" : "false"}
                    aria-controls={this.id}
                  >
                    <MoreIcon />
                  </NudeButton>
                )}
              </Label>
              {portal(
                <Position
                  ref={this.dropdownRef}
                  position={this.position}
                  fixed={this.fixed}
                  top={this.top}
                  bottom={this.bottom}
                  left={this.left}
                  right={this.right}
                >
                  <Menu
                    ref={this.menuRef}
                    onMouseMove={hover ? this.clearCloseTimeout : undefined}
                    onMouseOut={
                      hover ? this.closeAfterTimeout(closePortal) : undefined
                    }
                    onClick={
                      typeof children === "function"
                        ? undefined
                        : (ev) => {
                            ev.stopPropagation();
                            closePortal();
                          }
                    }
                    style={this.props.style}
                    id={this.id}
                    aria-labelledby={`${this.id}button`}
                    role="menu"
                  >
                    {typeof children === "function"
                      ? children({ closePortal })
                      : children}
                  </Menu>
                </Position>
              )}
            </>
          )}
        </PortalWithState>
      </div>
    );
  }
}

const Label = styled(Flex).attrs({
  justify: "center",
  align: "center",
})`
  z-index: ${(props) => props.theme.depths.menu};
  cursor: pointer;
`;

const Position = styled.div`
  position: ${({ fixed }) => (fixed ? "fixed" : "absolute")};
  display: flex;
  ${({ left }) => (left !== undefined ? `left: ${left}px` : "")};
  ${({ right }) => (right !== undefined ? `right: ${right}px` : "")};
  ${({ top }) => (top !== undefined ? `top: ${top}px` : "")};
  ${({ bottom }) => (bottom !== undefined ? `bottom: ${bottom}px` : "")};
  max-height: 75%;
  z-index: ${(props) => props.theme.depths.menu};
  transform: ${(props) =>
    props.position === "center" ? "translateX(-50%)" : "initial"};
  pointer-events: none;
`;

const Menu = styled.div`
  animation: ${fadeAndScaleIn} 200ms ease;
  transform-origin: ${(props) => (props.left !== undefined ? "25%" : "75%")} 0;
  backdrop-filter: blur(10px);
  background: ${(props) => rgba(props.theme.menuBackground, 0.8)};
  border: ${(props) =>
    props.theme.menuBorder ? `1px solid ${props.theme.menuBorder}` : "none"};
  border-radius: 2px;
  padding: 0.5em 0;
  min-width: 180px;
  overflow: hidden;
  overflow-y: auto;
  box-shadow: ${(props) => props.theme.menuShadow};
  pointer-events: all;

  hr {
    margin: 0.5em 12px;
  }

  @media print {
    display: none;
  }
`;

export const Header = styled.h3`
  font-size: 11px;
  font-weight: 600;
  text-transform: uppercase;
  color: ${(props) => props.theme.sidebarText};
  letter-spacing: 0.04em;
  margin: 1em 12px 0.5em;
`;

export default withTranslation()<DropdownMenu>(DropdownMenu);<|MERGE_RESOLUTION|>--- conflicted
+++ resolved
@@ -28,12 +28,8 @@
   hover?: boolean,
   style?: Object,
   position?: "left" | "right" | "center",
-<<<<<<< HEAD
   t: TFunction,
-};
-=======
 |};
->>>>>>> 12a2e1c3
 
 @observer
 class DropdownMenu extends React.Component<Props> {
