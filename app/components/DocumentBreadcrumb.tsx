import { observer } from "mobx-react";
import { ArchiveIcon, GoToIcon, TrashIcon } from "outline-icons";
import * as React from "react";
import { useTranslation } from "react-i18next";
import styled from "styled-components";
import Icon from "@shared/components/Icon";
import type { NavigationNode } from "@shared/types";
import Document from "~/models/Document";
import Breadcrumb from "~/components/Breadcrumb";
import CollectionIcon from "~/components/Icons/CollectionIcon";
import { useLocationSidebarContext } from "~/hooks/useLocationSidebarContext";
import usePolicy from "~/hooks/usePolicy";
import useStores from "~/hooks/useStores";
<<<<<<< HEAD
import { MenuInternalLink } from "~/types";
import { archivePath, trashPath } from "~/utils/routeHelpers";
=======
import { archivePath, settingsPath, trashPath } from "~/utils/routeHelpers";
import { createInternalLinkActionV2 } from "~/actions";
import { ActiveDocumentSection } from "~/actions/sections";
>>>>>>> 92db1792

type Props = {
  children?: React.ReactNode;
  document: Document;
  onlyText?: boolean;
  reverse?: boolean;
  /**
   * Maximum number of items to show in the breadcrumb.
   * If value is less than or equals to 0, no items will be shown.
   * If value is undefined, all items will be shown.
   */
  maxDepth?: number;
};

<<<<<<< HEAD
function useCategory(document: Document): MenuInternalLink | null {
  const { t } = useTranslation();

  if (document.isDeleted) {
    return {
      type: "route",
      icon: <TrashIcon />,
      title: t("Trash"),
      to: trashPath(),
    };
  }

  if (document.isArchived) {
    return {
      type: "route",
      icon: <ArchiveIcon />,
      title: t("Archive"),
      to: archivePath(),
    };
  }

  return null;
}

=======
>>>>>>> 92db1792
function DocumentBreadcrumb(
  { document, children, onlyText, reverse = false, maxDepth }: Props,
  ref: React.RefObject<HTMLDivElement> | null
) {
  const { collections } = useStores();
  const { t } = useTranslation();
  const sidebarContext = useLocationSidebarContext();
  const collection = document.collectionId
    ? collections.get(document.collectionId)
    : undefined;
  const can = usePolicy(collection);
  const depth = maxDepth === undefined ? undefined : Math.max(0, maxDepth);

  React.useEffect(() => {
    void document.loadRelations({ withoutPolicies: true });
  }, [document]);

  const path = document.pathTo.slice(0, -1);

  const actions = React.useMemo(() => {
    if (depth === 0) {
      return [];
    }

    const outputActions = [
      createInternalLinkActionV2({
        name: t("Trash"),
        section: ActiveDocumentSection,
        icon: <TrashIcon />,
        visible: document.isDeleted,
        to: trashPath(),
      }),
      createInternalLinkActionV2({
        name: t("Archive"),
        section: ActiveDocumentSection,
        icon: <ArchiveIcon />,
        visible: document.isArchived,
        to: archivePath(),
      }),
      createInternalLinkActionV2({
        name: t("Templates"),
        section: ActiveDocumentSection,
        icon: <ShapesIcon />,
        visible: document.template,
        to: settingsPath("templates"),
      }),
      createInternalLinkActionV2({
        name: collection?.name,
        section: ActiveDocumentSection,
        icon: collection ? (
          <CollectionIcon collection={collection} expanded />
        ) : undefined,
        visible: !!(collection && can.readDocument),
        to: collection
          ? {
              pathname: collection.path,
              state: { sidebarContext },
            }
          : "",
      }),
      createInternalLinkActionV2({
        name: t("Deleted Collection"),
        section: ActiveDocumentSection,
        visible: document.isCollectionDeleted,
        to: "",
      }),
      ...path.map((node) => {
        const title = node.title || t("Untitled");
        return createInternalLinkActionV2({
          name: node.icon ? (
            <>
              <StyledIcon value={node.icon} color={node.color} /> {title}
            </>
          ) : (
            title
          ),
          section: ActiveDocumentSection,
          to: {
            pathname: node.url,
            state: { sidebarContext },
          },
        });
      }),
    ];

    return reverse
      ? depth !== undefined
        ? outputActions.slice(-depth)
        : outputActions
      : depth !== undefined
        ? outputActions.slice(0, depth)
        : outputActions;
  }, [
    t,
    document,
    collection,
    can.readDocument,
    sidebarContext,
    path,
    reverse,
    depth,
  ]);

  if (!collections.isLoaded) {
    return null;
  }

  if (onlyText) {
    if (depth === 0) {
      return <></>;
    }

    const slicedPath = reverse
      ? path.slice(depth && -depth)
      : path.slice(0, depth);

    const showCollection =
      collection &&
      (!reverse || depth === undefined || slicedPath.length < depth);

    return (
      <>
        {showCollection && collection.name}
        {slicedPath.map((node: NavigationNode, index: number) => (
          <React.Fragment key={node.id}>
            {showCollection && <SmallSlash />}
            {node.title || t("Untitled")}
            {!showCollection && index !== slicedPath.length - 1 && (
              <SmallSlash />
            )}
          </React.Fragment>
        ))}
      </>
    );
  }

  return (
    <Breadcrumb actions={actions} ref={ref} highlightFirstItem>
      {children}
    </Breadcrumb>
  );
}

const StyledIcon = styled(Icon)`
  margin-right: 2px;
`;

const SmallSlash = styled(GoToIcon)`
  width: 12px;
  height: 12px;
  vertical-align: middle;
  flex-shrink: 0;

  fill: ${(props) => props.theme.textTertiary};
  opacity: 0.5;
`;

export default observer(React.forwardRef(DocumentBreadcrumb));<|MERGE_RESOLUTION|>--- conflicted
+++ resolved
@@ -11,14 +11,9 @@
 import { useLocationSidebarContext } from "~/hooks/useLocationSidebarContext";
 import usePolicy from "~/hooks/usePolicy";
 import useStores from "~/hooks/useStores";
-<<<<<<< HEAD
-import { MenuInternalLink } from "~/types";
 import { archivePath, trashPath } from "~/utils/routeHelpers";
-=======
-import { archivePath, settingsPath, trashPath } from "~/utils/routeHelpers";
 import { createInternalLinkActionV2 } from "~/actions";
 import { ActiveDocumentSection } from "~/actions/sections";
->>>>>>> 92db1792
 
 type Props = {
   children?: React.ReactNode;
@@ -33,33 +28,6 @@
   maxDepth?: number;
 };
 
-<<<<<<< HEAD
-function useCategory(document: Document): MenuInternalLink | null {
-  const { t } = useTranslation();
-
-  if (document.isDeleted) {
-    return {
-      type: "route",
-      icon: <TrashIcon />,
-      title: t("Trash"),
-      to: trashPath(),
-    };
-  }
-
-  if (document.isArchived) {
-    return {
-      type: "route",
-      icon: <ArchiveIcon />,
-      title: t("Archive"),
-      to: archivePath(),
-    };
-  }
-
-  return null;
-}
-
-=======
->>>>>>> 92db1792
 function DocumentBreadcrumb(
   { document, children, onlyText, reverse = false, maxDepth }: Props,
   ref: React.RefObject<HTMLDivElement> | null
@@ -98,13 +66,6 @@
         icon: <ArchiveIcon />,
         visible: document.isArchived,
         to: archivePath(),
-      }),
-      createInternalLinkActionV2({
-        name: t("Templates"),
-        section: ActiveDocumentSection,
-        icon: <ShapesIcon />,
-        visible: document.template,
-        to: settingsPath("templates"),
       }),
       createInternalLinkActionV2({
         name: collection?.name,
