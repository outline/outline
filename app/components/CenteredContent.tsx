import * as React from "react";
import styled from "styled-components";
import breakpoint from "styled-components-breakpoint";

type Props = {
  withStickyHeader?: boolean;
};

const Container = styled.div<Props>`
  width: 100%;
  max-width: 100vw;
  padding: ${(props) => (props.withStickyHeader ? "4px 12px" : "60px 12px")};

  ${breakpoint("tablet")`
<<<<<<< HEAD
    padding: ${(props: any) =>
      props.withStickyHeader ? "4px 44px 60px" : "60px 44px"};
=======
    padding: ${(props: Props) =>
      props.withStickyHeader ? "4px 60px 60px" : "60px"};
>>>>>>> 11c009bd
  `};
`;

const Content = styled.div`
  max-width: 46em;
  margin: 0 auto;

  ${breakpoint("desktopLarge")`
    max-width: 52em;
  `};
`;

const CenteredContent: React.FC<Props> = ({ children, ...rest }) => {
  return (
    <Container {...rest}>
      <Content>{children}</Content>
    </Container>
  );
};

export default CenteredContent;<|MERGE_RESOLUTION|>--- conflicted
+++ resolved
@@ -12,13 +12,8 @@
   padding: ${(props) => (props.withStickyHeader ? "4px 12px" : "60px 12px")};
 
   ${breakpoint("tablet")`
-<<<<<<< HEAD
     padding: ${(props: any) =>
       props.withStickyHeader ? "4px 44px 60px" : "60px 44px"};
-=======
-    padding: ${(props: Props) =>
-      props.withStickyHeader ? "4px 60px 60px" : "60px"};
->>>>>>> 11c009bd
   `};
 `;
 
