import invariant from "invariant";
import find from "lodash/find";
import { action, observable } from "mobx";
import { observer } from "mobx-react";
import * as React from "react";
import { withTranslation, WithTranslation } from "react-i18next";
import { io, Socket } from "socket.io-client";
import { toast } from "sonner";
import { FileOperationState, FileOperationType } from "@shared/types";
import RootStore from "~/stores/RootStore";
import Collection from "~/models/Collection";
import Comment from "~/models/Comment";
import Document from "~/models/Document";
import FileOperation from "~/models/FileOperation";
import Group from "~/models/Group";
import GroupMembership from "~/models/GroupMembership";
import GroupUser from "~/models/GroupUser";
<<<<<<< HEAD
=======
import Membership from "~/models/Membership";
>>>>>>> 06423962
import Notification from "~/models/Notification";
import Pin from "~/models/Pin";
import Star from "~/models/Star";
import Subscription from "~/models/Subscription";
import Team from "~/models/Team";
import User from "~/models/User";
import UserMembership from "~/models/UserMembership";
import withStores from "~/components/withStores";
import {
  PartialWithId,
  WebsocketCollectionUpdateIndexEvent,
  WebsocketEntitiesEvent,
  WebsocketEntityDeletedEvent,
} from "~/types";
import { AuthorizationError, NotFoundError } from "~/utils/errors";
import { getVisibilityListener, getPageVisible } from "~/utils/pageVisibility";

type SocketWithAuthentication = Socket & {
  authenticated?: boolean;
};

export const WebsocketContext =
  React.createContext<SocketWithAuthentication | null>(null);

type Props = WithTranslation & RootStore;

@observer
class WebsocketProvider extends React.Component<Props> {
  @observable
  socket: SocketWithAuthentication | null;

  componentDidMount() {
    this.createConnection();
    document.addEventListener(getVisibilityListener(), this.checkConnection);
  }

  componentWillUnmount() {
    if (this.socket) {
      this.socket.authenticated = false;
      this.socket.disconnect();
    }

    document.removeEventListener(getVisibilityListener(), this.checkConnection);
  }

  checkConnection = () => {
    if (this.socket?.disconnected && getPageVisible()) {
      // null-ifying this reference is important, do not remove. Without it
      // references to old sockets are potentially held in context
      this.socket.close();
      this.socket = null;
      this.createConnection();
    }
  };

  createConnection = () => {
    this.socket = io(window.location.origin, {
      path: "/realtime",
      transports: ["websocket"],
      reconnectionDelay: 1000,
      reconnectionDelayMax: 30000,
      withCredentials: true,
    });
    invariant(this.socket, "Socket should be defined");

    this.socket.authenticated = false;
    const {
      auth,
      documents,
      collections,
      groups,
<<<<<<< HEAD
      groupMemberships,
      groupUsers,
=======
      groupUsers,
      groupMemberships,
>>>>>>> 06423962
      pins,
      stars,
      memberships,
      users,
      userMemberships,
      policies,
      comments,
      subscriptions,
      fileOperations,
      notifications,
    } = this.props;

    const currentUserId = auth?.user?.id;

    // on reconnection, reset the transports option, as the Websocket
    // connection may have failed (caused by proxy, firewall, browser, ...)
    this.socket.io.on("reconnect_attempt", () => {
      if (this.socket) {
        this.socket.io.opts.transports = auth?.team?.domain
          ? ["websocket"]
          : ["websocket", "polling"];
      }
    });

    this.socket.on("authenticated", () => {
      if (this.socket) {
        this.socket.authenticated = true;
      }
    });

    this.socket.on("unauthorized", (err: Error) => {
      if (this.socket) {
        this.socket.authenticated = false;
      }
      toast.error(err.message);
      throw err;
    });

    this.socket.on(
      "entities",
      action(async (event: WebsocketEntitiesEvent) => {
        if (event.documentIds) {
          for (const documentDescriptor of event.documentIds) {
            const documentId = documentDescriptor.id;
            let document = documents.get(documentId);
            const previousTitle = document?.title;

            // if we already have the latest version (it was us that performed
            // the change) then we don't need to update anything either.
            if (document?.updatedAt === documentDescriptor.updatedAt) {
              continue;
            }
            if (!document && !event.fetchIfMissing) {
              continue;
            }

            // otherwise, grab the latest version of the document
            try {
              document = await documents.fetch(documentId, {
                force: true,
              });
            } catch (err) {
              if (
                err instanceof AuthorizationError ||
                err instanceof NotFoundError
              ) {
                documents.remove(documentId);
                return;
              }
            }

            // if the title changed then we need to update the collection also
            if (document && previousTitle !== document.title) {
              if (!event.collectionIds) {
                event.collectionIds = [];
              }

              const existing = find(event.collectionIds, {
                id: document.collectionId,
              });

              if (!existing && document.collectionId) {
                event.collectionIds.push({
                  id: document.collectionId,
                });
              }
            }
          }
        }

        if (event.collectionIds) {
          for (const collectionDescriptor of event.collectionIds) {
            const collectionId = collectionDescriptor.id;
            const collection = collections.get(collectionId);

            // if we already have the latest version (it was us that performed
            // the change) then we don't need to update anything either.
            if (collection?.updatedAt === collectionDescriptor.updatedAt) {
              continue;
            }
            if (!collection?.documents?.length && !event.fetchIfMissing) {
              continue;
            }

            try {
              await collection?.fetchDocuments({
                force: true,
              });
            } catch (err) {
              if (
                err instanceof AuthorizationError ||
                err instanceof NotFoundError
              ) {
                memberships.removeAll({ collectionId });
                collections.remove(collectionId);
                return;
              }
            }
          }
        }
      })
    );

    this.socket.on(
      "documents.update",
      action(
        (event: PartialWithId<Document> & { title: string; url: string }) => {
          documents.add(event);

          if (event.collectionId) {
            const collection = collections.get(event.collectionId);
            collection?.updateDocument(event);
          }
        }
      )
    );

    this.socket.on(
      "documents.archive",
      action((event: PartialWithId<Document>) => {
        documents.add(event);
        policies.remove(event.id);

        if (event.collectionId) {
          const collection = collections.get(event.collectionId);
          collection?.removeDocument(event.id);
        }
      })
    );

    this.socket.on(
      "documents.delete",
      action((event: PartialWithId<Document>) => {
        documents.add(event);
        policies.remove(event.id);

        if (event.collectionId) {
          const collection = collections.get(event.collectionId);
          collection?.removeDocument(event.id);
        }

        userMemberships.orderedData
          .filter((m) => m.documentId === event.id)
          .forEach((m) => userMemberships.remove(m.id));
      })
    );

    this.socket.on(
      "documents.permanent_delete",
      (event: WebsocketEntityDeletedEvent) => {
        documents.remove(event.modelId);
      }
    );

<<<<<<< HEAD
    this.socket.on(
      "documents.add_user",
      (event: PartialWithId<UserMembership>) => {
        userMemberships.add(event);
=======
    this.socket.on("documents.add_user", async (event: UserMembership) => {
      userMemberships.add(event);

      // Any existing child policies are now invalid
      if (event.userId === currentUserId) {
        const document = documents.get(event.documentId!);
        if (document) {
          document.childDocuments.forEach((childDocument) => {
            policies.remove(childDocument.id);
          });
        }
>>>>>>> 06423962
      }

<<<<<<< HEAD
    this.socket.on(
      "documents.remove_user",
      (event: Pick<UserMembership, "id" | "userId" | "documentId">) => {
        const userMembership = userMemberships.get(event.id);

        // TODO: Possibly replace this with a one-to-many relation decorator.
        if (userMembership) {
          userMemberships
            .filter({
              userId: event.userId,
              sourceId: userMembership.id,
            })
            .forEach((m) => {
              m.documentId && documents.remove(m.documentId);
            });
=======
      await documents.fetch(event.documentId!, {
        force: event.userId === currentUserId,
      });
    });

    this.socket.on("documents.remove_user", (event: UserMembership) => {
      userMemberships.remove(event.id);

      // Any existing child policies are now invalid
      if (event.userId === currentUserId) {
        const document = documents.get(event.documentId!);
        if (document) {
          document.childDocuments.forEach((childDocument) => {
            policies.remove(childDocument.id);
          });
>>>>>>> 06423962
        }
      }

<<<<<<< HEAD
        userMemberships.removeAll({
          userId: event.userId,
          documentId: event.documentId,
        });

        if (event.documentId && event.userId === auth.user?.id) {
          // TODO: This removes the document even if the user retains access through other means.
          documents.remove(event.documentId);
        }
=======
      const policy = policies.get(event.documentId!);
      if (policy && policy.abilities.read === false) {
        documents.remove(event.documentId!);
>>>>>>> 06423962
      }
    });

    this.socket.on(
      "documents.add_group",
      (event: PartialWithId<GroupMembership>) => {
        groupMemberships.add(event);
      }
    );

    this.socket.on(
      "documents.remove_group",
      (event: Pick<GroupMembership, "id" | "groupId" | "documentId">) => {
        const groupMembership = groupMemberships.get(event.id);

        // TODO: Possibly replace this with a one-to-many relation decorator.
        if (groupMembership) {
          groupMemberships
            .filter({
              groupId: event.groupId,
              sourceId: groupMembership.id,
            })
            .forEach((m) => {
              m.documentId && documents.remove(m.documentId);
            });
        }

        groupMemberships.removeAll({
          groupId: event.groupId,
          documentId: event.documentId,
        });

        // TODO: Clean up document if user no longer has access.
      }
    );

    this.socket.on("comments.create", (event: PartialWithId<Comment>) => {
      comments.add(event);
    });

    this.socket.on("comments.update", (event: PartialWithId<Comment>) => {
      comments.add(event);
    });

    this.socket.on("comments.delete", (event: WebsocketEntityDeletedEvent) => {
      comments.remove(event.modelId);
    });

    this.socket.on("groups.create", (event: PartialWithId<Group>) => {
      groups.add(event);
    });

    this.socket.on("groups.update", (event: PartialWithId<Group>) => {
      groups.add(event);
    });

    this.socket.on("groups.delete", (event: WebsocketEntityDeletedEvent) => {
      groups.remove(event.modelId);
    });

    this.socket.on("groups.add_user", (event: PartialWithId<GroupUser>) => {
      groupUsers.add(event);
    });

<<<<<<< HEAD
    this.socket.on("groups.remove_user", (event: PartialWithId<GroupUser>) => {
      groupUsers.removeAll({
        groupId: event.groupId,
        userId: event.userId,
      });
=======
    this.socket.on("groups.remove_user", (event: GroupUser) => {
      groupUsers.removeAll({ groupId: event.groupId, userId: event.userId });
>>>>>>> 06423962
    });

    this.socket.on("collections.create", (event: PartialWithId<Collection>) => {
      collections.add(event);
    });

    this.socket.on("collections.update", (event: PartialWithId<Collection>) => {
      collections.add(event);
    });

    this.socket.on(
      "collections.delete",
      action((event: WebsocketEntityDeletedEvent) => {
        const collectionId = event.modelId;
        const deletedAt = new Date().toISOString();
        const deletedDocuments = documents.inCollection(collectionId);
        deletedDocuments.forEach((doc) => {
          if (!doc.publishedAt) {
            // draft is to be detached from collection, not deleted
            doc.collectionId = null;
          } else {
            doc.deletedAt = deletedAt;
          }
          policies.remove(doc.id);
        });
        memberships.removeAll({ collectionId });
        collections.remove(collectionId);
      })
    );

    this.socket.on("teams.update", (event: PartialWithId<Team>) => {
      if ("sharing" in event && event.sharing !== auth.team?.sharing) {
        documents.all.forEach((document) => {
          policies.remove(document.id);
        });
      }

      auth.team?.updateData(event);
    });

    this.socket.on(
      "notifications.create",
      (event: PartialWithId<Notification>) => {
        notifications.add(event);
      }
    );

    this.socket.on(
      "notifications.update",
      (event: PartialWithId<Notification>) => {
        notifications.add(event);
      }
    );

    this.socket.on("pins.create", (event: PartialWithId<Pin>) => {
      pins.add(event);
    });

    this.socket.on("pins.update", (event: PartialWithId<Pin>) => {
      pins.add(event);
    });

    this.socket.on("pins.delete", (event: WebsocketEntityDeletedEvent) => {
      pins.remove(event.modelId);
    });

    this.socket.on("stars.create", (event: PartialWithId<Star>) => {
      stars.add(event);
    });

    this.socket.on("stars.update", (event: PartialWithId<Star>) => {
      stars.add(event);
    });

    this.socket.on("stars.delete", (event: WebsocketEntityDeletedEvent) => {
      stars.remove(event.modelId);
    });

    this.socket.on(
      "user.typing",
      (event: { userId: string; documentId: string; commentId: string }) => {
        comments.setTyping(event);
      }
    );

    this.socket.on("collections.add_user", async (event: Membership) => {
      memberships.add(event);
      await collections.fetch(event.collectionId, {
        force: event.userId === currentUserId,
      });
    });

    this.socket.on("collections.remove_user", (event: Membership) => {
      memberships.remove(event.id);

      const policy = policies.get(event.collectionId);
      if (policy && policy.abilities.read === false) {
        collections.remove(event.collectionId);
      }
    });

    this.socket.on("collections.add_group", async (event: GroupMembership) => {
      groupMemberships.add(event);
      await collections.fetch(event.collectionId!);
    });

    this.socket.on(
      "collections.remove_group",
      async (event: GroupMembership) => {
        groupMemberships.remove(event.id);

        const policy = policies.get(event.collectionId!);
        if (policy && policy.abilities.read === false) {
          collections.remove(event.collectionId!);
        }
      }
    );

    this.socket.on(
      "collections.update_index",
      action((event: WebsocketCollectionUpdateIndexEvent) => {
        const collection = collections.get(event.collectionId);
        collection?.updateIndex(event.index);
      })
    );

    this.socket.on(
      "fileOperations.create",
      (event: PartialWithId<FileOperation>) => {
        fileOperations.add(event);
      }
    );

    this.socket.on(
      "fileOperations.update",
      (event: PartialWithId<FileOperation>) => {
        fileOperations.add(event);

        if (
          event.state === FileOperationState.Complete &&
          event.type === FileOperationType.Import &&
          event.user?.id === auth.user?.id
        ) {
          toast.success(event.name, {
            description: this.props.t("Your import completed"),
          });
        }
      }
    );

    this.socket.on(
      "subscriptions.create",
      (event: PartialWithId<Subscription>) => {
        subscriptions.add(event);
      }
    );

    this.socket.on(
      "subscriptions.delete",
      (event: WebsocketEntityDeletedEvent) => {
        subscriptions.remove(event.modelId);
      }
    );

    this.socket.on("users.update", (event: PartialWithId<User>) => {
      users.add(event);
    });

    this.socket.on("users.demote", async (event: PartialWithId<User>) => {
      if (event.id === auth.user?.id) {
        documents.all.forEach((document) => policies.remove(document.id));
        await collections.fetchAll();
      }
    });

    this.socket.on(
      "userMemberships.update",
      async (event: PartialWithId<UserMembership>) => {
        userMemberships.add(event);
      }
    );

    // received a message from the API server that we should request
    // to join a specific room. Forward that to the ws server.
    this.socket.on("join", (event) => {
      this.socket?.emit("join", event);
    });

    // received a message from the API server that we should request
    // to leave a specific room. Forward that to the ws server.
    this.socket.on("leave", (event) => {
      this.socket?.emit("leave", event);
    });
  };

  render() {
    return (
      <WebsocketContext.Provider value={this.socket}>
        {this.props.children}
      </WebsocketContext.Provider>
    );
  }
}

export default withTranslation()(withStores(WebsocketProvider));<|MERGE_RESOLUTION|>--- conflicted
+++ resolved
@@ -15,10 +15,7 @@
 import Group from "~/models/Group";
 import GroupMembership from "~/models/GroupMembership";
 import GroupUser from "~/models/GroupUser";
-<<<<<<< HEAD
-=======
 import Membership from "~/models/Membership";
->>>>>>> 06423962
 import Notification from "~/models/Notification";
 import Pin from "~/models/Pin";
 import Star from "~/models/Star";
@@ -90,13 +87,8 @@
       documents,
       collections,
       groups,
-<<<<<<< HEAD
-      groupMemberships,
-      groupUsers,
-=======
       groupUsers,
       groupMemberships,
->>>>>>> 06423962
       pins,
       stars,
       memberships,
@@ -271,110 +263,71 @@
       }
     );
 
-<<<<<<< HEAD
     this.socket.on(
       "documents.add_user",
+      async (event: PartialWithId<UserMembership>) => {
+        userMemberships.add(event);
+
+        // Any existing child policies are now invalid
+        if (event.userId === currentUserId) {
+          const document = documents.get(event.documentId!);
+          if (document) {
+            document.childDocuments.forEach((childDocument) => {
+              policies.remove(childDocument.id);
+            });
+          }
+        }
+
+        await documents.fetch(event.documentId!, {
+          force: event.userId === currentUserId,
+        });
+      }
+    );
+
+    this.socket.on(
+      "documents.remove_user",
       (event: PartialWithId<UserMembership>) => {
-        userMemberships.add(event);
-=======
-    this.socket.on("documents.add_user", async (event: UserMembership) => {
-      userMemberships.add(event);
-
-      // Any existing child policies are now invalid
-      if (event.userId === currentUserId) {
-        const document = documents.get(event.documentId!);
-        if (document) {
-          document.childDocuments.forEach((childDocument) => {
-            policies.remove(childDocument.id);
-          });
-        }
->>>>>>> 06423962
-      }
-
-<<<<<<< HEAD
-    this.socket.on(
-      "documents.remove_user",
-      (event: Pick<UserMembership, "id" | "userId" | "documentId">) => {
-        const userMembership = userMemberships.get(event.id);
-
-        // TODO: Possibly replace this with a one-to-many relation decorator.
-        if (userMembership) {
-          userMemberships
-            .filter({
-              userId: event.userId,
-              sourceId: userMembership.id,
-            })
-            .forEach((m) => {
-              m.documentId && documents.remove(m.documentId);
+        userMemberships.remove(event.id);
+
+        // Any existing child policies are now invalid
+        if (event.userId === currentUserId) {
+          const document = documents.get(event.documentId!);
+          if (document) {
+            document.childDocuments.forEach((childDocument) => {
+              policies.remove(childDocument.id);
             });
-=======
-      await documents.fetch(event.documentId!, {
-        force: event.userId === currentUserId,
-      });
-    });
-
-    this.socket.on("documents.remove_user", (event: UserMembership) => {
-      userMemberships.remove(event.id);
-
-      // Any existing child policies are now invalid
-      if (event.userId === currentUserId) {
-        const document = documents.get(event.documentId!);
-        if (document) {
-          document.childDocuments.forEach((childDocument) => {
-            policies.remove(childDocument.id);
-          });
->>>>>>> 06423962
-        }
-      }
-
-<<<<<<< HEAD
-        userMemberships.removeAll({
-          userId: event.userId,
-          documentId: event.documentId,
-        });
-
-        if (event.documentId && event.userId === auth.user?.id) {
-          // TODO: This removes the document even if the user retains access through other means.
-          documents.remove(event.documentId);
-        }
-=======
-      const policy = policies.get(event.documentId!);
-      if (policy && policy.abilities.read === false) {
-        documents.remove(event.documentId!);
->>>>>>> 06423962
-      }
-    });
+          }
+        }
+
+        const policy = policies.get(event.documentId!);
+        if (policy && policy.abilities.read === false) {
+          documents.remove(event.documentId!);
+        }
+      }
+    );
 
     this.socket.on(
       "documents.add_group",
       (event: PartialWithId<GroupMembership>) => {
         groupMemberships.add(event);
+
+        // Any existing child policies are now invalid
+        // TODO: How to determine if event is for current user?
+        // if (event.userId === currentUserId) {
+        //   const document = documents.get(event.documentId!);
+        //   if (document) {
+        //     document.childDocuments.forEach((childDocument) => {
+        //       policies.remove(childDocument.id);
+        //     });
+        //   }
+        // }
       }
     );
 
     this.socket.on(
       "documents.remove_group",
-      (event: Pick<GroupMembership, "id" | "groupId" | "documentId">) => {
-        const groupMembership = groupMemberships.get(event.id);
-
-        // TODO: Possibly replace this with a one-to-many relation decorator.
-        if (groupMembership) {
-          groupMemberships
-            .filter({
-              groupId: event.groupId,
-              sourceId: groupMembership.id,
-            })
-            .forEach((m) => {
-              m.documentId && documents.remove(m.documentId);
-            });
-        }
-
-        groupMemberships.removeAll({
-          groupId: event.groupId,
-          documentId: event.documentId,
-        });
-
-        // TODO: Clean up document if user no longer has access.
+      (event: PartialWithId<GroupMembership>) => {
+        groupMemberships.remove(event.id);
       }
     );
 
@@ -406,16 +359,11 @@
       groupUsers.add(event);
     });
 
-<<<<<<< HEAD
     this.socket.on("groups.remove_user", (event: PartialWithId<GroupUser>) => {
       groupUsers.removeAll({
         groupId: event.groupId,
         userId: event.userId,
       });
-=======
-    this.socket.on("groups.remove_user", (event: GroupUser) => {
-      groupUsers.removeAll({ groupId: event.groupId, userId: event.userId });
->>>>>>> 06423962
     });
 
     this.socket.on("collections.create", (event: PartialWithId<Collection>) => {
