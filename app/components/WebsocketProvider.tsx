--- conflicted
+++ resolved
@@ -6,16 +6,12 @@
 import { withTranslation, WithTranslation } from "react-i18next";
 import { io, Socket } from "socket.io-client";
 import { toast } from "sonner";
-<<<<<<< HEAD
 import EDITOR_VERSION from "@shared/editor/version";
 import {
   FileOperationState,
   FileOperationType,
   ImportState,
 } from "@shared/types";
-=======
-import { FileOperationState, FileOperationType } from "@shared/types";
->>>>>>> 533a1436
 import RootStore from "~/stores/RootStore";
 import Collection from "~/models/Collection";
 import Comment from "~/models/Comment";
