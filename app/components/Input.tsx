import * as React from "react";
import { VisuallyHidden } from "reakit/VisuallyHidden";
import styled from "styled-components";
import breakpoint from "styled-components-breakpoint";
import Flex from "~/components/Flex";
import Text from "~/components/Text";
import { undraggableOnDesktop } from "~/styles";

const RealTextarea = styled.textarea<{ hasIcon?: boolean }>`
  border: 0;
  flex: 1;
  padding: 8px 12px 8px ${(props) => (props.hasIcon ? "8px" : "12px")};
  outline: none;
  background: none;
  color: ${(props) => props.theme.text};

  &:disabled,
  &::placeholder {
    color: ${(props) => props.theme.placeholder};
  }
`;

const RealInput = styled.input<{ hasIcon?: boolean }>`
  border: 0;
  flex: 1;
  padding: 8px 12px 8px ${(props) => (props.hasIcon ? "8px" : "12px")};
  outline: none;
  background: none;
  color: ${(props) => props.theme.text};
  height: 30px;
  min-width: 0;
  overflow: hidden;
  text-overflow: ellipsis;
  white-space: nowrap;
  ${undraggableOnDesktop()}

  &:disabled,
  &::placeholder {
    color: ${(props) => props.theme.placeholder};
  }

  &:-webkit-autofill,
  &:-webkit-autofill:hover,
  &:-webkit-autofill:focus {
    -webkit-box-shadow: 0 0 0px 1000px ${(props) => props.theme.background}
      inset;
  }

  &::-webkit-search-cancel-button {
    -webkit-appearance: none;
  }

  ${breakpoint("mobile", "tablet")`
    font-size: 16px;
  `};
`;

const Wrapper = styled.div<{
  flex?: boolean;
  short?: boolean;
  minHeight?: number;
  minWidth?: number;
  maxHeight?: number;
}>`
  flex: ${(props) => (props.flex ? "1" : "0")};
  width: ${(props) => (props.short ? "49%" : "auto")};
  max-width: ${(props) => (props.short ? "350px" : "100%")};
  min-width: ${({ minWidth }) => (minWidth ? `${minWidth}px` : "initial")};
  min-height: ${({ minHeight }) => (minHeight ? `${minHeight}px` : "0")};
  max-height: ${({ maxHeight }) => (maxHeight ? `${maxHeight}px` : "initial")};
`;

const IconWrapper = styled.span`
  position: relative;
  left: 4px;
  width: 24px;
  height: 24px;
`;

export const Outline = styled(Flex)<{
  margin?: string | number;
  hasError?: boolean;
  focused?: boolean;
}>`
  flex: 1;
  margin: ${(props) =>
    props.margin !== undefined ? props.margin : "0 0 16px"};
  color: inherit;
  border-width: 1px;
  border-style: solid;
  border-color: ${(props) =>
    props.hasError
      ? props.theme.danger
      : props.focused
      ? props.theme.inputBorderFocused
      : props.theme.inputBorder};
  border-radius: 4px;
  font-weight: normal;
  align-items: center;
  overflow: hidden;
  background: ${(props) => props.theme.background};

  /* Prevents an issue where input placeholder appears in a selected style when double clicking title bar */
  user-select: none;
`;

export const LabelText = styled.div`
  font-weight: 500;
  padding-bottom: 4px;
  display: inline-block;
`;

export type Props = React.InputHTMLAttributes<
  HTMLInputElement | HTMLTextAreaElement
> & {
  type?: "text" | "email" | "checkbox" | "search" | "textarea";
  labelHidden?: boolean;
  label?: string;
  flex?: boolean;
  short?: boolean;
  margin?: string | number;
  error?: string;
  icon?: React.ReactNode;
<<<<<<< HEAD
  innerRef?: React.Ref<any>;
  /* Callback is triggered with the CMD+Enter keyboard combo */
  onRequestSubmit?: (ev: React.KeyboardEvent<HTMLInputElement>) => unknown;
=======
>>>>>>> 55f2989a
  onFocus?: (ev: React.SyntheticEvent) => unknown;
  onBlur?: (ev: React.SyntheticEvent) => unknown;
};

<<<<<<< HEAD
@observer
class Input extends React.Component<Props> {
  private input = React.createRef<HTMLInputElement | HTMLTextAreaElement>();

  @observable
  public focused = false;

  public clear() {
    if (this.input.current) {
      this.input.current.value = "";
    }
  }

  public focus() {
    this.input.current?.focus();
  }

  private handleBlur = (ev: React.SyntheticEvent) => {
    this.focused = false;
=======
function Input(
  props: Props,
  ref: React.RefObject<HTMLInputElement | HTMLTextAreaElement>
) {
  const [focused, setFocused] = React.useState(false);

  const handleBlur = (ev: React.SyntheticEvent) => {
    setFocused(false);
>>>>>>> 55f2989a

    if (props.onBlur) {
      props.onBlur(ev);
    }
  };

<<<<<<< HEAD
  private handleFocus = (ev: React.SyntheticEvent) => {
    this.focused = true;
=======
  const handleFocus = (ev: React.SyntheticEvent) => {
    setFocused(true);
>>>>>>> 55f2989a

    if (props.onFocus) {
      props.onFocus(ev);
    }
  };

<<<<<<< HEAD
  private handleKeyDown = (ev: React.KeyboardEvent<HTMLInputElement>) => {
    if (ev.key === "Enter" && ev.metaKey) {
      if (this.props.onRequestSubmit) {
        this.props.onRequestSubmit(ev);
      }
    }

    if (this.props.onKeyDown) {
      this.props.onKeyDown(ev);
    }
  };

  render() {
    const {
      type = "text",
      icon,
      label,
      margin,
      className,
      short,
      flex,
      labelHidden,
      onFocus,
      onBlur,
      onRequestSubmit,
      ...rest
    } = this.props;

    const wrappedLabel = <LabelText>{label}</LabelText>;

    return (
      <Wrapper className={className} short={short} flex={flex}>
        <label>
          {label &&
            (labelHidden ? (
              <VisuallyHidden>{wrappedLabel}</VisuallyHidden>
            ) : (
              wrappedLabel
            ))}
          <Outline focused={this.focused} margin={margin}>
            {icon && <IconWrapper>{icon}</IconWrapper>}
            {type === "textarea" ? (
              <RealTextarea
                ref={this.props.innerRef}
                onBlur={this.handleBlur}
                onFocus={this.handleFocus}
                hasIcon={!!icon}
                {...rest}
              />
            ) : (
              <RealInput
                ref={this.props.innerRef}
                onBlur={this.handleBlur}
                onFocus={this.handleFocus}
                onKeyDown={this.handleKeyDown}
                hasIcon={!!icon}
                type={type}
                {...rest}
              />
            )}
          </Outline>
        </label>
      </Wrapper>
    );
  }
=======
  const {
    type = "text",
    icon,
    label,
    margin,
    error,
    className,
    short,
    flex,
    labelHidden,
    onFocus,
    onBlur,
    ...rest
  } = props;

  const wrappedLabel = <LabelText>{label}</LabelText>;

  return (
    <Wrapper className={className} short={short} flex={flex}>
      <label>
        {label &&
          (labelHidden ? (
            <VisuallyHidden>{wrappedLabel}</VisuallyHidden>
          ) : (
            wrappedLabel
          ))}
        <Outline focused={focused} margin={margin}>
          {icon && <IconWrapper>{icon}</IconWrapper>}
          {type === "textarea" ? (
            <RealTextarea
              ref={ref as React.RefObject<HTMLTextAreaElement>}
              onBlur={handleBlur}
              onFocus={handleFocus}
              hasIcon={!!icon}
              {...rest}
            />
          ) : (
            <RealInput
              ref={ref as React.RefObject<HTMLInputElement>}
              onBlur={handleBlur}
              onFocus={handleFocus}
              hasIcon={!!icon}
              type={type}
              {...rest}
            />
          )}
        </Outline>
      </label>
      {error && (
        <TextWrapper>
          <StyledText type="danger" size="xsmall">
            {error}
          </StyledText>
        </TextWrapper>
      )}
    </Wrapper>
  );
>>>>>>> 55f2989a
}

export const TextWrapper = styled.span`
  min-height: 16px;
  display: block;
  margin-top: -16px;
`;

export const StyledText = styled(Text)`
  margin-bottom: 0;
`;

export default React.forwardRef(Input);<|MERGE_RESOLUTION|>--- conflicted
+++ resolved
@@ -121,37 +121,12 @@
   margin?: string | number;
   error?: string;
   icon?: React.ReactNode;
-<<<<<<< HEAD
-  innerRef?: React.Ref<any>;
   /* Callback is triggered with the CMD+Enter keyboard combo */
   onRequestSubmit?: (ev: React.KeyboardEvent<HTMLInputElement>) => unknown;
-=======
->>>>>>> 55f2989a
   onFocus?: (ev: React.SyntheticEvent) => unknown;
   onBlur?: (ev: React.SyntheticEvent) => unknown;
 };
 
-<<<<<<< HEAD
-@observer
-class Input extends React.Component<Props> {
-  private input = React.createRef<HTMLInputElement | HTMLTextAreaElement>();
-
-  @observable
-  public focused = false;
-
-  public clear() {
-    if (this.input.current) {
-      this.input.current.value = "";
-    }
-  }
-
-  public focus() {
-    this.input.current?.focus();
-  }
-
-  private handleBlur = (ev: React.SyntheticEvent) => {
-    this.focused = false;
-=======
 function Input(
   props: Props,
   ref: React.RefObject<HTMLInputElement | HTMLTextAreaElement>
@@ -160,28 +135,23 @@
 
   const handleBlur = (ev: React.SyntheticEvent) => {
     setFocused(false);
->>>>>>> 55f2989a
 
     if (props.onBlur) {
       props.onBlur(ev);
     }
   };
 
-<<<<<<< HEAD
-  private handleFocus = (ev: React.SyntheticEvent) => {
-    this.focused = true;
-=======
   const handleFocus = (ev: React.SyntheticEvent) => {
     setFocused(true);
->>>>>>> 55f2989a
 
     if (props.onFocus) {
       props.onFocus(ev);
     }
   };
 
-<<<<<<< HEAD
-  private handleKeyDown = (ev: React.KeyboardEvent<HTMLInputElement>) => {
+  const handleKeyDown = (
+    ev: React.KeyboardEvent<HTMLInputElement | HTMLTextAreaElement>
+  ) => {
     if (ev.key === "Enter" && ev.metaKey) {
       if (this.props.onRequestSubmit) {
         this.props.onRequestSubmit(ev);
@@ -193,60 +163,6 @@
     }
   };
 
-  render() {
-    const {
-      type = "text",
-      icon,
-      label,
-      margin,
-      className,
-      short,
-      flex,
-      labelHidden,
-      onFocus,
-      onBlur,
-      onRequestSubmit,
-      ...rest
-    } = this.props;
-
-    const wrappedLabel = <LabelText>{label}</LabelText>;
-
-    return (
-      <Wrapper className={className} short={short} flex={flex}>
-        <label>
-          {label &&
-            (labelHidden ? (
-              <VisuallyHidden>{wrappedLabel}</VisuallyHidden>
-            ) : (
-              wrappedLabel
-            ))}
-          <Outline focused={this.focused} margin={margin}>
-            {icon && <IconWrapper>{icon}</IconWrapper>}
-            {type === "textarea" ? (
-              <RealTextarea
-                ref={this.props.innerRef}
-                onBlur={this.handleBlur}
-                onFocus={this.handleFocus}
-                hasIcon={!!icon}
-                {...rest}
-              />
-            ) : (
-              <RealInput
-                ref={this.props.innerRef}
-                onBlur={this.handleBlur}
-                onFocus={this.handleFocus}
-                onKeyDown={this.handleKeyDown}
-                hasIcon={!!icon}
-                type={type}
-                {...rest}
-              />
-            )}
-          </Outline>
-        </label>
-      </Wrapper>
-    );
-  }
-=======
   const {
     type = "text",
     icon,
@@ -280,6 +196,7 @@
               ref={ref as React.RefObject<HTMLTextAreaElement>}
               onBlur={handleBlur}
               onFocus={handleFocus}
+              onKeyDown={handleKeyDown}
               hasIcon={!!icon}
               {...rest}
             />
@@ -288,6 +205,7 @@
               ref={ref as React.RefObject<HTMLInputElement>}
               onBlur={handleBlur}
               onFocus={handleFocus}
+              onKeyDown={handleKeyDown}
               hasIcon={!!icon}
               type={type}
               {...rest}
@@ -304,7 +222,6 @@
       )}
     </Wrapper>
   );
->>>>>>> 55f2989a
 }
 
 export const TextWrapper = styled.span`
