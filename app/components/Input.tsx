import { observable } from "mobx";
import { observer } from "mobx-react";
import * as React from "react";
import { VisuallyHidden } from "reakit/VisuallyHidden";
import styled from "styled-components";
import breakpoint from "styled-components-breakpoint";
import Flex from "~/components/Flex";

const RealTextarea = styled.textarea<{ hasIcon?: boolean }>`
  border: 0;
  flex: 1;
  padding: 8px 12px 8px ${(props) => (props.hasIcon ? "8px" : "12px")};
  outline: none;
  background: none;
  color: ${(props) => props.theme.text};

  &:disabled,
  &::placeholder {
    color: ${(props) => props.theme.placeholder};
  }
`;

const RealInput = styled.input<{ hasIcon?: boolean }>`
  border: 0;
  flex: 1;
  padding: 8px 12px 8px ${(props) => (props.hasIcon ? "8px" : "12px")};
  outline: none;
  background: none;
  color: ${(props) => props.theme.text};
  height: 30px;
  min-width: 0;
  overflow: hidden;
  text-overflow: ellipsis;
  white-space: nowrap;

  &:disabled,
  &::placeholder {
    color: ${(props) => props.theme.placeholder};
  }

  &:-webkit-autofill,
  &:-webkit-autofill:hover,
  &:-webkit-autofill:focus {
    -webkit-box-shadow: 0 0 0px 1000px ${(props) => props.theme.background}
      inset;
  }

  &::-webkit-search-cancel-button {
    -webkit-appearance: none;
  }

  ${breakpoint("mobile", "tablet")`
    font-size: 16px;
  `};
`;

const Wrapper = styled.div<{
  flex?: boolean;
  short?: boolean;
  minHeight?: number;
  maxHeight?: number;
}>`
  flex: ${(props) => (props.flex ? "1" : "0")};
  width: ${(props) => (props.short ? "49%" : "auto")};
  max-width: ${(props) => (props.short ? "350px" : "100%")};
  min-height: ${({ minHeight }) => (minHeight ? `${minHeight}px` : "0")};
  max-height: ${({ maxHeight }) => (maxHeight ? `${maxHeight}px` : "initial")};
`;

const IconWrapper = styled.span`
  position: relative;
  left: 4px;
  width: 24px;
  height: 24px;
`;

export const Outline = styled(Flex)<{
  margin?: string | number;
  hasError?: boolean;
  focused?: boolean;
}>`
  flex: 1;
  margin: ${(props) =>
    props.margin !== undefined ? props.margin : "0 0 16px"};
  color: inherit;
  border-width: 1px;
  border-style: solid;
  border-color: ${(props) =>
    props.hasError
      ? props.theme.danger
      : props.focused
      ? props.theme.inputBorderFocused
      : props.theme.inputBorder};
  border-radius: 4px;
  font-weight: normal;
  align-items: center;
  overflow: hidden;
  background: ${(props) => props.theme.background};
`;

export const LabelText = styled.div`
  font-weight: 500;
  padding-bottom: 4px;
  display: inline-block;
`;

export type Props = React.InputHTMLAttributes<
  HTMLInputElement | HTMLTextAreaElement
> & {
  type?: "text" | "email" | "checkbox" | "search" | "textarea";
  labelHidden?: boolean;
  label?: string;
  flex?: boolean;
  short?: boolean;
  margin?: string | number;
  icon?: React.ReactNode;
<<<<<<< HEAD
  name?: string;
  pattern?: string;
  minLength?: number;
  maxLength?: number;
  autoFocus?: boolean;
  autoComplete?: boolean | string;
  readOnly?: boolean;
  required?: boolean;
  disabled?: boolean;
  placeholder?: string;
  /* Callback is triggered with the CMD+Enter keyboard combo */
  onRequestSubmit?: (ev: React.KeyboardEvent<HTMLInputElement>) => unknown;
  onChange?: (
    ev: React.ChangeEvent<HTMLInputElement | HTMLTextAreaElement>
  ) => unknown;
  innerRef?: React.RefObject<HTMLInputElement | HTMLTextAreaElement>;
  onKeyDown?: (ev: React.KeyboardEvent<HTMLInputElement>) => unknown;
=======
  innerRef?: React.Ref<any>;
>>>>>>> 383bac24
  onFocus?: (ev: React.SyntheticEvent) => unknown;
  onBlur?: (ev: React.SyntheticEvent) => unknown;
};

@observer
class Input extends React.Component<Props> {
  private input = React.createRef<HTMLInputElement | HTMLTextAreaElement>();

  @observable
  public focused = false;

  public clear() {
    if (this.input.current) {
      this.input.current.value = "";
    }
  }

  public focus() {
    this.input.current?.focus();
  }

  private handleBlur = (ev: React.SyntheticEvent) => {
    this.focused = false;

    if (this.props.onBlur) {
      this.props.onBlur(ev);
    }
  };

  private handleFocus = (ev: React.SyntheticEvent) => {
    this.focused = true;

    if (this.props.onFocus) {
      this.props.onFocus(ev);
    }
  };

  private handleKeyDown = (ev: React.KeyboardEvent<HTMLInputElement>) => {
    if (ev.key === "Enter" && ev.metaKey) {
      if (this.props.onRequestSubmit) {
        this.props.onRequestSubmit(ev);
      }
    }

    if (this.props.onKeyDown) {
      this.props.onKeyDown(ev);
    }
  };

  render() {
    const {
      type = "text",
      icon,
      label,
      margin,
      className,
      short,
      flex,
      labelHidden,
      onFocus,
      onBlur,
      onRequestSubmit,
      ...rest
    } = this.props;

    const wrappedLabel = <LabelText>{label}</LabelText>;

    return (
      <Wrapper className={className} short={short} flex={flex}>
        <label>
          {label &&
            (labelHidden ? (
              <VisuallyHidden>{wrappedLabel}</VisuallyHidden>
            ) : (
              wrappedLabel
            ))}
          <Outline focused={this.focused} margin={margin}>
            {icon && <IconWrapper>{icon}</IconWrapper>}
<<<<<<< HEAD
            <InputComponent
              // @ts-expect-error no idea why this is not working
              ref={this.input}
              onBlur={this.handleBlur}
              onFocus={this.handleFocus}
              onKeyDown={this.handleKeyDown}
              hasIcon={!!icon}
              type={type === "textarea" ? undefined : type}
              {...rest}
            />
=======
            {type === "textarea" ? (
              <RealTextarea
                ref={this.props.innerRef}
                onBlur={this.props.onBlur}
                onFocus={this.handleFocus}
                hasIcon={!!icon}
                {...rest}
              />
            ) : (
              <RealInput
                ref={this.props.innerRef}
                onBlur={this.props.onBlur}
                onFocus={this.handleFocus}
                hasIcon={!!icon}
                type={type}
                {...rest}
              />
            )}
>>>>>>> 383bac24
          </Outline>
        </label>
      </Wrapper>
    );
  }
}

export const ReactHookWrappedInput = React.forwardRef(
  (props: Omit<Props, "innerRef">, ref: React.Ref<any>) => {
    return <Input {...{ ...props, innerRef: ref }} />;
  }
);

export default Input;<|MERGE_RESOLUTION|>--- conflicted
+++ resolved
@@ -114,27 +114,9 @@
   short?: boolean;
   margin?: string | number;
   icon?: React.ReactNode;
-<<<<<<< HEAD
-  name?: string;
-  pattern?: string;
-  minLength?: number;
-  maxLength?: number;
-  autoFocus?: boolean;
-  autoComplete?: boolean | string;
-  readOnly?: boolean;
-  required?: boolean;
-  disabled?: boolean;
-  placeholder?: string;
+  innerRef?: React.Ref<any>;
   /* Callback is triggered with the CMD+Enter keyboard combo */
   onRequestSubmit?: (ev: React.KeyboardEvent<HTMLInputElement>) => unknown;
-  onChange?: (
-    ev: React.ChangeEvent<HTMLInputElement | HTMLTextAreaElement>
-  ) => unknown;
-  innerRef?: React.RefObject<HTMLInputElement | HTMLTextAreaElement>;
-  onKeyDown?: (ev: React.KeyboardEvent<HTMLInputElement>) => unknown;
-=======
-  innerRef?: React.Ref<any>;
->>>>>>> 383bac24
   onFocus?: (ev: React.SyntheticEvent) => unknown;
   onBlur?: (ev: React.SyntheticEvent) => unknown;
 };
@@ -213,18 +195,6 @@
             ))}
           <Outline focused={this.focused} margin={margin}>
             {icon && <IconWrapper>{icon}</IconWrapper>}
-<<<<<<< HEAD
-            <InputComponent
-              // @ts-expect-error no idea why this is not working
-              ref={this.input}
-              onBlur={this.handleBlur}
-              onFocus={this.handleFocus}
-              onKeyDown={this.handleKeyDown}
-              hasIcon={!!icon}
-              type={type === "textarea" ? undefined : type}
-              {...rest}
-            />
-=======
             {type === "textarea" ? (
               <RealTextarea
                 ref={this.props.innerRef}
@@ -238,12 +208,12 @@
                 ref={this.props.innerRef}
                 onBlur={this.props.onBlur}
                 onFocus={this.handleFocus}
+                onKeyDown={this.handleKeyDown}
                 hasIcon={!!icon}
                 type={type}
                 {...rest}
               />
             )}
->>>>>>> 383bac24
           </Outline>
         </label>
       </Wrapper>
