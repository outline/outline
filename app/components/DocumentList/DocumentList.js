--- conflicted
+++ resolved
@@ -7,42 +7,28 @@
 class DocumentList extends React.Component {
   props: {
     documents: Document[],
-<<<<<<< HEAD
+    showCollection?: boolean,
     limit?: number,
   };
 
   render() {
-    const { limit } = this.props;
+    const { limit, showCollection } = this.props;
     const documents = limit
       ? this.props.documents.splice(0, limit)
       : this.props.documents;
-=======
-    showCollection?: boolean,
-  };
-
-  render() {
-    const { documents, showCollection } = this.props;
->>>>>>> 871e6918
 
     return (
       <ArrowKeyNavigation
         mode={ArrowKeyNavigation.mode.VERTICAL}
         defaultActiveChildIndex={0}
       >
-<<<<<<< HEAD
         {documents.map(document => (
-          <DocumentPreview key={document.id} document={document} />
+          <DocumentPreview
+            key={document.id}
+            document={document}
+            showCollection={showCollection}
+          />
         ))}
-=======
-        {documents &&
-          documents.map(document => (
-            <DocumentPreview
-              key={document.id}
-              document={document}
-              showCollection={showCollection}
-            />
-          ))}
->>>>>>> 871e6918
       </ArrowKeyNavigation>
     );
   }
