import { observer } from "mobx-react";
import { MoreIcon, QuestionMarkIcon, UserIcon } from "outline-icons";
import * as React from "react";
import { useTranslation } from "react-i18next";
import styled, { useTheme } from "styled-components";
import Squircle from "@shared/components/Squircle";
import { Pagination } from "@shared/constants";
import { CollectionPermission, IconType } from "@shared/types";
import { determineIconType } from "@shared/utils/icon";
import type Collection from "~/models/Collection";
import type Document from "~/models/Document";
import Share from "~/models/Share";
import Flex from "~/components/Flex";
import Scrollable from "~/components/Scrollable";
import Text from "~/components/Text";
import useCurrentTeam from "~/hooks/useCurrentTeam";
import useCurrentUser from "~/hooks/useCurrentUser";
import useMaxHeight from "~/hooks/useMaxHeight";
import usePolicy from "~/hooks/usePolicy";
import useRequest from "~/hooks/useRequest";
import useStores from "~/hooks/useStores";
import Avatar from "../../Avatar";
import { AvatarSize } from "../../Avatar/Avatar";
import CollectionIcon from "../../Icons/CollectionIcon";
import Tooltip from "../../Tooltip";
import { Separator } from "../components";
import { ListItem } from "../components/ListItem";
import DocumentMemberList from "./DocumentMemberList";
import PublicAccess from "./PublicAccess";

type Props = {
  /** The document being shared. */
  document: Document;
  /** List of users that have been invited during the current editing session */
  invitedInSession: string[];
  /** The existing share model, if any. */
  share: Share | null | undefined;
  /** The existing share parent model, if any. */
  sharedParent: Share | null | undefined;
  /** Callback fired when the popover requests to be closed. */
  onRequestClose: () => void;
  /** Whether the popover is visible. */
  visible: boolean;
};

export const AccessControlList = observer(
  ({
    document,
    invitedInSession,
    share,
    sharedParent,
    onRequestClose,
    visible,
  }: Props) => {
    const { t } = useTranslation();
    const theme = useTheme();
    const collection = document.collection;
    const usersInCollection = useUsersInCollection(collection);
    const user = useCurrentUser();
    const { userMemberships, groupMemberships } = useStores();
    const collectionSharingDisabled = document.collection?.sharing === false;
    const team = useCurrentTeam();
    const can = usePolicy(document);
    const documentId = document.id;

    const containerRef = React.useRef<HTMLDivElement | null>(null);
    const { maxHeight, calcMaxHeight } = useMaxHeight({
      elementRef: containerRef,
      maxViewportPercentage: 70,
      margin: 24,
    });

<<<<<<< HEAD
    const { data: userMembershipData, request: fetchUserMemberships } =
=======
    const { loading: loadingDocumentMembers, request: fetchDocumentMembers } =
>>>>>>> a432a7ca
      useRequest(
        React.useCallback(
          () =>
            userMemberships.fetchDocumentMemberships({
<<<<<<< HEAD
              id: documentId,
              limit: Pagination.defaultLimit,
            }),
          [userMemberships, documentId]
        )
      );

    const { data: groupMembershipData, request: fetchGroupMemberships } =
      useRequest(
        React.useCallback(
          () => groupMemberships.fetchAll({ documentId }),
          [groupMemberships, documentId]
=======
              id: document.id,
              limit: Pagination.defaultLimit,
            }),
          [userMemberships, document.id]
>>>>>>> a432a7ca
        )
      );

    React.useEffect(() => {
      void fetchUserMemberships();
      void fetchGroupMemberships();
    }, [fetchUserMemberships, fetchGroupMemberships]);

    React.useEffect(() => {
      calcMaxHeight();
    });

<<<<<<< HEAD
    if (!userMembershipData || !groupMembershipData) {
      return null;
    }

=======
>>>>>>> a432a7ca
    return (
      <ScrollableContainer
        ref={containerRef}
        hiddenScrollbars
        style={{ maxHeight }}
      >
        {loadingDocumentMembers && <LoadingIndicator />}
        {collection ? (
          <>
            {collection.permission ? (
              <ListItem
                image={
                  <Squircle color={theme.accent} size={AvatarSize.Medium}>
                    <UserIcon color={theme.accentText} size={16} />
                  </Squircle>
                }
                title={t("All members")}
                subtitle={t("Everyone in the workspace")}
                actions={
                  <AccessTooltip>
                    {collection?.permission === CollectionPermission.ReadWrite
                      ? t("Can edit")
                      : t("Can view")}
                  </AccessTooltip>
                }
              />
            ) : usersInCollection ? (
              <ListItem
                image={<CollectionSquircle collection={collection} />}
                title={collection.name}
                subtitle={t("Everyone in the collection")}
                actions={<AccessTooltip>{t("Can view")}</AccessTooltip>}
              />
            ) : (
              <ListItem
                image={<Avatar model={user} showBorder={false} />}
                title={user.name}
                subtitle={t("You have full access")}
                actions={<AccessTooltip>{t("Can edit")}</AccessTooltip>}
              />
            )}
            <DocumentMemberList
              document={document}
              invitedInSession={invitedInSession}
            />
          </>
        ) : document.isDraft ? (
          <>
            <ListItem
              image={<Avatar model={document.createdBy} showBorder={false} />}
              title={document.createdBy?.name}
              actions={
                <AccessTooltip content={t("Created the document")}>
                  {t("Can edit")}
                </AccessTooltip>
              }
            />
            <DocumentMemberList
              document={document}
              invitedInSession={invitedInSession}
            />
          </>
        ) : (
          <>
            <DocumentMemberList
              document={document}
              invitedInSession={invitedInSession}
            />
            <ListItem
              image={
                <Squircle color={theme.accent} size={AvatarSize.Medium}>
                  <MoreIcon color={theme.accentText} size={16} />
                </Squircle>
              }
              title={t("Other people")}
              subtitle={t("Other workspace members may have access")}
              actions={
                <AccessTooltip
                  content={t(
                    "This document may be shared with more workspace members through a parent document or collection you do not have access to"
                  )}
                />
              }
            />
          </>
        )}
        {team.sharing && can.share && !collectionSharingDisabled && visible && (
          <>
            {document.members.length ? <Separator /> : null}
            <PublicAccess
              document={document}
              share={share}
              sharedParent={sharedParent}
              onRequestClose={onRequestClose}
            />
          </>
        )}
      </ScrollableContainer>
    );
  }
);

const AccessTooltip = ({
  children,
  content,
}: {
  children?: React.ReactNode;
  content?: string;
}) => {
  const { t } = useTranslation();

  return (
    <Flex align="center" gap={2}>
      <Text type="secondary" size="small">
        {children}
      </Text>
      <Tooltip content={content ?? t("Access inherited from collection")}>
        <QuestionMarkIcon size={18} />
      </Tooltip>
    </Flex>
  );
};

const CollectionSquircle = ({ collection }: { collection: Collection }) => {
  const theme = useTheme();
  const iconType = determineIconType(collection.icon)!;
  const squircleColor =
    iconType === IconType.SVG ? collection.color! : theme.slateLight;
  const iconSize = iconType === IconType.SVG ? 16 : 22;

  return (
    <Squircle color={squircleColor} size={AvatarSize.Medium}>
      <CollectionIcon
        collection={collection}
        color={theme.white}
        size={iconSize}
      />
    </Squircle>
  );
};

function useUsersInCollection(collection?: Collection) {
  const { users, memberships } = useStores();
  const { request } = useRequest(() =>
    memberships.fetchPage({ limit: 1, id: collection!.id })
  );

  React.useEffect(() => {
    if (collection && !collection.permission) {
      void request();
    }
  }, [collection]);

  return collection
    ? collection.permission
      ? true
      : users.inCollection(collection.id).length > 1
    : false;
}

const ScrollableContainer = styled(Scrollable)`
  padding: 12px 24px;
  margin: -12px -24px;
`;<|MERGE_RESOLUTION|>--- conflicted
+++ resolved
@@ -11,6 +11,7 @@
 import type Document from "~/models/Document";
 import Share from "~/models/Share";
 import Flex from "~/components/Flex";
+import LoadingIndicator from "~/components/LoadingIndicator";
 import Scrollable from "~/components/Scrollable";
 import Text from "~/components/Text";
 import useCurrentTeam from "~/hooks/useCurrentTeam";
@@ -70,16 +71,11 @@
       margin: 24,
     });
 
-<<<<<<< HEAD
     const { data: userMembershipData, request: fetchUserMemberships } =
-=======
-    const { loading: loadingDocumentMembers, request: fetchDocumentMembers } =
->>>>>>> a432a7ca
       useRequest(
         React.useCallback(
           () =>
             userMemberships.fetchDocumentMemberships({
-<<<<<<< HEAD
               id: documentId,
               limit: Pagination.defaultLimit,
             }),
@@ -92,12 +88,6 @@
         React.useCallback(
           () => groupMemberships.fetchAll({ documentId }),
           [groupMemberships, documentId]
-=======
-              id: document.id,
-              limit: Pagination.defaultLimit,
-            }),
-          [userMemberships, document.id]
->>>>>>> a432a7ca
         )
       );
 
@@ -110,20 +100,13 @@
       calcMaxHeight();
     });
 
-<<<<<<< HEAD
-    if (!userMembershipData || !groupMembershipData) {
-      return null;
-    }
-
-=======
->>>>>>> a432a7ca
     return (
       <ScrollableContainer
         ref={containerRef}
         hiddenScrollbars
         style={{ maxHeight }}
       >
-        {loadingDocumentMembers && <LoadingIndicator />}
+        {(!userMembershipData || !groupMembershipData) && <LoadingIndicator />}
         {collection ? (
           <>
             {collection.permission ? (
