import orderBy from "lodash/orderBy";
import { observer } from "mobx-react";
import { GroupIcon } from "outline-icons";
import * as React from "react";
import { useTranslation } from "react-i18next";
import { useHistory } from "react-router-dom";
import { toast } from "sonner";
<<<<<<< HEAD
import { useTheme } from "styled-components";
import Squircle from "@shared/components/Squircle";
import { Pagination } from "@shared/constants";
import { DocumentPermission } from "@shared/types";
import Document from "~/models/Document";
import UserMembership from "~/models/UserMembership";
import { AvatarSize } from "~/components/Avatar/Avatar";
import InputMemberPermissionSelect from "~/components/InputMemberPermissionSelect";
import LoadingIndicator from "~/components/LoadingIndicator";
=======
import Document from "~/models/Document";
import UserMembership from "~/models/UserMembership";
>>>>>>> 413bcfa7
import useCurrentUser from "~/hooks/useCurrentUser";
import usePolicy from "~/hooks/usePolicy";
import useStores from "~/hooks/useStores";
import { EmptySelectValue, Permission } from "~/types";
import { homePath } from "~/utils/routeHelpers";
import { ListItem } from "../components/ListItem";
import MemberListItem from "./DocumentMemberListItem";

type Props = {
  /** Document to which team members are supposed to be invited */
  document: Document;
  /** Children to be rendered before the list of members */
  children?: React.ReactNode;
  /** List of users that have been invited during the current editing session */
  invitedInSession: string[];
};

function DocumentMembersList({ document, invitedInSession }: Props) {
<<<<<<< HEAD
  const { userMemberships, groupMemberships } = useStores();
=======
  const { userMemberships } = useStores();

>>>>>>> 413bcfa7
  const user = useCurrentUser();
  const history = useHistory();
  const can = usePolicy(document);
  const { t } = useTranslation();
  const theme = useTheme();
  const documentId = document.id;

<<<<<<< HEAD
  const { loading: loadingUserMemberships, request: fetchUserMemberships } =
    useRequest(
      React.useCallback(
        () =>
          userMemberships.fetchDocumentMemberships({
            id: documentId,
            limit: Pagination.defaultLimit,
          }),
        [userMemberships, documentId]
      )
    );

  const { loading: loadingGroupMemberships, request: fetchGroupMemberships } =
    useRequest(
      React.useCallback(
        () => groupMemberships.fetchAll({ documentId }),
        [groupMemberships, documentId]
      )
    );

  React.useEffect(() => {
    void fetchUserMemberships();
    void fetchGroupMemberships();
  }, [fetchUserMemberships, fetchGroupMemberships]);

=======
>>>>>>> 413bcfa7
  const handleRemoveUser = React.useCallback(
    async (item) => {
      try {
        await userMemberships.delete({
          documentId: document.id,
          userId: item.id,
        } as UserMembership);

        if (item.id === user.id) {
          history.push(homePath());
        } else {
          toast.success(
            t(`{{ userName }} was removed from the document`, {
              userName: item.name,
            })
          );
        }
      } catch (err) {
        toast.error(t("Could not remove user"));
      }
    },
    [t, history, userMemberships, user, document]
  );

  const handleUpdateUser = React.useCallback(
    async (user, permission) => {
      try {
        await userMemberships.create({
          documentId: document.id,
          userId: user.id,
          permission,
        });
        toast.success(
          t(`Permissions for {{ userName }} updated`, {
            userName: user.name,
          })
        );
      } catch (err) {
        toast.error(t("Could not update user"));
      }
    },
    [t, userMemberships, document]
  );

  // Order newly added users first during the current editing session, on reload members are
  // ordered by name
  const members = React.useMemo(
    () =>
      orderBy(
        document.members,
        (user) =>
          (invitedInSession.includes(user.id) ? "_" : "") +
          user.name.toLocaleLowerCase(),
        "asc"
      ),
    [document.members, invitedInSession]
  );

<<<<<<< HEAD
  const permissions = React.useMemo(
    () =>
      [
        {
          label: t("View only"),
          value: DocumentPermission.Read,
        },
        {
          label: t("Can edit"),
          value: DocumentPermission.ReadWrite,
        },
        {
          label: t("Manage"),
          value: DocumentPermission.Admin,
        },
        {
          divider: true,
          label: t("Remove"),
          value: EmptySelectValue,
        },
      ] as Permission[],
    [t]
  );

  if (loadingUserMemberships || loadingGroupMemberships) {
    return <LoadingIndicator />;
  }

=======
>>>>>>> 413bcfa7
  return (
    <>
      {groupMemberships
        .inDocument(document.id)
        .sort((a, b) =>
          (
            (invitedInSession.includes(a.group.id) ? "_" : "") + a.group.name
          ).localeCompare(b.group.name)
        )
        .map((membership) => (
          <ListItem
            key={membership.id}
            image={
              <Squircle color={theme.text} size={AvatarSize.Medium}>
                <GroupIcon color={theme.background} size={16} />
              </Squircle>
            }
            title={membership.group.name}
            subtitle={t("{{ count }} member", {
              count: membership.group.memberCount,
            })}
            actions={
              can.manageUsers ? (
                <div style={{ marginRight: -8 }}>
                  <InputMemberPermissionSelect
                    style={{ margin: 0 }}
                    permissions={permissions}
                    onChange={async (
                      permission: DocumentPermission | typeof EmptySelectValue
                    ) => {
                      if (permission === EmptySelectValue) {
                        await groupMemberships.delete({
                          documentId: document.id,
                          groupId: membership.groupId,
                        });
                      } else {
                        await groupMemberships.create({
                          documentId: document.id,
                          groupId: membership.groupId,
                          permission,
                        });
                      }
                    }}
                    disabled={!can.update}
                    value={membership.permission}
                    labelHidden
                    nude
                  />
                </div>
              ) : null
            }
          />
        ))}
      {members.map((item) => (
        <MemberListItem
          key={item.id}
          user={item}
          membership={item.getMembership(document)}
          onRemove={() => handleRemoveUser(item)}
          onUpdate={
            can.manageUsers
              ? (permission) => handleUpdateUser(item, permission)
              : undefined
          }
          onLeave={
            item.id === user.id ? () => handleRemoveUser(item) : undefined
          }
        />
      ))}
    </>
  );
}

export default observer(DocumentMembersList);<|MERGE_RESOLUTION|>--- conflicted
+++ resolved
@@ -5,20 +5,13 @@
 import { useTranslation } from "react-i18next";
 import { useHistory } from "react-router-dom";
 import { toast } from "sonner";
-<<<<<<< HEAD
 import { useTheme } from "styled-components";
 import Squircle from "@shared/components/Squircle";
-import { Pagination } from "@shared/constants";
 import { DocumentPermission } from "@shared/types";
 import Document from "~/models/Document";
 import UserMembership from "~/models/UserMembership";
 import { AvatarSize } from "~/components/Avatar/Avatar";
 import InputMemberPermissionSelect from "~/components/InputMemberPermissionSelect";
-import LoadingIndicator from "~/components/LoadingIndicator";
-=======
-import Document from "~/models/Document";
-import UserMembership from "~/models/UserMembership";
->>>>>>> 413bcfa7
 import useCurrentUser from "~/hooks/useCurrentUser";
 import usePolicy from "~/hooks/usePolicy";
 import useStores from "~/hooks/useStores";
@@ -37,47 +30,14 @@
 };
 
 function DocumentMembersList({ document, invitedInSession }: Props) {
-<<<<<<< HEAD
   const { userMemberships, groupMemberships } = useStores();
-=======
-  const { userMemberships } = useStores();
 
->>>>>>> 413bcfa7
   const user = useCurrentUser();
   const history = useHistory();
   const can = usePolicy(document);
   const { t } = useTranslation();
   const theme = useTheme();
-  const documentId = document.id;
 
-<<<<<<< HEAD
-  const { loading: loadingUserMemberships, request: fetchUserMemberships } =
-    useRequest(
-      React.useCallback(
-        () =>
-          userMemberships.fetchDocumentMemberships({
-            id: documentId,
-            limit: Pagination.defaultLimit,
-          }),
-        [userMemberships, documentId]
-      )
-    );
-
-  const { loading: loadingGroupMemberships, request: fetchGroupMemberships } =
-    useRequest(
-      React.useCallback(
-        () => groupMemberships.fetchAll({ documentId }),
-        [groupMemberships, documentId]
-      )
-    );
-
-  React.useEffect(() => {
-    void fetchUserMemberships();
-    void fetchGroupMemberships();
-  }, [fetchUserMemberships, fetchGroupMemberships]);
-
-=======
->>>>>>> 413bcfa7
   const handleRemoveUser = React.useCallback(
     async (item) => {
       try {
@@ -136,7 +96,6 @@
     [document.members, invitedInSession]
   );
 
-<<<<<<< HEAD
   const permissions = React.useMemo(
     () =>
       [
@@ -161,12 +120,6 @@
     [t]
   );
 
-  if (loadingUserMemberships || loadingGroupMemberships) {
-    return <LoadingIndicator />;
-  }
-
-=======
->>>>>>> 413bcfa7
   return (
     <>
       {groupMemberships
