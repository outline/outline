import { observer } from "mobx-react";
import { useCallback, useMemo } from "react";
import { useTranslation } from "react-i18next";
import { toast } from "sonner";
import { AvatarSize } from "~/components/Avatar";
import CollectionIcon from "~/components/Icons/CollectionIcon";
import { InputSelect, Option } from "~/components/InputSelect";
import TeamLogo from "~/components/TeamLogo";
import useCurrentTeam from "~/hooks/useCurrentTeam";
import usePolicy from "~/hooks/usePolicy";
import useRequest from "~/hooks/useRequest";
import useStores from "~/hooks/useStores";

type Props = {
  /** Collection ID to select by default. */
  defaultCollectionId?: string | null;
  /** Callback to be called when a collection is selected. */
  onSelect: (collectionId: string | null) => void;
};

const SelectLocation = ({ defaultCollectionId, onSelect }: Props) => {
  const { t } = useTranslation();
  const team = useCurrentTeam();
  const { collections, policies } = useStores();
  const can = usePolicy(team);

  const { loading, error } = useRequest(
    useCallback(async () => {
      if (!collections.isLoaded) {
        await collections.fetchAll({
          limit: 100,
        });
      }
    }, [collections])
  );

  const workspaceOption: Option | null = can.createTemplate
    ? {
        type: "item",
        label: t("Workspace"),
        value: "workspace",
        icon: <TeamLogo model={team} size={AvatarSize.Toast} />,
      }
    : null;

  const collectionOptions: Option[] = useMemo(
    () =>
      collections.orderedData.reduce<Option[]>((memo, collection) => {
        const canCollection = policies.abilities(collection.id);

        if (canCollection.createDocument) {
          memo.push({
            type: "item",
            label: collection.name,
            value: collection.id,
            icon: <CollectionIcon collection={collection} />,
          });
        }

        return memo;
      }, []),
    [collections.orderedData, policies]
  );

  const options: Option[] = workspaceOption
    ? collectionOptions.length
      ? [workspaceOption, { type: "separator" }, ...collectionOptions]
      : [workspaceOption]
    : collectionOptions;

  const handleSelection = useCallback(
    (value: string | null) => {
      onSelect(value === "workspace" ? null : value);
    },
    [onSelect]
  );

  if (error) {
    toast.error(t("Collections could not be loaded, please reload the app"));
  }

  if (loading || !options.length) {
    return null;
  }

  return (
    <InputSelect
      options={options}
      value={defaultCollectionId ?? "workspace"}
      onChange={handleSelection}
<<<<<<< HEAD
      ariaLabel={t("Visibility")}
      label={t("Visibility")}
=======
      label={t("Location")}
>>>>>>> 92db1792
    />
  );
};

export default observer(SelectLocation);<|MERGE_RESOLUTION|>--- conflicted
+++ resolved
@@ -88,12 +88,7 @@
       options={options}
       value={defaultCollectionId ?? "workspace"}
       onChange={handleSelection}
-<<<<<<< HEAD
-      ariaLabel={t("Visibility")}
       label={t("Visibility")}
-=======
-      label={t("Location")}
->>>>>>> 92db1792
     />
   );
 };
