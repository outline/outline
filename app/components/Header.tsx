import { throttle } from "lodash";
import { observer } from "mobx-react";
import { MenuIcon } from "outline-icons";
import { transparentize } from "polished";
import * as React from "react";
import styled from "styled-components";
import breakpoint from "styled-components-breakpoint";
import Button from "~/components/Button";
import Fade from "~/components/Fade";
import Flex from "~/components/Flex";
import useMobile from "~/hooks/useMobile";
import useStores from "~/hooks/useStores";

type Props = {
  breadcrumb?: React.ReactNode;
  title: React.ReactNode;
  actions?: React.ReactNode;
  hasSidebar?: boolean;
};

function Header({ breadcrumb, title, actions, hasSidebar }: Props) {
  const { ui } = useStores();
  const isMobile = useMobile();

  const hasMobileSidebar = hasSidebar && isMobile;

  const passThrough = !actions && !breadcrumb && !title;

  const [isScrolled, setScrolled] = React.useState(false);
  const handleScroll = React.useCallback(
    throttle(() => setScrolled(window.scrollY > 75), 50),
    []
  );

  React.useEffect(() => {
    window.addEventListener("scroll", handleScroll);
    return () => window.removeEventListener("scroll", handleScroll);
  }, [handleScroll]);

  const handleClickTitle = React.useCallback(() => {
    window.scrollTo({
      top: 0,
      behavior: "smooth",
    });
  }, []);

  return (
    <Wrapper align="center" shrink={false} $passThrough={passThrough}>
      {breadcrumb || hasMobileSidebar ? (
        <Breadcrumbs>
          {hasMobileSidebar && (
            <MobileMenuButton
              onClick={ui.toggleMobileSidebar}
              icon={<MenuIcon />}
              iconColor="currentColor"
              neutral
            />
          )}
          {breadcrumb}
        </Breadcrumbs>
      ) : null}

      {isScrolled ? (
        <Title onClick={handleClickTitle}>
          <Fade>{title}</Fade>
        </Title>
      ) : (
        <div />
      )}
      <Actions align="center" justify="flex-end">
        {actions}
      </Actions>
    </Wrapper>
  );
}

const Breadcrumbs = styled("div")`
  flex-grow: 1;
  flex-basis: 0;
  align-items: center;
  padding-right: 8px;
  display: flex;
`;

const Actions = styled(Flex)`
  flex-grow: 1;
  flex-basis: 0;
  min-width: auto;
  padding-left: 8px;

  ${breakpoint("tablet")`
    position: unset;
  `};
`;

const Wrapper = styled(Flex)<{ $passThrough?: boolean }>`
  top: 0;
  z-index: ${(props) => props.theme.depths.header};
<<<<<<< HEAD
  position: sticky;

  ${(props) =>
    props.$passThrough
      ? `
      background: transparent;
      pointer-events: none;
      `
      : `
      background: ${transparentize(0.2, props.theme.background)};
      backdrop-filter: blur(20px);
      `};

=======
  background: ${(props) => props.theme.background};
>>>>>>> 2d1c9c1a
  padding: 12px;
  transition: all 100ms ease-out;
  transform: translate3d(0, 0, 0);
  min-height: 56px;
  justify-content: flex-start;

  @supports (backdrop-filter: blur(20px)) {
    backdrop-filter: blur(20px);
    background: ${(props) => transparentize(0.2, props.theme.background)};
  }

  @media print {
    display: none;
  }

  ${breakpoint("tablet")`
    padding: 16px 16px 0;
    justify-content: center;
  `};
`;

const Title = styled("div")`
  display: none;
  font-size: 16px;
  font-weight: 600;
  text-overflow: ellipsis;
  white-space: nowrap;
  overflow: hidden;
  cursor: pointer;
  min-width: 0;

  ${breakpoint("tablet")`
    padding-left: 0;
    display: block;
  `};

  svg {
    vertical-align: bottom;
  }

  @media (display-mode: standalone) {
    overflow: hidden;
    flex-grow: 0 !important;
  }
`;

const MobileMenuButton = styled(Button)`
  margin-right: 8px;
  pointer-events: auto;

  @media print {
    display: none;
  }
`;

export default observer(Header);<|MERGE_RESOLUTION|>--- conflicted
+++ resolved
@@ -96,8 +96,8 @@
 const Wrapper = styled(Flex)<{ $passThrough?: boolean }>`
   top: 0;
   z-index: ${(props) => props.theme.depths.header};
-<<<<<<< HEAD
   position: sticky;
+  background: ${(props) => props.theme.background};
 
   ${(props) =>
     props.$passThrough
@@ -110,9 +110,6 @@
       backdrop-filter: blur(20px);
       `};
 
-=======
-  background: ${(props) => props.theme.background};
->>>>>>> 2d1c9c1a
   padding: 12px;
   transition: all 100ms ease-out;
   transform: translate3d(0, 0, 0);
