import {
  useFocusEffect,
  useRovingTabIndex,
} from "@getoutline/react-roving-tabindex";
import { observer } from "mobx-react";
import * as React from "react";
import { useTranslation } from "react-i18next";
import { Link } from "react-router-dom";
import styled, { css } from "styled-components";
import breakpoint from "styled-components-breakpoint";
import EventBoundary from "@shared/components/EventBoundary";
import Icon from "@shared/components/Icon";
import { s, hover } from "@shared/styles";
import Document from "~/models/Document";
import Badge from "~/components/Badge";
import DocumentMeta from "~/components/DocumentMeta";
import Flex from "~/components/Flex";
import Highlight from "~/components/Highlight";
import NudeButton from "~/components/NudeButton";
import StarButton, { AnimatedStar } from "~/components/Star";
import Tooltip from "~/components/Tooltip";
import useBoolean from "~/hooks/useBoolean";
import useCurrentUser from "~/hooks/useCurrentUser";
import { useLocationSidebarContext } from "~/hooks/useLocationSidebarContext";
import usePolicy from "~/hooks/usePolicy";
import DocumentMenu from "~/menus/DocumentMenu";
import { documentPath } from "~/utils/routeHelpers";
import { determineSidebarContext } from "./Sidebar/components/SidebarContext";
import { ActionContextProvider } from "~/hooks/useActionContext";
import { useDocumentMenuAction } from "~/hooks/useDocumentMenuAction";
import { ContextMenu } from "./Menu/ContextMenu";
import useStores from "~/hooks/useStores";

type Props = {
  document: Document;
  highlight?: string | undefined;
  context?: string | undefined;
  showParentDocuments?: boolean;
  showCollection?: boolean;
  showPublished?: boolean;
  showDraft?: boolean;
};

const SEARCH_RESULT_REGEX = /<b\b[^>]*>(.*?)<\/b>/gi;

function replaceResultMarks(tag: string) {
  // don't use SEARCH_RESULT_REGEX directly here as it causes an infinite loop
  return tag.replace(new RegExp(SEARCH_RESULT_REGEX.source), "$1");
}

function DocumentListItem(
  props: Props,
  ref: React.RefObject<HTMLAnchorElement>
) {
  const { t } = useTranslation();
  const user = useCurrentUser();
<<<<<<< HEAD
  const can = usePolicy(props.document);
=======
  const { userMemberships, groupMemberships } = useStores();
>>>>>>> 92db1792
  const locationSidebarContext = useLocationSidebarContext();
  const [menuOpen, handleMenuOpen, handleMenuClose] = useBoolean();

  let itemRef: React.Ref<HTMLAnchorElement> =
    React.useRef<HTMLAnchorElement>(null);
  if (ref) {
    itemRef = ref;
  }

  const { focused, ...rovingTabIndex } = useRovingTabIndex(itemRef, false);
  useFocusEffect(focused, itemRef);

  const {
    document,
    showParentDocuments,
    showCollection,
    showPublished,
    showDraft = true,
    highlight,
    context,
    ...rest
  } = props;
  const queryIsInTitle =
    !!highlight &&
    !!document.title.toLowerCase().includes(highlight.toLowerCase());

  const isShared = !!(
    userMemberships.getByDocumentId(document.id) ||
    groupMemberships.getByDocumentId(document.id)
  );

  const sidebarContext = determineSidebarContext({
    document,
    user,
    currentContext: locationSidebarContext,
  });

  const contextMenuAction = useDocumentMenuAction({ document });

  return (
    <ActionContextProvider
      value={{
        activeDocumentId: document.id,
        activeCollectionId:
          !isShared && document.collectionId
            ? document.collectionId
            : undefined,
      }}
    >
<<<<<<< HEAD
      <Content>
        <Heading dir={document.dir}>
          {document.icon && (
            <>
              <Icon value={document.icon} color={document.color ?? undefined} />
              &nbsp;
            </>
          )}
          <Title
            text={document.titleWithDefault}
            highlight={highlight}
            dir={document.dir}
          />
          {document.isBadgedNew && document.createdBy?.id !== user.id && (
            <Badge yellow>{t("New")}</Badge>
          )}
          {document.isDraft && showDraft && (
            <Tooltip content={t("Only visible to you")} placement="top">
              <Badge>{t("Draft")}</Badge>
            </Tooltip>
          )}
          {(can.star || can.unstar) && (
            <StarPositioner>
              <StarButton document={document} />
            </StarPositioner>
          )}
        </Heading>

        {!queryIsInTitle && (
          <ResultContext
            text={context}
            highlight={highlight ? SEARCH_RESULT_REGEX : undefined}
            processResult={replaceResultMarks}
          />
        )}
        <DocumentMeta
          document={document}
          showCollection={showCollection}
          showPublished={showPublished}
          showParentDocuments={showParentDocuments}
          showLastViewed
        />
      </Content>
      <Actions>
        <DocumentMenu
          document={document}
          showPin={showPin}
          onOpen={handleMenuOpen}
          onClose={handleMenuClose}
          modal={false}
        />
      </Actions>
    </DocumentLink>
=======
      <ContextMenu
        action={contextMenuAction}
        ariaLabel={t("Document options")}
        onOpen={handleMenuOpen}
        onClose={handleMenuClose}
      >
        <DocumentLink
          ref={itemRef}
          dir={document.dir}
          $isStarred={document.isStarred}
          $menuOpen={menuOpen}
          to={{
            pathname: documentPath(document),
            state: {
              title: document.titleWithDefault,
              sidebarContext,
            },
          }}
          {...rest}
          {...rovingTabIndex}
        >
          <Content>
            <Heading dir={document.dir}>
              {document.icon && (
                <>
                  <Icon
                    value={document.icon}
                    color={document.color ?? undefined}
                    initial={document.initial}
                  />
                  &nbsp;
                </>
              )}
              <Title
                text={document.titleWithDefault}
                highlight={highlight}
                dir={document.dir}
              />
              {document.isBadgedNew && document.createdBy?.id !== user.id && (
                <Badge yellow>{t("New")}</Badge>
              )}
              {document.isDraft && showDraft && (
                <Tooltip content={t("Only visible to you")} placement="top">
                  <Badge>{t("Draft")}</Badge>
                </Tooltip>
              )}
              {canStar && (
                <StarPositioner>
                  <StarButton document={document} />
                </StarPositioner>
              )}
              {document.isTemplate && showTemplate && (
                <Badge primary>{t("Template")}</Badge>
              )}
            </Heading>

            {!queryIsInTitle && (
              <ResultContext
                text={context}
                highlight={highlight ? SEARCH_RESULT_REGEX : undefined}
                processResult={replaceResultMarks}
              />
            )}
            <DocumentMeta
              document={document}
              showCollection={showCollection}
              showPublished={showPublished}
              showParentDocuments={showParentDocuments}
              showLastViewed
            />
          </Content>
          <Actions>
            <DocumentMenu
              document={document}
              onOpen={handleMenuOpen}
              onClose={handleMenuClose}
            />
          </Actions>
        </DocumentLink>
      </ContextMenu>
    </ActionContextProvider>
>>>>>>> 92db1792
  );
}

const Content = styled.div`
  flex-grow: 1;
  flex-shrink: 1;
  min-width: 0;
`;

const Actions = styled(EventBoundary)`
  display: none;
  align-items: center;
  margin: 8px;
  flex-shrink: 0;
  flex-grow: 0;
  color: ${s("textSecondary")};

  ${NudeButton} {
    &:
      ${hover},
      &[aria-expanded= "true"] {
      background: ${s("sidebarControlHoverBackground")};
    }
  }

  ${breakpoint("tablet")`
    display: flex;
  `};
`;

const DocumentLink = styled(Link)<{
  $isStarred?: boolean;
  $menuOpen?: boolean;
}>`
  display: flex;
  align-items: center;
  margin: 10px -8px;
  padding: 6px 8px;
  border-radius: 8px;
  max-height: 50vh;
  width: calc(100vw - 8px);
  cursor: var(--pointer);

  &:focus-visible {
    outline: none;
  }

  ${breakpoint("tablet")`
    width: auto;
  `};

  ${Actions} {
    opacity: 0;
  }

  ${AnimatedStar} {
    opacity: ${(props) => (props.$isStarred ? "1 !important" : 0)};
  }

  &:${hover},
  &:active,
  &:focus,
  &:focus-within {
    background: ${s("listItemHoverBackground")};

    ${Actions} {
      opacity: 1;
    }

    ${AnimatedStar} {
      opacity: 0.5;

      &:${hover} {
        opacity: 1;
      }
    }
  }

  ${(props) =>
    props.$menuOpen &&
    css`
      background: ${s("listItemHoverBackground")};

      ${Actions} {
        opacity: 1;
      }

      ${AnimatedStar} {
        opacity: 0.5;
      }
    `}
`;

const Heading = styled.span<{ rtl?: boolean }>`
  display: flex;
  justify-content: ${(props) => (props.rtl ? "flex-end" : "flex-start")};
  align-items: center;
  margin-top: 0;
  margin-bottom: 0.25em;
  white-space: nowrap;
  color: ${s("text")};
  font-family: ${s("fontFamily")};
  font-weight: 500;
  font-size: 20px;
  line-height: 1.2;
`;

const StarPositioner = styled(Flex)`
  margin-left: 4px;
  align-items: center;
`;

const Title = styled(Highlight)`
  max-width: 90%;
  overflow: hidden;
  text-overflow: ellipsis;
`;

const ResultContext = styled(Highlight)`
  display: block;
  color: ${s("textSecondary")};
  font-size: 15px;
  margin-top: -0.25em;
  margin-bottom: 0.25em;
  max-height: 90px;
  overflow: hidden;
`;

export default observer(React.forwardRef(DocumentListItem));<|MERGE_RESOLUTION|>--- conflicted
+++ resolved
@@ -22,7 +22,6 @@
 import useBoolean from "~/hooks/useBoolean";
 import useCurrentUser from "~/hooks/useCurrentUser";
 import { useLocationSidebarContext } from "~/hooks/useLocationSidebarContext";
-import usePolicy from "~/hooks/usePolicy";
 import DocumentMenu from "~/menus/DocumentMenu";
 import { documentPath } from "~/utils/routeHelpers";
 import { determineSidebarContext } from "./Sidebar/components/SidebarContext";
@@ -54,11 +53,7 @@
 ) {
   const { t } = useTranslation();
   const user = useCurrentUser();
-<<<<<<< HEAD
-  const can = usePolicy(props.document);
-=======
   const { userMemberships, groupMemberships } = useStores();
->>>>>>> 92db1792
   const locationSidebarContext = useLocationSidebarContext();
   const [menuOpen, handleMenuOpen, handleMenuClose] = useBoolean();
 
@@ -108,61 +103,6 @@
             : undefined,
       }}
     >
-<<<<<<< HEAD
-      <Content>
-        <Heading dir={document.dir}>
-          {document.icon && (
-            <>
-              <Icon value={document.icon} color={document.color ?? undefined} />
-              &nbsp;
-            </>
-          )}
-          <Title
-            text={document.titleWithDefault}
-            highlight={highlight}
-            dir={document.dir}
-          />
-          {document.isBadgedNew && document.createdBy?.id !== user.id && (
-            <Badge yellow>{t("New")}</Badge>
-          )}
-          {document.isDraft && showDraft && (
-            <Tooltip content={t("Only visible to you")} placement="top">
-              <Badge>{t("Draft")}</Badge>
-            </Tooltip>
-          )}
-          {(can.star || can.unstar) && (
-            <StarPositioner>
-              <StarButton document={document} />
-            </StarPositioner>
-          )}
-        </Heading>
-
-        {!queryIsInTitle && (
-          <ResultContext
-            text={context}
-            highlight={highlight ? SEARCH_RESULT_REGEX : undefined}
-            processResult={replaceResultMarks}
-          />
-        )}
-        <DocumentMeta
-          document={document}
-          showCollection={showCollection}
-          showPublished={showPublished}
-          showParentDocuments={showParentDocuments}
-          showLastViewed
-        />
-      </Content>
-      <Actions>
-        <DocumentMenu
-          document={document}
-          showPin={showPin}
-          onOpen={handleMenuOpen}
-          onClose={handleMenuClose}
-          modal={false}
-        />
-      </Actions>
-    </DocumentLink>
-=======
       <ContextMenu
         action={contextMenuAction}
         ariaLabel={t("Document options")}
@@ -209,13 +149,10 @@
                   <Badge>{t("Draft")}</Badge>
                 </Tooltip>
               )}
-              {canStar && (
+              {!document.isArchived && (
                 <StarPositioner>
                   <StarButton document={document} />
                 </StarPositioner>
-              )}
-              {document.isTemplate && showTemplate && (
-                <Badge primary>{t("Template")}</Badge>
               )}
             </Heading>
 
@@ -244,7 +181,6 @@
         </DocumentLink>
       </ContextMenu>
     </ActionContextProvider>
->>>>>>> 92db1792
   );
 }
 
