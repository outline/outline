import flatten from "lodash/flatten";
import { observer } from "mobx-react";
import * as React from "react";
import { Trans, useTranslation } from "react-i18next";
import { toast } from "sonner";
import styled from "styled-components";
import { NavigationNode } from "@shared/types";
import Document from "~/models/Document";
import { FlexContainer, Footer, StyledText } from "~/scenes/DocumentMove";
import Button from "~/components/Button";
import DocumentExplorer from "~/components/DocumentExplorer";
import useCollectionTrees from "~/hooks/useCollectionTrees";
import useStores from "~/hooks/useStores";
import { flattenTree } from "~/utils/tree";
import Switch from "./Switch";
import Text from "./Text";

type Props = {
  /** The original document to duplicate */
  document: Document;
  onSubmit: (documents: Document[]) => void;
};

function DocumentCopy({ document, onSubmit }: Props) {
  const { t } = useTranslation();
  const { policies } = useStores();
  const collectionTrees = useCollectionTrees();
  const [publish, setPublish] = React.useState<boolean>(!!document.publishedAt);
  const [recursive, setRecursive] = React.useState<boolean>(true);
  const [selectedPath, selectPath] = React.useState<NavigationNode | null>(
    null
  );

  const items = React.useMemo(() => {
    const nodes = flatten(collectionTrees.map(flattenTree)).filter((node) =>
      node.collectionId
        ? policies.get(node.collectionId)?.abilities.createDocument
        : true
    );

    return nodes;
  }, [policies, collectionTrees]);

  const copy = async () => {
    if (!selectedPath) {
      toast.message(t("Select a location to copy"));
      return;
    }

    try {
      const result = await document.duplicate({
        publish,
        recursive,
        title: document.title,
        collectionId: selectedPath.collectionId,
        ...(selectedPath.type === "document"
          ? { parentDocumentId: selectedPath.id }
          : {}),
      });

      toast.success(t("Document copied"));
      onSubmit(result);
    } catch (_err) {
      toast.error(t("Couldn’t copy the document, try again?"));
    }
  };

  return (
    <FlexContainer column>
      <DocumentExplorer
        items={items}
        onSubmit={copy}
        onSelect={selectPath}
        defaultValue={document.parentDocumentId || document.collectionId || ""}
      />
      <OptionsContainer>
<<<<<<< HEAD
        {document.collectionId && (
          <Text size="small">
            <Switch
              name="publish"
              label={t("Publish")}
              labelPosition="right"
              checked={publish}
              onChange={handlePublishChange}
            />
          </Text>
        )}
        {document.publishedAt && document.childDocuments.length > 0 && (
          <Text size="small">
            <Switch
              name="recursive"
              label={t("Include nested documents")}
              labelPosition="right"
              checked={recursive}
              onChange={handleRecursiveChange}
            />
          </Text>
=======
        {!document.isTemplate && (
          <>
            {document.collectionId && (
              <Text size="small">
                <Switch
                  name="publish"
                  label={t("Publish")}
                  labelPosition="right"
                  checked={publish}
                  onChange={setPublish}
                />
              </Text>
            )}
            {document.publishedAt && document.childDocuments.length > 0 && (
              <Text size="small">
                <Switch
                  name="recursive"
                  label={t("Include nested documents")}
                  labelPosition="right"
                  checked={recursive}
                  onChange={setRecursive}
                />
              </Text>
            )}
          </>
>>>>>>> 2183c6d1
        )}
      </OptionsContainer>
      <Footer justify="space-between" align="center" gap={8}>
        <StyledText type="secondary">
          {selectedPath ? (
            <Trans
              defaults="Copy to <em>{{ location }}</em>"
              values={{ location: selectedPath.title }}
              components={{ em: <strong /> }}
            />
          ) : (
            t("Select a location to copy")
          )}
        </StyledText>
        <Button disabled={!selectedPath} onClick={copy}>
          {t("Copy")}
        </Button>
      </Footer>
    </FlexContainer>
  );
}

const OptionsContainer = styled.div`
  margin: 16px 0 8px 0;
  padding-left: 24px;
  padding-right: 24px;
`;

export default observer(DocumentCopy);<|MERGE_RESOLUTION|>--- conflicted
+++ resolved
@@ -74,30 +74,7 @@
         defaultValue={document.parentDocumentId || document.collectionId || ""}
       />
       <OptionsContainer>
-<<<<<<< HEAD
-        {document.collectionId && (
-          <Text size="small">
-            <Switch
-              name="publish"
-              label={t("Publish")}
-              labelPosition="right"
-              checked={publish}
-              onChange={handlePublishChange}
-            />
-          </Text>
-        )}
-        {document.publishedAt && document.childDocuments.length > 0 && (
-          <Text size="small">
-            <Switch
-              name="recursive"
-              label={t("Include nested documents")}
-              labelPosition="right"
-              checked={recursive}
-              onChange={handleRecursiveChange}
-            />
-          </Text>
-=======
-        {!document.isTemplate && (
+        {document instanceof Document && (
           <>
             {document.collectionId && (
               <Text size="small">
@@ -122,7 +99,6 @@
               </Text>
             )}
           </>
->>>>>>> 2183c6d1
         )}
       </OptionsContainer>
       <Footer justify="space-between" align="center" gap={8}>
