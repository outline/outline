import { disableBodyScroll, enableBodyScroll } from "body-scroll-lock";
import * as React from "react";
import { useTranslation } from "react-i18next";
import { Menu, MenuStateReturn } from "reakit/Menu";
import styled, { DefaultTheme } from "styled-components";
import breakpoint from "styled-components-breakpoint";
import { depths } from "@shared/styles";
import Scrollable from "~/components/Scrollable";
import useMenuContext from "~/hooks/useMenuContext";
import useMenuHeight from "~/hooks/useMenuHeight";
import useMobile from "~/hooks/useMobile";
import usePrevious from "~/hooks/usePrevious";
import useStores from "~/hooks/useStores";
import useUnmount from "~/hooks/useUnmount";
import {
  fadeIn,
  fadeAndSlideUp,
  fadeAndSlideDown,
  mobileContextMenu,
} from "~/styles/animations";

export type Placement =
  | "auto-start"
  | "auto"
  | "auto-end"
  | "top-start"
  | "top"
  | "top-end"
  | "right-start"
  | "right"
  | "right-end"
  | "bottom-end"
  | "bottom"
  | "bottom-start"
  | "left-end"
  | "left"
  | "left-start";

type Props = MenuStateReturn & {
  "aria-label": string;
  /** The parent menu state if this is a submenu. */
  parentMenuState?: MenuStateReturn;
  /** Called when the context menu is opened. */
  onOpen?: () => void;
  /** Called when the context menu is closed. */
  onClose?: () => void;
  /** Called when the context menu is clicked. */
  onClick?: (ev: React.MouseEvent) => void;
};

const ContextMenu: React.FC<Props> = ({
  children,
  onOpen,
  onClose,
  parentMenuState,
  ...rest
}) => {
  const previousVisible = usePrevious(rest.visible);
  const maxHeight = useMenuHeight(rest.visible, rest.unstable_disclosureRef);
  const backgroundRef = React.useRef<HTMLDivElement>(null);
  const { ui } = useStores();
  const { t } = useTranslation();
  const { setIsMenuOpen } = useMenuContext();
  const isMobile = useMobile();

  useUnmount(() => {
    setIsMenuOpen(false);
  });

  React.useEffect(() => {
    if (rest.visible && !previousVisible) {
      onOpen?.();

      if (!parentMenuState) {
        setIsMenuOpen(true);
      }
    }

    if (!rest.visible && previousVisible) {
      onClose?.();

      if (!parentMenuState) {
        setIsMenuOpen(false);
      }
    }
  }, [
    onOpen,
    onClose,
    previousVisible,
    rest.visible,
    ui.sidebarCollapsed,
    setIsMenuOpen,
    parentMenuState,
    t,
  ]);

  // We must manually manage scroll lock for iOS support so that the scrollable
  // element can be passed into body-scroll-lock. See:
  // https://github.com/ariakit/ariakit/issues/469
  React.useEffect(() => {
    const scrollElement = backgroundRef.current;
    if (rest.visible && scrollElement) {
      disableBodyScroll(scrollElement);
    }
    return () => {
      scrollElement && enableBodyScroll(scrollElement);
    };
  }, [rest.visible]);

  // Perf win – don't render anything until the menu has been opened
  if (!rest.visible && !previousVisible) {
    return null;
  }

  // sets the menu height based on the available space between the disclosure/
  // trigger and the bottom of the window
  return (
    <>
      <Menu hideOnClickOutside={!isMobile} preventBodyScroll={false} {...rest}>
        {(props) => {
          // kind of hacky, but this is an effective way of telling which way
          // the menu will _actually_ be placed when taking into account screen
          // positioning.
          const topAnchor = props.style?.top === "0";
          // @ts-expect-error ts-migrate(2339) FIXME: Property 'placement' does not exist on type 'Extra... Remove this comment to see the full error message
          const rightAnchor = props.placement === "bottom-end";

          return (
            <>
              {isMobile && (
                <Backdrop
                  onClick={(ev) => {
                    ev.preventDefault();
                    ev.stopPropagation();
                    rest.hide?.();
                  }}
                />
              )}
              <Position {...props}>
                <Background
                  dir="auto"
                  topAnchor={topAnchor}
                  rightAnchor={rightAnchor}
                  ref={backgroundRef}
                  hiddenScrollbars
                  style={
                    maxHeight && topAnchor
                      ? {
                          maxHeight,
                        }
                      : undefined
                  }
                >
                  {rest.visible || rest.animating ? children : null}
                </Background>
              </Position>
            </>
          );
        }}
      </Menu>
    </>
  );
};

export default ContextMenu;

export const Backdrop = styled.div`
  animation: ${fadeIn} 200ms ease-in-out;
  position: fixed;
  top: 0;
  left: 0;
  right: 0;
  bottom: 0;
  background: ${(props) => props.theme.backdrop};
  z-index: ${depths.menu - 1};
`;

export const Position = styled.div`
  position: absolute;
  z-index: ${depths.menu};

  /*
   * overrides make mobile-first coding style challenging
   * so we explicitly define mobile breakpoint here
   */
  ${breakpoint("mobile", "tablet")`
    position: fixed !important;
    transform: none !important;
    top: auto !important;
    right: 8px !important;
    bottom: 16px !important;
    left: 8px !important;
  `};
`;

type BackgroundProps = {
  topAnchor?: boolean;
  rightAnchor?: boolean;
  theme: DefaultTheme;
};

export const Background = styled(Scrollable)<BackgroundProps>`
  animation: ${mobileContextMenu} 200ms ease;
  transform-origin: 50% 100%;
  max-width: 100%;
  background: ${(props) => props.theme.menuBackground};
  border-radius: 6px;
<<<<<<< HEAD
  padding: 6px 0;
  min-width: 120px;
=======
  padding: 6px;
  min-width: 180px;
>>>>>>> 55f2989a
  min-height: 44px;
  max-height: 75vh;
  pointer-events: all;
  font-weight: normal;

  @media print {
    display: none;
  }

  ${breakpoint("tablet")`
    animation: ${(props: BackgroundProps) =>
      props.topAnchor ? fadeAndSlideDown : fadeAndSlideUp} 200ms ease;
    transform-origin: ${(props: BackgroundProps) =>
      props.rightAnchor ? "75%" : "25%"} 0;
    max-width: 276px;
    background: ${(props: BackgroundProps) => props.theme.menuBackground};
    box-shadow: ${(props: BackgroundProps) => props.theme.menuShadow};
  `};
`;<|MERGE_RESOLUTION|>--- conflicted
+++ resolved
@@ -205,13 +205,8 @@
   max-width: 100%;
   background: ${(props) => props.theme.menuBackground};
   border-radius: 6px;
-<<<<<<< HEAD
-  padding: 6px 0;
-  min-width: 120px;
-=======
   padding: 6px;
   min-width: 180px;
->>>>>>> 55f2989a
   min-height: 44px;
   max-height: 75vh;
   pointer-events: all;
