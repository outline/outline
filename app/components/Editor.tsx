--- conflicted
+++ resolved
@@ -9,12 +9,7 @@
 import { uploadFile } from "~/utils/files";
 import history from "~/utils/history";
 import { isModKey } from "~/utils/keyboard";
-<<<<<<< HEAD
-import { isInternalUrl, isHash } from "~/utils/urls";
-=======
-import { uploadFile } from "~/utils/uploadFile";
 import { isHash } from "~/utils/urls";
->>>>>>> 3ac125d5
 
 const SharedEditor = React.lazy(
   () =>
