--- conflicted
+++ resolved
@@ -69,23 +69,16 @@
   const { showToast } = useToasts();
   const dictionary = useDictionary();
   const embeds = useEmbeds(!shareId);
-<<<<<<< HEAD
   const history = useHistory();
-=======
   const localRef = React.useRef<SharedEditor>();
->>>>>>> 55f2989a
   const preferences = auth.user?.preferences;
-  const previousHeadings = React.useRef<Heading[] | null>(null);
 
   const [
     activeLinkEvent,
     setActiveLinkEvent,
   ] = React.useState<MouseEvent | null>(null);
-<<<<<<< HEAD
   const previousHeadings = React.useRef<Heading[]>();
   const previousComments = React.useRef<string[]>();
-=======
->>>>>>> 55f2989a
 
   const handleLinkActive = React.useCallback((event: MouseEvent) => {
     setActiveLinkEvent(event);
@@ -331,13 +324,8 @@
     <ErrorBoundary reloadOnChunkMissing>
       <>
         <LazyLoadedEditor
-<<<<<<< HEAD
-          ref={mergeRefs([ref, handleRefChanged])}
+          ref={mergeRefs([ref, localRef, handleRefChanged])}
           uploadFile={handleUploadFile}
-=======
-          ref={mergeRefs([ref, localRef, handleRefChanged])}
-          uploadFile={onUploadFile}
->>>>>>> 55f2989a
           onShowToast={showToast}
           embeds={embeds}
           userPreferences={preferences}
