--- conflicted
+++ resolved
@@ -56,7 +56,6 @@
 };
 
 function Editor(props: Props, ref: React.RefObject<SharedEditor> | null) {
-<<<<<<< HEAD
   const {
     id,
     shareId,
@@ -65,20 +64,13 @@
     onCreateCommentMark,
     onDeleteCommentMark,
   } = props;
-  const { documents } = useStores();
+  const { auth, documents } = useStores();
   const { showToast } = useToasts();
   const dictionary = useDictionary();
   const embeds = useEmbeds(!shareId);
   const history = useHistory();
-=======
-  const { id, shareId, onChange, onHeadingsChange } = props;
-  const { documents, auth } = useStores();
-  const { showToast } = useToasts();
-  const dictionary = useDictionary();
-  const embeds = useEmbeds(!shareId);
   const preferences = auth.user?.preferences;
 
->>>>>>> 24a1eac8
   const [
     activeLinkEvent,
     setActiveLinkEvent,
@@ -304,7 +296,7 @@
 
       previousComments.current = commentIds;
     }
-  }, [ref, onCreateCommentMark, onDeleteCommentMark]);
+  }, [onCreateCommentMark, onDeleteCommentMark]);
 
   const handleChange = React.useCallback(
     (event) => {
