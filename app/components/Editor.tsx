--- conflicted
+++ resolved
@@ -3,12 +3,8 @@
 import { DOMParser as ProsemirrorDOMParser } from "prosemirror-model";
 import { TextSelection } from "prosemirror-state";
 import * as React from "react";
-<<<<<<< HEAD
-import mergeRefs from "react-merge-refs";
+import { mergeRefs } from "react-merge-refs";
 import { useHistory } from "react-router-dom";
-=======
-import { mergeRefs } from "react-merge-refs";
->>>>>>> a5d611d5
 import { Optional } from "utility-types";
 import insertFiles from "@shared/editor/commands/insertFiles";
 import embeds from "@shared/editor/embeds";
