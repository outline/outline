--- conflicted
+++ resolved
@@ -20,11 +20,7 @@
   subtitle?: React.ReactNode;
   /** Actions to display to the right of the list item */
   actions?: React.ReactNode;
-<<<<<<< HEAD
-  onClick?: React.MouseEventHandler<HTMLAnchorElement>;
-=======
   /** Whether to display a border below the list item */
->>>>>>> 5d810ac0
   border?: boolean;
   /** Whether to display the list item in a compact style */
   small?: boolean;
