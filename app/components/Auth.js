--- conflicted
+++ resolved
@@ -24,13 +24,9 @@
       const { user, team } = stores.auth;
       const cache = new CacheStore(user.id);
       authenticatedStores = {
-<<<<<<< HEAD
-        settings: new SettingsStore(),
         integrations: new IntegrationsStore(),
-=======
         apiKeys: new ApiKeysStore(),
         users: new UsersStore(),
->>>>>>> c7d50c4a
         documents: new DocumentsStore({
           ui: stores.ui,
           cache,
