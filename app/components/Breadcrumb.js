--- conflicted
+++ resolved
@@ -32,50 +32,6 @@
       title: <BreadcrumbMenu items={overflowItems} />,
     });
   }
-<<<<<<< HEAD
-  return null;
-}
-
-const Breadcrumb = ({ document, children, onlyText }: Props) => {
-  const { collections } = useStores();
-  const { t } = useTranslation();
-
-  if (!collections.isLoaded) {
-    return null;
-  }
-
-  let collection = collections.get(document.collectionId);
-  if (!collection) {
-    collection = {
-      id: document.collectionId,
-      name: t("Deleted Collection"),
-      color: "currentColor",
-    };
-  }
-
-  const path = collection.pathToDocument
-    ? collection.pathToDocument(document.id).slice(0, -1)
-    : [];
-
-  if (onlyText === true) {
-    return (
-      <>
-        {collection.name}
-        {path.map((n) => (
-          <React.Fragment key={n.id}>
-            <SmallSlash />
-            {n.title}
-          </React.Fragment>
-        ))}
-      </>
-    );
-  }
-
-  const isNestedDocument = path.length > 1;
-  const lastPath = path.length ? path[path.length - 1] : undefined;
-  const menuPath = isNestedDocument ? path.slice(0, -1) : [];
-=======
->>>>>>> 65be8085
 
   return (
     <Flex justify="flex-start" align="center">
