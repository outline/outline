--- conflicted
+++ resolved
@@ -31,16 +31,12 @@
   if (isMobile) {
     return (
       <Dialog {...rest} modal>
-<<<<<<< HEAD
-        <Contents $shrink={shrink} $width={width}>
-=======
         <Contents
           $shrink={shrink}
           $scrollable={scrollable}
           $flex={flex}
           $mobilePosition={mobilePosition}
         >
->>>>>>> eda023c9
           {children}
         </Contents>
       </Dialog>
@@ -61,14 +57,6 @@
   );
 };
 
-<<<<<<< HEAD
-type ContentProps = {
-  $shrink?: boolean;
-  $width?: number;
-};
-
-const Contents = styled.div<ContentProps>`
-=======
 type ContentsProps = {
   $shrink?: boolean;
   $width?: number;
@@ -79,7 +67,6 @@
 
 const Contents = styled.div<ContentsProps>`
   display: ${(props) => (props.$flex ? "flex" : "block")};
->>>>>>> eda023c9
   animation: ${fadeAndScaleIn} 200ms ease;
   transform-origin: 75% 0;
   background: ${s("menuBackground")};
