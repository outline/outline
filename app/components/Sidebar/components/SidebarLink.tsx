import { LocationDescriptor } from "history";
import * as React from "react";
import styled, { useTheme, css } from "styled-components";
import breakpoint from "styled-components-breakpoint";
import Emoji from "~/components/Emoji";
import EventBoundary from "~/components/EventBoundary";
import NudeButton from "~/components/NudeButton";
<<<<<<< HEAD
import useEmojiWidth from "~/hooks/useEmojiWidth";
=======
import { undraggableOnDesktop } from "~/styles";
>>>>>>> cc333637
import { NavigationNode } from "~/types";
import Disclosure from "./Disclosure";
import NavLink, { Props as NavLinkProps } from "./NavLink";

export type DragObject = NavigationNode & {
  depth: number;
  active: boolean;
  collectionId: string;
};

type Props = Omit<NavLinkProps, "to"> & {
  to?: LocationDescriptor;
  innerRef?: (ref: HTMLElement | null | undefined) => void;
  onClick?: React.MouseEventHandler<HTMLAnchorElement>;
  onMouseEnter?: React.MouseEventHandler<HTMLAnchorElement>;
  onDisclosureClick?: React.MouseEventHandler<HTMLButtonElement>;
  icon?: React.ReactNode;
  emoji?: string | null;
  label?: React.ReactNode;
  menu?: React.ReactNode;
  showActions?: boolean;
  disabled?: boolean;
  active?: boolean;
  /* If set, a disclosure will be rendered to the left of any icon */
  expanded?: boolean;
  isActiveDrop?: boolean;
  isDraft?: boolean;
  depth?: number;
  scrollIntoViewIfNeeded?: boolean;
};

const activeDropStyle = {
  fontWeight: 600,
};

function SidebarLink(
  {
    icon,
    onClick,
    onMouseEnter,
    to,
    emoji,
    label,
    active,
    isActiveDrop,
    isDraft,
    menu,
    showActions,
    exact,
    href,
    depth,
    className,
    expanded,
    onDisclosureClick,
    disabled,
    ...rest
  }: Props,
  ref: React.RefObject<HTMLAnchorElement>
) {
  const theme = useTheme();
  const style = React.useMemo(
    () => ({
      paddingLeft: `${(depth || 0) * 16 + 12}px`,
    }),
    [depth]
  );

  const activeStyle = React.useMemo(
    () => ({
      fontWeight: 600,
      color: theme.text,
      background: theme.sidebarActiveBackground,
      ...style,
    }),
    [theme.text, theme.sidebarActiveBackground, style]
  );

  const emojiWidth = useEmojiWidth(emoji, {
    fontSize: "15px",
    lineHeight: "1.6",
  });

  return (
    <>
      <Link
        $isActiveDrop={isActiveDrop}
        $isDraft={isDraft}
        $disabled={disabled}
        activeStyle={isActiveDrop ? activeDropStyle : activeStyle}
        style={active ? activeStyle : style}
        onClick={onClick}
        onMouseEnter={onMouseEnter}
        // @ts-expect-error exact does not exist on div
        exact={exact !== false}
        to={to}
        as={to ? undefined : href ? "a" : "div"}
        href={href}
        className={className}
        ref={ref}
        {...rest}
      >
        <Content>
          {expanded !== undefined && (
            <Disclosure
              expanded={expanded}
              onClick={onDisclosureClick}
              root={depth === 0}
              tabIndex={-1}
            />
          )}
          {icon && <IconWrapper>{icon}</IconWrapper>}
          {emoji && (
            <EmojiWrapper width={emojiWidth}>
              <Emoji native={emoji} />
            </EmojiWrapper>
          )}
          <Label>{label}</Label>
        </Content>
      </Link>
      {menu && <Actions showActions={showActions}>{menu}</Actions>}
    </>
  );
}

const Content = styled.span`
  display: flex;
  align-items: start;
  position: relative;
  width: 100%;

  ${Disclosure} {
    margin-top: 2px;
  }
`;

// accounts for whitespace around icon
export const IconWrapper = styled.span`
  margin-left: -4px;
  margin-right: 4px;
  height: 24px;
  overflow: hidden;
  flex-shrink: 0;
`;

const EmojiWrapper = styled(IconWrapper)<{ width?: number }>`
  width: ${(props) => (props.width ? `${props.width}px` : "100%")};
`;

const Actions = styled(EventBoundary)<{ showActions?: boolean }>`
  display: inline-flex;
  visibility: ${(props) => (props.showActions ? "visible" : "hidden")};
  position: absolute;
  top: 4px;
  right: 4px;
  gap: 4px;
  color: ${(props) => props.theme.textTertiary};
  transition: opacity 50ms;
  height: 24px;

  svg {
    color: ${(props) => props.theme.textSecondary};
    fill: currentColor;
    opacity: 0.5;
  }

  &:hover {
    visibility: visible;

    svg {
      opacity: 0.75;
    }
  }
`;

const Link = styled(NavLink)<{
  $isActiveDrop?: boolean;
  $isDraft?: boolean;
  $disabled?: boolean;
}>`
  display: flex;
  position: relative;
  text-overflow: ellipsis;
  padding: 6px 16px;
  border-radius: 4px;
  transition: background 50ms, color 50ms;
  user-select: none;
  background: ${(props) =>
    props.$isActiveDrop ? props.theme.slateDark : "inherit"};
  color: ${(props) =>
    props.$isActiveDrop ? props.theme.white : props.theme.sidebarText};
  font-size: 16px;
  cursor: var(--pointer);
  overflow: hidden;
  ${undraggableOnDesktop()}

  ${(props) =>
    props.$disabled &&
    css`
      pointer-events: none;
      opacity: 0.75;
    `}

  ${(props) =>
    props.$isDraft &&
    css`
      padding: 4px 14px;
      border: 1px dashed ${props.theme.sidebarDraftBorder};
    `}

  svg {
    ${(props) => (props.$isActiveDrop ? `fill: ${props.theme.white};` : "")}
    transition: fill 50ms;
  }

  &:hover svg {
    display: inline;
  }

  & + ${Actions} {
    background: ${(props) => props.theme.sidebarBackground};

    ${NudeButton} {
      background: transparent;

      &:hover,
      &[aria-expanded="true"] {
        background: ${(props) => props.theme.sidebarControlHoverBackground};
      }
    }
  }

  &[aria-current="page"] + ${Actions} {
    background: ${(props) => props.theme.sidebarActiveBackground};
  }

  ${breakpoint("tablet")`
    padding: 4px 8px 4px 16px;
    font-size: 15px;
  `}

  @media (hover: hover) {
    &:hover + ${Actions}, &:active + ${Actions} {
      visibility: visible;

      svg {
        opacity: 0.75;
      }
    }

    &:hover {
      color: ${(props) =>
        props.$isActiveDrop ? props.theme.white : props.theme.text};
    }
  }

  &:hover {
    ${Disclosure} {
      opacity: 1;
    }
  }
`;

const Label = styled.div`
  position: relative;
  width: 100%;
  max-height: 4.8em;
  line-height: 1.6;

  * {
    unicode-bidi: plaintext;
  }
`;

export default React.forwardRef<HTMLAnchorElement, Props>(SidebarLink);<|MERGE_RESOLUTION|>--- conflicted
+++ resolved
@@ -5,11 +5,8 @@
 import Emoji from "~/components/Emoji";
 import EventBoundary from "~/components/EventBoundary";
 import NudeButton from "~/components/NudeButton";
-<<<<<<< HEAD
 import useEmojiWidth from "~/hooks/useEmojiWidth";
-=======
 import { undraggableOnDesktop } from "~/styles";
->>>>>>> cc333637
 import { NavigationNode } from "~/types";
 import Disclosure from "./Disclosure";
 import NavLink, { Props as NavLinkProps } from "./NavLink";
