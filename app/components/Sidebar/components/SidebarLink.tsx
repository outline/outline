--- conflicted
+++ resolved
@@ -2,18 +2,13 @@
 import * as React from "react";
 import styled, { useTheme, css } from "styled-components";
 import breakpoint from "styled-components-breakpoint";
-<<<<<<< HEAD
+import { s } from "@shared/styles";
+import { NavigationNode } from "@shared/types";
 import Emoji from "~/components/Emoji";
 import EventBoundary from "~/components/EventBoundary";
 import NudeButton from "~/components/NudeButton";
 import useEmojiWidth from "~/hooks/useEmojiWidth";
-=======
-import { s } from "@shared/styles";
-import { NavigationNode } from "@shared/types";
-import EventBoundary from "~/components/EventBoundary";
-import NudeButton from "~/components/NudeButton";
 import useUnmount from "~/hooks/useUnmount";
->>>>>>> eda023c9
 import { undraggableOnDesktop } from "~/styles";
 import Disclosure from "./Disclosure";
 import NavLink, { Props as NavLinkProps } from "./NavLink";
@@ -93,11 +88,10 @@
     [theme.text, theme.sidebarActiveBackground, style]
   );
 
-<<<<<<< HEAD
   const emojiWidth = useEmojiWidth(emoji, {
     fontSize: "15px",
     lineHeight: "1.6",
-=======
+  });
   const handleMouseEnter = React.useCallback(() => {
     if (timer.current) {
       clearTimeout(timer.current);
@@ -118,7 +112,6 @@
     if (timer.current) {
       clearTimeout(timer.current);
     }
->>>>>>> eda023c9
   });
 
   return (
