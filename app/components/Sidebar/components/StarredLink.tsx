import fractionalIndex from "fractional-index";
import { observer } from "mobx-react";
import { StarredIcon } from "outline-icons";
import * as React from "react";
import { useEffect, useState } from "react";
import { useDrag, useDrop } from "react-dnd";
import styled, { useTheme } from "styled-components";
import parseTitle from "@shared/utils/parseTitle";
import Star from "~/models/Star";
import EmojiIcon from "~/components/EmojiIcon";
import Fade from "~/components/Fade";
import useBoolean from "~/hooks/useBoolean";
import usePolicy from "~/hooks/usePolicy";
import useStores from "~/hooks/useStores";
import DocumentMenu from "~/menus/DocumentMenu";
import DropCursor from "./DropCursor";
import SidebarLink from "./SidebarLink";

type Props = {
  star?: Star;
  depth: number;
  title: string;
  to: string;
  documentId: string;
  collectionId: string;
};

function StarredLink({
  depth,
  to,
  documentId,
  title,
  collectionId,
  star,
}: Props) {
<<<<<<< HEAD
  const { t } = useTranslation();
=======
  const theme = useTheme();
>>>>>>> 4c95674e
  const { collections, documents } = useStores();
  const collection = collections.get(collectionId);
  const document = documents.get(documentId);
  const [expanded, setExpanded] = useState(false);
  const [menuOpen, handleMenuOpen, handleMenuClose] = useBoolean();
<<<<<<< HEAD
  const canUpdate = usePolicy(documentId).update;
=======
>>>>>>> 4c95674e
  const childDocuments = collection
    ? collection.getDocumentChildren(documentId)
    : [];
  const hasChildDocuments = childDocuments.length > 0;

  useEffect(() => {
    async function load() {
      if (!document) {
        await documents.fetch(documentId);
      }
    }

    load();
  }, [collection, collectionId, collections, document, documentId, documents]);

  const handleDisclosureClick = React.useCallback(
    (ev: React.MouseEvent<HTMLButtonElement>) => {
      ev.preventDefault();
      ev.stopPropagation();
      setExpanded((prevExpanded) => !prevExpanded);
    },
    []
  );

  // Draggable
  const [{ isDragging }, drag] = useDrag({
    type: "star",
    item: () => star,
    collect: (monitor) => ({
      isDragging: !!monitor.isDragging(),
    }),
    canDrag: () => {
      return depth === 0;
    },
  });

  // Drop to reorder
  const [{ isOverReorder, isDraggingAny }, dropToReorder] = useDrop({
    accept: "star",
    drop: (item: Star) => {
      const next = star?.next();

      item?.save({
        index: fractionalIndex(star?.index || null, next?.index || null),
      });
    },
    collect: (monitor) => ({
      isOverReorder: !!monitor.isOver(),
      isDraggingAny: !!monitor.canDrop(),
    }),
  });

  const { emoji } = parseTitle(title);
  const label = emoji ? title.replace(emoji, "") : title;

  return (
    <>
      <Draggable key={documentId} ref={drag} $isDragging={isDragging}>
        <SidebarLink
          depth={depth}
          expanded={hasChildDocuments ? expanded : undefined}
          onDisclosureClick={handleDisclosureClick}
          to={`${to}?starred`}
          icon={
            depth === 0 ? (
              emoji ? (
                <EmojiIcon emoji={emoji} />
              ) : (
                <StarredIcon color={theme.yellow} />
              )
            ) : undefined
          }
          isActive={(match, location) =>
            !!match && location.search === "?starred"
          }
          label={depth === 0 ? label : title}
          exact={false}
          showActions={menuOpen}
          menu={
            document ? (
              <Fade>
                <DocumentMenu
                  document={document}
                  onOpen={handleMenuOpen}
                  onClose={handleMenuClose}
                />
              </Fade>
            ) : undefined
          }
        />
        {isDraggingAny && (
          <DropCursor isActiveDrop={isOverReorder} innerRef={dropToReorder} />
        )}
      </Draggable>
      {expanded &&
        childDocuments.map((childDocument) => (
          <ObserveredStarredLink
            key={childDocument.id}
            depth={depth === 0 ? 2 : depth + 1}
            title={childDocument.title}
            to={childDocument.url}
            documentId={childDocument.id}
            collectionId={collectionId}
          />
        ))}
    </>
  );
}

const Draggable = styled.div<{ $isDragging?: boolean }>`
  position: relative;
  opacity: ${(props) => (props.$isDragging ? 0.5 : 1)};
`;

const ObserveredStarredLink = observer(StarredLink);

export default ObserveredStarredLink;<|MERGE_RESOLUTION|>--- conflicted
+++ resolved
@@ -10,7 +10,6 @@
 import EmojiIcon from "~/components/EmojiIcon";
 import Fade from "~/components/Fade";
 import useBoolean from "~/hooks/useBoolean";
-import usePolicy from "~/hooks/usePolicy";
 import useStores from "~/hooks/useStores";
 import DocumentMenu from "~/menus/DocumentMenu";
 import DropCursor from "./DropCursor";
@@ -33,20 +32,12 @@
   collectionId,
   star,
 }: Props) {
-<<<<<<< HEAD
-  const { t } = useTranslation();
-=======
   const theme = useTheme();
->>>>>>> 4c95674e
   const { collections, documents } = useStores();
   const collection = collections.get(collectionId);
   const document = documents.get(documentId);
   const [expanded, setExpanded] = useState(false);
   const [menuOpen, handleMenuOpen, handleMenuClose] = useBoolean();
-<<<<<<< HEAD
-  const canUpdate = usePolicy(documentId).update;
-=======
->>>>>>> 4c95674e
   const childDocuments = collection
     ? collection.getDocumentChildren(documentId)
     : [];
