--- conflicted
+++ resolved
@@ -8,6 +8,7 @@
 import { getEmptyImage } from "react-dnd-html5-backend";
 import { useLocation } from "react-router-dom";
 import styled, { useTheme } from "styled-components";
+import parseTitle from "@shared/utils/parseTitle";
 import Star from "~/models/Star";
 import Fade from "~/components/Fade";
 import CollectionIcon from "~/components/Icons/CollectionIcon";
@@ -147,17 +148,13 @@
       return null;
     }
 
-<<<<<<< HEAD
-    const collection = collections.get(document.collectionId);
     const { emoji } = document;
     const label = emoji
       ? document.title.replace(emoji, "")
       : document.titleWithDefault;
-=======
     const collection = document.collectionId
       ? collections.get(document.collectionId)
       : undefined;
->>>>>>> eda023c9
     const childDocuments = collection
       ? collection.getDocumentChildren(documentId)
       : [];
