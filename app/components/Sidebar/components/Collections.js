// @flow
import fractionalIndex from "fractional-index";
import { observer } from "mobx-react";
import { PlusIcon } from "outline-icons";
import * as React from "react";
import { useDrop } from "react-dnd";
import { useTranslation } from "react-i18next";
import Fade from "components/Fade";
import Flex from "components/Flex";
import useStores from "../../../hooks/useStores";
import CollectionLink from "./CollectionLink";
import CollectionsLoading from "./CollectionsLoading";
import DropCursor from "./DropCursor";
import Header from "./Header";
import SidebarLink from "./SidebarLink";
type Props = {
  onCreateCollection: () => void,
};

function Collections({ onCreateCollection }: Props) {
  const { ui, policies, documents, collections } = useStores();
  const isPreloaded: boolean = !!collections.orderedData.length;
  const { t } = useTranslation();
  const orderedCollections = collections.orderedData;

<<<<<<< HEAD
  React.useEffect(() => {
    if (!collections.isFetching && !collections.isLoaded) {
=======
    if (!collections.isLoaded) {
>>>>>>> dc967be4
      collections.fetchPage({ limit: 100 });
    }
  });

  const [{ isCollectionDropping }, dropToReorderCollection] = useDrop({
    accept: "collection",
    drop: async (item, monitor) => {
      collections.move(
        item.id,
        fractionalIndex(null, orderedCollections[0].index)
      );
    },
    canDrop: (item, monitor) => {
      return item.id !== orderedCollections[0].id;
    },
    collect: (monitor) => ({
      isCollectionDropping: monitor.isOver(),
    }),
  });
  const content = (
    <>
      <DropCursor
        isActiveDrop={isCollectionDropping}
        innerRef={dropToReorderCollection}
        from="collections"
      />
      {orderedCollections.map((collection, index) => (
        <CollectionLink
          key={collection.id}
          collection={collection}
          activeDocument={documents.active}
          prefetchDocument={documents.prefetchDocument}
          canUpdate={policies.abilities(collection.id).update}
          ui={ui}
          belowCollection={orderedCollections[index + 1]}
        />
      ))}
      <SidebarLink
        to="/collections"
        onClick={onCreateCollection}
        icon={<PlusIcon color="currentColor" />}
        label={`${t("New collection")}…`}
        exact
      />
    </>
  );

  if (!collections.isLoaded) {
    return (
      <Flex column>
        <Header>{t("Collections")}</Header>
        <CollectionsLoading />
      </Flex>
    );
  }

  return (
    <Flex column>
      <Header>{t("Collections")}</Header>
      {isPreloaded ? content : <Fade>{content}</Fade>}
    </Flex>
  );
}

export default observer(Collections);<|MERGE_RESOLUTION|>--- conflicted
+++ resolved
@@ -23,12 +23,8 @@
   const { t } = useTranslation();
   const orderedCollections = collections.orderedData;
 
-<<<<<<< HEAD
   React.useEffect(() => {
-    if (!collections.isFetching && !collections.isLoaded) {
-=======
     if (!collections.isLoaded) {
->>>>>>> dc967be4
       collections.fetchPage({ limit: 100 });
     }
   });
