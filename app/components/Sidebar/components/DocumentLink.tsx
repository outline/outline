--- conflicted
+++ resolved
@@ -62,11 +62,8 @@
   const document = documents.get(node.id);
   const { fetchChildDocuments } = documents;
   const [isEditing, setIsEditing] = React.useState(false);
-<<<<<<< HEAD
-=======
   const inStarredSection = useStarredContext();
 
->>>>>>> 677ca10b
   React.useEffect(() => {
     if (isActiveDocument && hasChildDocuments) {
       fetchChildDocuments(node.id);
