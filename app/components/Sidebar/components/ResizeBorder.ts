import styled from "styled-components";

const ResizeBorder = styled.div<{ dir?: "left" | "right" }>`
  position: absolute;
  top: 0;
  bottom: 0;
<<<<<<< HEAD
  right: ${(props) => (props.dir !== "right" ? "-6px" : "auto")};
  left: ${(props) => (props.dir === "right" ? "-6px" : "auto")};
  width: 12px;
=======
  right: -1px;
  width: 2px;
>>>>>>> eeb80089
  cursor: col-resize;

  &:hover {
    transition-delay: 500ms;
    transition: background 250ms ease-in-out;
    background: ${(props) => props.theme.sidebarActiveBackground};
  }

  &:after {
    content: "";
    position: absolute;
    top: 0;
    bottom: 0;
    right: -4px;
    width: 10px;
  }
`;

export default ResizeBorder;<|MERGE_RESOLUTION|>--- conflicted
+++ resolved
@@ -4,14 +4,9 @@
   position: absolute;
   top: 0;
   bottom: 0;
-<<<<<<< HEAD
-  right: ${(props) => (props.dir !== "right" ? "-6px" : "auto")};
-  left: ${(props) => (props.dir === "right" ? "-6px" : "auto")};
-  width: 12px;
-=======
-  right: -1px;
-  width: 2px;
->>>>>>> eeb80089
+  right: ${(props) => (props.dir !== "right" ? "-1px" : "auto")};
+  left: ${(props) => (props.dir === "right" ? "-1px" : "auto")};
+  width: 22px;
   cursor: col-resize;
 
   &:hover {
