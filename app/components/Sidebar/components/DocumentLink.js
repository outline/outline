// @flow
import { observable } from "mobx";
import { observer } from "mobx-react";
import * as React from "react";
import styled from "styled-components";
import DocumentsStore from "stores/DocumentsStore";
import Collection from "models/Collection";
import Document from "models/Document";
import DropToImport from "components/DropToImport";
import Fade from "components/Fade";
import Flex from "components/Flex";
<<<<<<< HEAD
import Badge from "../../Badge";
=======
import EditableTitle from "./EditableTitle";
>>>>>>> e67d319e
import SidebarLink from "./SidebarLink";
import DocumentMenu from "menus/DocumentMenu";
import { type NavigationNode } from "types";

type Props = {|
  node: NavigationNode,
  documents: DocumentsStore,
  canUpdate: boolean,
  collection?: Collection,
  activeDocument: ?Document,
  activeDocumentRef?: (?HTMLElement) => void,
  prefetchDocument: (documentId: string) => Promise<void>,
  depth: number,
|};

@observer
class DocumentLink extends React.Component<Props> {
  @observable menuOpen = false;

  componentDidMount() {
    if (this.isActiveDocument() && this.hasChildDocuments()) {
      this.props.documents.fetchChildDocuments(this.props.node.id);
    }
  }

  componentDidUpdate(prevProps: Props) {
    if (prevProps.activeDocument !== this.props.activeDocument) {
      if (this.isActiveDocument() && this.hasChildDocuments()) {
        this.props.documents.fetchChildDocuments(this.props.node.id);
      }
    }
  }

  handleMouseEnter = (ev: SyntheticEvent<>) => {
    const { node, prefetchDocument } = this.props;

    ev.stopPropagation();
    ev.preventDefault();
    prefetchDocument(node.id);
  };

  handleTitleChange = async (title: string) => {
    const document = this.props.documents.get(this.props.node.id);
    if (!document) return;

    await this.props.documents.update({
      id: document.id,
      lastRevision: document.revision,
      text: document.text,
      title,
    });
  };

  isActiveDocument = () => {
    return (
      this.props.activeDocument &&
      this.props.activeDocument.id === this.props.node.id
    );
  };

  hasChildDocuments = () => {
    return !!this.props.node.children.length;
  };

  render() {
    const {
      node,
      documents,
      collection,
      activeDocument,
      activeDocumentRef,
      prefetchDocument,
      depth,
      canUpdate,
    } = this.props;

    const showChildren = !!(
      activeDocument &&
      collection &&
      (collection
        .pathToDocument(activeDocument)
        .map((entry) => entry.id)
        .includes(node.id) ||
        this.isActiveDocument())
    );
    const document = documents.get(node.id);
    const title = node.title || "Untitled";

    return (
      <Flex
        column
        key={node.id}
        ref={this.isActiveDocument() ? activeDocumentRef : undefined}
        onMouseEnter={this.handleMouseEnter}
      >
        <DropToImport documentId={node.id} activeClassName="activeDropZone">
          <SidebarLink
            to={{
              pathname: node.url,
              state: { title: node.title },
            }}
            expanded={showChildren ? true : undefined}
            label={
<<<<<<< HEAD
              <Title bold={document?.modifiedSinceViewed || document?.isNew}>
                {node.title || "Untitled"}
                {document?.isNew && <Badge>New</Badge>}
              </Title>
=======
              <EditableTitle
                title={title}
                onSubmit={this.handleTitleChange}
                canUpdate={canUpdate}
              />
>>>>>>> e67d319e
            }
            depth={depth}
            exact={false}
            menuOpen={this.menuOpen}
            menu={
              document ? (
                <Fade>
                  <DocumentMenu
                    position="right"
                    document={document}
                    onOpen={() => (this.menuOpen = true)}
                    onClose={() => (this.menuOpen = false)}
                  />
                </Fade>
              ) : undefined
            }
          >
            {this.hasChildDocuments() && (
              <DocumentChildren column>
                {node.children.map((childNode) => (
                  <DocumentLink
                    key={childNode.id}
                    collection={collection}
                    node={childNode}
                    documents={documents}
                    activeDocument={activeDocument}
                    prefetchDocument={prefetchDocument}
                    depth={depth + 1}
                    canUpdate={canUpdate}
                  />
                ))}
              </DocumentChildren>
            )}
          </SidebarLink>
        </DropToImport>
      </Flex>
    );
  }
}

const DocumentChildren = styled(Flex)``;

const Title = styled.div`
  font-weight: ${(props) => (props.bold ? 900 : "normal")};
`;

export default DocumentLink;<|MERGE_RESOLUTION|>--- conflicted
+++ resolved
@@ -9,11 +9,7 @@
 import DropToImport from "components/DropToImport";
 import Fade from "components/Fade";
 import Flex from "components/Flex";
-<<<<<<< HEAD
-import Badge from "../../Badge";
-=======
 import EditableTitle from "./EditableTitle";
->>>>>>> e67d319e
 import SidebarLink from "./SidebarLink";
 import DocumentMenu from "menus/DocumentMenu";
 import { type NavigationNode } from "types";
@@ -117,18 +113,11 @@
             }}
             expanded={showChildren ? true : undefined}
             label={
-<<<<<<< HEAD
-              <Title bold={document?.modifiedSinceViewed || document?.isNew}>
-                {node.title || "Untitled"}
-                {document?.isNew && <Badge>New</Badge>}
-              </Title>
-=======
               <EditableTitle
                 title={title}
                 onSubmit={this.handleTitleChange}
                 canUpdate={canUpdate}
               />
->>>>>>> e67d319e
             }
             depth={depth}
             exact={false}
