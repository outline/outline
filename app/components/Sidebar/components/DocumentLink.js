--- conflicted
+++ resolved
@@ -2,7 +2,7 @@
 import { observer } from "mobx-react";
 import { CollapsedIcon } from "outline-icons";
 import * as React from "react";
-import { withTranslation, type TFunction } from "react-i18next";
+import { useTranslation } from "react-i18next";
 import styled from "styled-components";
 import Collection from "models/Collection";
 import Document from "models/Document";
@@ -22,7 +22,6 @@
   activeDocumentRef?: (?HTMLElement) => void,
   prefetchDocument: (documentId: string) => Promise<void>,
   depth: number,
-  t: TFunction,
 |};
 
 function DocumentLink({
@@ -35,6 +34,7 @@
   canUpdate,
 }: Props) {
   const { documents } = useStores();
+  const { t } = useTranslation();
 
   const isActiveDocument = activeDocument && activeDocument.id === node.id;
   const hasChildDocuments = !!node.children.length;
@@ -46,61 +46,11 @@
     if (isActiveDocument && hasChildDocuments) {
       fetchChildDocuments(node.id);
     }
-<<<<<<< HEAD
   }, [fetchChildDocuments, node, hasChildDocuments, isActiveDocument]);
 
   const showChildren = React.useMemo(() => {
     return !!(
       hasChildDocuments &&
-=======
-  }
-
-  handleMouseEnter = (ev: SyntheticEvent<>) => {
-    const { node, prefetchDocument } = this.props;
-
-    ev.stopPropagation();
-    ev.preventDefault();
-    prefetchDocument(node.id);
-  };
-
-  handleTitleChange = async (title: string) => {
-    const document = this.props.documents.get(this.props.node.id);
-    if (!document) return;
-
-    await this.props.documents.update({
-      id: document.id,
-      lastRevision: document.revision,
-      text: document.text,
-      title,
-    });
-  };
-
-  isActiveDocument = () => {
-    return (
-      this.props.activeDocument &&
-      this.props.activeDocument.id === this.props.node.id
-    );
-  };
-
-  hasChildDocuments = () => {
-    return !!this.props.node.children.length;
-  };
-
-  render() {
-    const {
-      node,
-      documents,
-      collection,
-      activeDocument,
-      activeDocumentRef,
-      prefetchDocument,
-      depth,
-      canUpdate,
-      t,
-    } = this.props;
-
-    const showChildren = !!(
->>>>>>> fe620488
       activeDocument &&
       collection &&
       (collection
@@ -109,7 +59,6 @@
         .includes(node.id) ||
         isActiveDocument)
     );
-<<<<<<< HEAD
   }, [hasChildDocuments, activeDocument, isActiveDocument, node, collection]);
 
   const [expanded, setExpanded] = React.useState(showChildren);
@@ -170,32 +119,11 @@
                   onClick={handleDisclosureClick}
                 />
               )}
-=======
-    const document = documents.get(node.id);
-    const title = node.title || t("Untitled");
-
-    return (
-      <Flex
-        column
-        key={node.id}
-        ref={this.isActiveDocument() ? activeDocumentRef : undefined}
-        onMouseEnter={this.handleMouseEnter}
-      >
-        <DropToImport documentId={node.id} activeClassName="activeDropZone">
-          <SidebarLink
-            to={{
-              pathname: node.url,
-              state: { title: node.title },
-            }}
-            expanded={showChildren ? true : undefined}
-            label={
->>>>>>> fe620488
               <EditableTitle
-                title={node.title || "Untitled"}
+                title={node.title || t("Untitled")}
                 onSubmit={handleTitleChange}
                 canUpdate={canUpdate}
               />
-<<<<<<< HEAD
             </>
           }
           depth={depth}
@@ -233,47 +161,6 @@
       )}
     </React.Fragment>
   );
-=======
-            }
-            depth={depth}
-            exact={false}
-            menuOpen={this.menuOpen}
-            menu={
-              document ? (
-                <Fade>
-                  <DocumentMenu
-                    position="right"
-                    document={document}
-                    onOpen={() => (this.menuOpen = true)}
-                    onClose={() => (this.menuOpen = false)}
-                  />
-                </Fade>
-              ) : undefined
-            }
-          >
-            {this.hasChildDocuments() && (
-              <DocumentChildren column>
-                {node.children.map((childNode) => (
-                  <DocumentLink
-                    key={childNode.id}
-                    collection={collection}
-                    node={childNode}
-                    documents={documents}
-                    activeDocument={activeDocument}
-                    prefetchDocument={prefetchDocument}
-                    depth={depth + 1}
-                    canUpdate={canUpdate}
-                    t={t}
-                  />
-                ))}
-              </DocumentChildren>
-            )}
-          </SidebarLink>
-        </DropToImport>
-      </Flex>
-    );
-  }
->>>>>>> fe620488
 }
 
 const Disclosure = styled(CollapsedIcon)`
@@ -283,9 +170,5 @@
   ${({ expanded }) => !expanded && "transform: rotate(-90deg);"};
 `;
 
-<<<<<<< HEAD
 const ObservedDocumentLink = observer(DocumentLink);
-export default ObservedDocumentLink;
-=======
-export default withTranslation()<DocumentLink>(DocumentLink);
->>>>>>> fe620488
+export default ObservedDocumentLink;