--- conflicted
+++ resolved
@@ -3,6 +3,7 @@
 import * as React from "react";
 import { useDrop } from "react-dnd";
 import { useTranslation } from "react-i18next";
+import styled from "styled-components";
 import Star from "~/models/Star";
 import Flex from "~/components/Flex";
 import useStores from "~/hooks/useStores";
@@ -122,13 +123,12 @@
   }
 
   return (
-<<<<<<< HEAD
     <Flex column>
       <Header onClick={handleExpandClick} expanded={expanded}>
         {t("Starred")}
       </Header>
       {expanded && (
-        <>
+        <Relative>
           <DropCursor
             isActiveDrop={isOverReorder}
             innerRef={dropToReorder}
@@ -168,62 +168,14 @@
               <PlaceholderCollections />
             </Flex>
           )}
-        </>
+        </Relative>
       )}
     </Flex>
   );
 }
 
-=======
-    <Section>
-      <Flex column>
-        <SidebarLink
-          onClick={handleExpandClick}
-          label={t("Starred")}
-          icon={<Disclosure expanded={expanded} color="currentColor" />}
-        />
-        {expanded && (
-          <Relative>
-            <DropCursor
-              isActiveDrop={isOverReorder}
-              innerRef={dropToReorder}
-              position="top"
-            />
-            {content}
-            {show === "More" && !isFetching && (
-              <SidebarLink
-                onClick={handleShowMore}
-                label={`${t("Show more")}…`}
-                depth={2}
-              />
-            )}
-            {show === "Less" && !isFetching && (
-              <SidebarLink
-                onClick={handleShowLess}
-                label={`${t("Show less")}…`}
-                depth={2}
-              />
-            )}
-            {(isFetching || fetchError) && !stars.orderedData.length && (
-              <Flex column>
-                <PlaceholderCollections />
-              </Flex>
-            )}
-          </Relative>
-        )}
-      </Flex>
-    </Section>
-  );
-}
-
-const Disclosure = styled(CollapsedIcon)<{ expanded?: boolean }>`
-  transition: transform 100ms ease, fill 50ms !important;
-  ${({ expanded }) => !expanded && "transform: rotate(-90deg);"};
-`;
-
 const Relative = styled.div`
   position: relative;
 `;
 
->>>>>>> 6ba08fbc
 export default observer(Starred);