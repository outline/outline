--- conflicted
+++ resolved
@@ -141,10 +141,7 @@
               />
             </Section>
             <Section>
-<<<<<<< HEAD
               <ArchiveLink documents={documents} />
-              <TrashLink documents={documents} />
-=======
               {can.createDocument && (
                 <>
                   <SidebarLink
@@ -156,30 +153,10 @@
                       documents.active ? documents.active.template : undefined
                     }
                   />
-                  <SidebarLink
-                    to="/archive"
-                    icon={<ArchiveIcon color="currentColor" />}
-                    exact={false}
-                    label={t("Archive")}
-                    active={
-                      documents.active
-                        ? documents.active.isArchived &&
-                          !documents.active.isDeleted
-                        : undefined
-                    }
-                  />
-                  <SidebarLink
-                    to="/trash"
-                    icon={<TrashIcon color="currentColor" />}
-                    exact={false}
-                    label={t("Trash")}
-                    active={
-                      documents.active ? documents.active.isDeleted : undefined
-                    }
-                  />
+                  <ArchiveLink documents={documents} />
+                  <TrashLink documents={documents} />
                 </>
               )}
->>>>>>> 05aba684
               <SidebarLink
                 to="/settings"
                 icon={<SettingsIcon color="currentColor" />}
