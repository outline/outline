--- conflicted
+++ resolved
@@ -77,7 +77,6 @@
   const can = policies.abilities(team.id);
 
   return (
-<<<<<<< HEAD
     <Sidebar ref={handleSidebarRef}>
       {dndArea && (
         <DndProvider backend={HTML5Backend} options={html5Options}>
@@ -92,221 +91,116 @@
               />
             )}
           </AccountMenu>
-          <Flex auto column>
-            <Scrollable shadow>
-              <Section>
+          <Scrollable flex topShadow>
+            <Section>
+              <SidebarLink
+                to="/home"
+                icon={<HomeIcon color="currentColor" />}
+                exact={false}
+                label={t("Home")}
+              />
+              <SidebarLink
+                to={{
+                  pathname: "/search",
+                  state: { fromMenu: true },
+                }}
+                icon={<SearchIcon color="currentColor" />}
+                label={t("Search")}
+                exact={false}
+              />
+              <SidebarLink
+                to="/starred"
+                icon={<StarredIcon color="currentColor" />}
+                exact={false}
+                label={t("Starred")}
+              />
+              <SidebarLink
+                to="/templates"
+                icon={<ShapesIcon color="currentColor" />}
+                exact={false}
+                label={t("Templates")}
+                active={
+                  documents.active ? documents.active.template : undefined
+                }
+              />
+              <SidebarLink
+                to="/drafts"
+                icon={<EditIcon color="currentColor" />}
+                label={
+                  <Drafts align="center">
+                    {t("Drafts")}
+                    <Bubble count={documents.totalDrafts} />
+                  </Drafts>
+                }
+                active={
+                  documents.active
+                    ? !documents.active.publishedAt &&
+                      !documents.active.isDeleted &&
+                      !documents.active.isTemplate
+                    : undefined
+                }
+              />
+            </Section>
+            <Section auto>
+              <Collections
+                onCreateCollection={handleCreateCollectionModalOpen}
+              />
+            </Section>
+            <Section>
+              <SidebarLink
+                to="/archive"
+                icon={<ArchiveIcon color="currentColor" />}
+                exact={false}
+                label={t("Archive")}
+                active={
+                  documents.active
+                    ? documents.active.isArchived && !documents.active.isDeleted
+                    : undefined
+                }
+              />
+              <SidebarLink
+                to="/trash"
+                icon={<TrashIcon color="currentColor" />}
+                exact={false}
+                label={t("Trash")}
+                active={
+                  documents.active ? documents.active.isDeleted : undefined
+                }
+              />
+              <SidebarLink
+                to="/settings"
+                icon={<SettingsIcon color="currentColor" />}
+                exact={false}
+                label={t("Settings")}
+              />
+              {can.invite && (
                 <SidebarLink
-                  to="/home"
-                  icon={<HomeIcon color="currentColor" />}
-                  exact={false}
-                  label={t("Home")}
+                  to="/settings/people"
+                  onClick={handleInviteModalOpen}
+                  icon={<PlusIcon color="currentColor" />}
+                  label={`${t("Invite people")}…`}
                 />
-                <SidebarLink
-                  to={{
-                    pathname: "/search",
-                    state: { fromMenu: true },
-                  }}
-                  icon={<SearchIcon color="currentColor" />}
-                  label={t("Search")}
-                  exact={false}
-                />
-                <SidebarLink
-                  to="/starred"
-                  icon={<StarredIcon color="currentColor" />}
-                  exact={false}
-                  label={t("Starred")}
-                />
-                <SidebarLink
-                  to="/templates"
-                  icon={<ShapesIcon color="currentColor" />}
-                  exact={false}
-                  label={t("Templates")}
-                  active={
-                    documents.active ? documents.active.template : undefined
-                  }
-                />
-                <SidebarLink
-                  to="/drafts"
-                  icon={<EditIcon color="currentColor" />}
-                  label={
-                    <Drafts align="center">
-                      {t("Drafts")}
-                      <Bubble count={documents.totalDrafts} />
-                    </Drafts>
-                  }
-                  active={
-                    documents.active
-                      ? !documents.active.publishedAt &&
-                        !documents.active.isDeleted &&
-                        !documents.active.isTemplate
-                      : undefined
-                  }
-                />
-              </Section>
-              <Section>
-                <Collections
-                  onCreateCollection={handleCreateCollectionModalOpen}
-                />
-              </Section>
-            </Scrollable>
-            <Secondary>
-              <Section>
-                <SidebarLink
-                  to="/archive"
-                  icon={<ArchiveIcon color="currentColor" />}
-                  exact={false}
-                  label={t("Archive")}
-                  active={
-                    documents.active
-                      ? documents.active.isArchived &&
-                        !documents.active.isDeleted
-                      : undefined
-                  }
-                />
-                <SidebarLink
-                  to="/trash"
-                  icon={<TrashIcon color="currentColor" />}
-                  exact={false}
-                  label={t("Trash")}
-                  active={
-                    documents.active ? documents.active.isDeleted : undefined
-                  }
-                />
-                <SidebarLink
-                  to="/settings"
-                  icon={<SettingsIcon color="currentColor" />}
-                  exact={false}
-                  label={t("Settings")}
-                />
-                {can.invite && (
-                  <SidebarLink
-                    to="/settings/people"
-                    onClick={handleInviteModalOpen}
-                    icon={<PlusIcon color="currentColor" />}
-                    label={`${t("Invite people")}…`}
-                  />
-                )}
-              </Section>
-            </Secondary>
-          </Flex>
+              )}
+            </Section>
+          </Scrollable>
+          {can.invite && (
+            <Modal
+              title={t("Invite people")}
+              onRequestClose={handleInviteModalClose}
+              isOpen={inviteModalOpen}
+            >
+              <Invite onSubmit={handleInviteModalClose} />
+            </Modal>
+          )}
+          <Modal
+            title={t("Create a collection")}
+            onRequestClose={handleCreateCollectionModalClose}
+            isOpen={createCollectionModalOpen}
+          >
+            <CollectionNew onSubmit={handleCreateCollectionModalClose} />
+          </Modal>
         </DndProvider>
       )}
-=======
-    <Sidebar>
-      <AccountMenu>
-        {(props) => (
-          <TeamButton
-            {...props}
-            subheading={user.name}
-            teamName={team.name}
-            logoUrl={team.avatarUrl}
-            showDisclosure
-          />
-        )}
-      </AccountMenu>
-      <Scrollable flex topShadow>
-        <Section>
-          <SidebarLink
-            to="/home"
-            icon={<HomeIcon color="currentColor" />}
-            exact={false}
-            label={t("Home")}
-          />
-          <SidebarLink
-            to={{
-              pathname: "/search",
-              state: { fromMenu: true },
-            }}
-            icon={<SearchIcon color="currentColor" />}
-            label={t("Search")}
-            exact={false}
-          />
-          <SidebarLink
-            to="/starred"
-            icon={<StarredIcon color="currentColor" />}
-            exact={false}
-            label={t("Starred")}
-          />
-          <SidebarLink
-            to="/templates"
-            icon={<ShapesIcon color="currentColor" />}
-            exact={false}
-            label={t("Templates")}
-            active={documents.active ? documents.active.template : undefined}
-          />
-          <SidebarLink
-            to="/drafts"
-            icon={<EditIcon color="currentColor" />}
-            label={
-              <Drafts align="center">
-                {t("Drafts")}
-                <Bubble count={documents.totalDrafts} />
-              </Drafts>
-            }
-            active={
-              documents.active
-                ? !documents.active.publishedAt &&
-                  !documents.active.isDeleted &&
-                  !documents.active.isTemplate
-                : undefined
-            }
-          />
-        </Section>
-        <Section auto>
-          <Collections onCreateCollection={handleCreateCollectionModalOpen} />
-        </Section>
-        <Section>
-          <SidebarLink
-            to="/archive"
-            icon={<ArchiveIcon color="currentColor" />}
-            exact={false}
-            label={t("Archive")}
-            active={
-              documents.active
-                ? documents.active.isArchived && !documents.active.isDeleted
-                : undefined
-            }
-          />
-          <SidebarLink
-            to="/trash"
-            icon={<TrashIcon color="currentColor" />}
-            exact={false}
-            label={t("Trash")}
-            active={documents.active ? documents.active.isDeleted : undefined}
-          />
-          <SidebarLink
-            to="/settings"
-            icon={<SettingsIcon color="currentColor" />}
-            exact={false}
-            label={t("Settings")}
-          />
-          {can.invite && (
-            <SidebarLink
-              to="/settings/people"
-              onClick={handleInviteModalOpen}
-              icon={<PlusIcon color="currentColor" />}
-              label={`${t("Invite people")}…`}
-            />
-          )}
-        </Section>
-      </Scrollable>
->>>>>>> d8eefc19
-      {can.invite && (
-        <Modal
-          title={t("Invite people")}
-          onRequestClose={handleInviteModalClose}
-          isOpen={inviteModalOpen}
-        >
-          <Invite onSubmit={handleInviteModalClose} />
-        </Modal>
-      )}
-      <Modal
-        title={t("Create a collection")}
-        onRequestClose={handleCreateCollectionModalClose}
-        isOpen={createCollectionModalOpen}
-      >
-        <CollectionNew onSubmit={handleCreateCollectionModalClose} />
-      </Modal>
     </Sidebar>
   );
 }
