// @flow
import React, { Component } from 'react';
import { withRouter } from 'react-router-dom';
import type { Location } from 'react-router-dom';
import styled from 'styled-components';
import breakpoint from 'styled-components-breakpoint';
import { observer, inject } from 'mobx-react';
import Flex from 'shared/components/Flex';
import { color, layout } from 'shared/styles/constants';

<<<<<<< HEAD
import AccountMenu from 'menus/AccountMenu';
import Scrollable from 'components/Scrollable';
import HomeIcon from 'components/Icon/HomeIcon';
import SearchIcon from 'components/Icon/SearchIcon';
import StarredIcon from 'components/Icon/StarredIcon';
import EditIcon from 'components/Icon/EditIcon';
import Collections from './components/Collections';
import SidebarLink from './components/SidebarLink';
import HeaderBlock from './components/HeaderBlock';

=======
import CloseIcon from 'components/Icon/CloseIcon';
import MenuIcon from 'components/Icon/MenuIcon';
>>>>>>> e4459691
import AuthStore from 'stores/AuthStore';
import DocumentsStore from 'stores/DocumentsStore';
import UiStore from 'stores/UiStore';

type Props = {
  children: React.Element<any>,
  history: Object,
  location: Location,
  auth: AuthStore,
  documents: DocumentsStore,
  ui: UiStore,
};

@observer
class Sidebar extends Component {
  props: Props;

  componentWillReceiveProps = (nextProps: Props) => {
    if (this.props.location !== nextProps.location) {
      this.props.ui.hideMobileSidebar();
    }
  };

  toggleSidebar = () => {
    this.props.ui.toggleMobileSidebar();
  };

  render() {
<<<<<<< HEAD
    const { auth, ui, documents } = this.props;
    const { user, team } = auth;
    if (!user || !team) return;

    return (
      <Container column editMode={ui.editMode}>
        <AccountMenu
          label={
            <HeaderBlock
              subheading={user.name}
              teamName={team.name}
              logoUrl={team.avatarUrl}
            />
          }
        />

        <Flex auto column>
          <Scrollable>
            <Section>
              <SidebarLink to="/dashboard" icon={<HomeIcon />}>
                Home
              </SidebarLink>
              <SidebarLink to="/search" icon={<SearchIcon />}>
                Search
              </SidebarLink>
              <SidebarLink to="/starred" icon={<StarredIcon />}>
                Starred
              </SidebarLink>
              <SidebarLink
                to="/drafts"
                icon={<EditIcon />}
                active={
                  documents.active ? !documents.active.publishedAt : undefined
                }
              >
                Drafts
              </SidebarLink>
            </Section>
            <Section>
              <Collections
                history={this.props.history}
                location={this.props.location}
                onCreateCollection={this.handleCreateCollection}
              />
            </Section>
          </Scrollable>
        </Flex>
=======
    const { children, ui } = this.props;

    return (
      <Container
        editMode={ui.editMode}
        mobileSidebarVisible={ui.mobileSidebarVisible}
        column
      >
        <Toggle
          onClick={this.toggleSidebar}
          mobileSidebarVisible={ui.mobileSidebarVisible}
        >
          {ui.mobileSidebarVisible ? <CloseIcon /> : <MenuIcon />}
        </Toggle>
        {children}
>>>>>>> e4459691
      </Container>
    );
  }
}

const Container = styled(Flex)`
  position: fixed;
  top: 0;
  bottom: 0;
  left: ${props => (props.editMode ? `-${layout.sidebarWidth}` : 0)};
  width: 100%;
  background: ${color.smoke};
  transition: left 200ms ease-in-out;
  margin-left: ${props => (props.mobileSidebarVisible ? 0 : '-100%')};
  z-index: 1;

  @media print {
    display: none;
    left: 0;
  }

  ${breakpoint('tablet')`
    width: ${layout.sidebarWidth};
    margin: 0;
  `};
`;

export const Section = styled(Flex)`
  flex-direction: column;
  margin: 24px 0;
  padding: 0 24px;
  position: relative;
`;

<<<<<<< HEAD
export default withRouter(inject('user', 'auth', 'ui', 'documents')(Sidebar));
=======
const Toggle = styled.a`
  position: fixed;
  top: 0;
  left: ${props => (props.mobileSidebarVisible ? 'auto' : 0)};
  right: ${props => (props.mobileSidebarVisible ? 0 : 'auto')};
  z-index: 1;
  margin: 16px;

  ${breakpoint('tablet')`
    display: none;
  `};
`;

export default withRouter(inject('ui')(Sidebar));
>>>>>>> e4459691
<|MERGE_RESOLUTION|>--- conflicted
+++ resolved
@@ -8,21 +8,9 @@
 import Flex from 'shared/components/Flex';
 import { color, layout } from 'shared/styles/constants';
 
-<<<<<<< HEAD
-import AccountMenu from 'menus/AccountMenu';
-import Scrollable from 'components/Scrollable';
-import HomeIcon from 'components/Icon/HomeIcon';
-import SearchIcon from 'components/Icon/SearchIcon';
-import StarredIcon from 'components/Icon/StarredIcon';
-import EditIcon from 'components/Icon/EditIcon';
-import Collections from './components/Collections';
-import SidebarLink from './components/SidebarLink';
-import HeaderBlock from './components/HeaderBlock';
-
-=======
 import CloseIcon from 'components/Icon/CloseIcon';
 import MenuIcon from 'components/Icon/MenuIcon';
->>>>>>> e4459691
+
 import AuthStore from 'stores/AuthStore';
 import DocumentsStore from 'stores/DocumentsStore';
 import UiStore from 'stores/UiStore';
@@ -51,55 +39,6 @@
   };
 
   render() {
-<<<<<<< HEAD
-    const { auth, ui, documents } = this.props;
-    const { user, team } = auth;
-    if (!user || !team) return;
-
-    return (
-      <Container column editMode={ui.editMode}>
-        <AccountMenu
-          label={
-            <HeaderBlock
-              subheading={user.name}
-              teamName={team.name}
-              logoUrl={team.avatarUrl}
-            />
-          }
-        />
-
-        <Flex auto column>
-          <Scrollable>
-            <Section>
-              <SidebarLink to="/dashboard" icon={<HomeIcon />}>
-                Home
-              </SidebarLink>
-              <SidebarLink to="/search" icon={<SearchIcon />}>
-                Search
-              </SidebarLink>
-              <SidebarLink to="/starred" icon={<StarredIcon />}>
-                Starred
-              </SidebarLink>
-              <SidebarLink
-                to="/drafts"
-                icon={<EditIcon />}
-                active={
-                  documents.active ? !documents.active.publishedAt : undefined
-                }
-              >
-                Drafts
-              </SidebarLink>
-            </Section>
-            <Section>
-              <Collections
-                history={this.props.history}
-                location={this.props.location}
-                onCreateCollection={this.handleCreateCollection}
-              />
-            </Section>
-          </Scrollable>
-        </Flex>
-=======
     const { children, ui } = this.props;
 
     return (
@@ -115,7 +54,6 @@
           {ui.mobileSidebarVisible ? <CloseIcon /> : <MenuIcon />}
         </Toggle>
         {children}
->>>>>>> e4459691
       </Container>
     );
   }
@@ -150,9 +88,6 @@
   position: relative;
 `;
 
-<<<<<<< HEAD
-export default withRouter(inject('user', 'auth', 'ui', 'documents')(Sidebar));
-=======
 const Toggle = styled.a`
   position: fixed;
   top: 0;
@@ -166,5 +101,4 @@
   `};
 `;
 
-export default withRouter(inject('ui')(Sidebar));
->>>>>>> e4459691
+export default withRouter(inject('ui')(Sidebar));