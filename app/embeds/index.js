--- conflicted
+++ resolved
@@ -12,11 +12,8 @@
 import Figma from "./Figma";
 import Framer from "./Framer";
 import Gist from "./Gist";
-<<<<<<< HEAD
 import GoogleCalendar from "./GoogleCalendar";
-=======
 import GoogleDataStudio from "./GoogleDataStudio";
->>>>>>> cc9468e2
 import GoogleDocs from "./GoogleDocs";
 import GoogleDrawings from "./GoogleDrawings";
 import GoogleDrive from "./GoogleDrive";
@@ -162,19 +159,18 @@
     matcher: matcher(GoogleSlides),
   },
   {
-<<<<<<< HEAD
     title: "Google Calendar",
     keywords: "calendar",
     icon: () => <Img src="/images/google-calendar.png" />,
     component: GoogleCalendar,
     matcher: matcher(GoogleCalendar),
-=======
+  },
+  {
     title: "Google Data Studio",
     keywords: "business intelligence",
     icon: () => <Img src="/images/google-datastudio.png" />,
     component: GoogleDataStudio,
     matcher: matcher(GoogleDataStudio),
->>>>>>> cc9468e2
   },
   {
     title: "InVision",
