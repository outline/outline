// @flow
import { observable, action, computed, runInAction } from 'mobx';
import { without, map, find, orderBy, filter, compact, uniq } from 'lodash';
import { client } from 'utils/ApiClient';
import naturalSort from 'shared/utils/naturalSort';
import invariant from 'invariant';

import BaseStore from 'stores/BaseStore';
import RootStore from 'stores/RootStore';
import Document from '../models/Document';
import Revision from '../models/Revision';
import type { FetchOptions, PaginationParams, SearchResult } from 'types';

export default class DocumentsStore extends BaseStore<Document> {
  @observable recentlyViewedIds: string[] = [];
<<<<<<< HEAD
  @observable recentlyEditedIds: string[] = [];
  @observable tagged: Map<string, string[]> = new ObservableMap([]);
  @observable data: Map<string, Document> = new ObservableMap([]);
  @observable isLoaded: boolean = false;
  @observable isFetching: boolean = false;
=======
  @observable recentlyUpdatedIds: string[] = [];
>>>>>>> cc8dacba

  constructor(rootStore: RootStore) {
    super(rootStore, Document);
  }

  @computed
  get recentlyViewed(): * {
    return orderBy(
      compact(this.recentlyViewedIds.map(id => this.data.get(id))),
      'updatedAt',
      'desc'
    );
  }

  @computed
  get recentlyUpdated(): * {
    return orderBy(
      compact(this.recentlyUpdatedIds.map(id => this.data.get(id))),
      'updatedAt',
      'desc'
    );
  }

  createdByUser(userId: string): * {
    return orderBy(
      filter(
        Array.from(this.data.values()),
        document => document.createdBy.id === userId
      ),
      'updatedAt',
      'desc'
    );
  }

  pinnedInCollection(collectionId: string): Document[] {
    return filter(
      this.recentlyUpdatedInCollection(collectionId),
      document => document.pinned
    );
  }

  recentlyUpdatedInCollection(collectionId: string): Document[] {
    return orderBy(
      filter(
        Array.from(this.data.values()),
        document =>
          document.collectionId === collectionId && !!document.publishedAt
      ),
      'updatedAt',
      'desc'
    );
  }

  @computed
  get starred(): Document[] {
    return filter(this.orderedData, d => d.starred);
  }

  @computed
  get starredAlphabetical(): Document[] {
    return naturalSort(this.starred, 'title');
  }

  @computed
  get drafts(): Document[] {
    return filter(
      orderBy(Array.from(this.data.values()), 'updatedAt', 'desc'),
      doc => !doc.publishedAt
    );
  }

  @computed
  get active(): ?Document {
    return this.rootStore.ui.activeDocumentId
      ? this.data.get(this.rootStore.ui.activeDocumentId)
      : undefined;
  }

  @action
  fetchNamedPage = async (
    request: string = 'list',
    options: ?PaginationParams
  ): Promise<?(Document[])> => {
    this.isFetching = true;

    try {
      const res = await client.post(`/documents.${request}`, options);
      invariant(res && res.data, 'Document list not available');
      const { data } = res;
      runInAction('DocumentsStore#fetchNamedPage', () => {
        data.forEach(this.add);
        this.isLoaded = true;
      });
      return data;
    } finally {
      this.isFetching = false;
    }
  };

  @action
  fetchRecentlyUpdated = async (options: ?PaginationParams): Promise<*> => {
    const data = await this.fetchNamedPage('list', options);

    runInAction('DocumentsStore#fetchRecentlyUpdated', () => {
      // $FlowFixMe
      this.recentlyUpdatedIds.replace(
        uniq(this.recentlyUpdatedIds.concat(map(data, 'id')))
      );
    });
    return data;
  };

  @action
  fetchRecentlyViewed = async (options: ?PaginationParams): Promise<*> => {
    const data = await this.fetchNamedPage('viewed', options);

    runInAction('DocumentsStore#fetchRecentlyViewed', () => {
      // $FlowFixMe
      this.recentlyViewedIds.replace(
        uniq(this.recentlyViewedIds.concat(map(data, 'id')))
      );
    });
    return data;
  };

  @action
  fetchStarred = (options: ?PaginationParams): Promise<*> => {
    return this.fetchNamedPage('starred', options);
  };

  @action
  fetchDrafts = (options: ?PaginationParams): Promise<*> => {
    return this.fetchNamedPage('drafts', options);
  };

  @action
  fetchPinned = (options: ?PaginationParams): Promise<*> => {
    return this.fetchNamedPage('pinned', options);
  };

  @action
  fetchOwned = (options: ?PaginationParams): Promise<*> => {
    return this.fetchNamedPage('list', options);
  };

  @action
  search = async (
    query: string,
    options: ?PaginationParams
  ): Promise<SearchResult[]> => {
    const res = await client.get('/documents.search', {
      ...options,
      query,
    });
    invariant(res && res.data, 'Search API response should be available');
    const { data } = res;
    data.forEach(result => this.add(result.document));
    return data;
  };

  @action
  prefetchDocument = (id: string) => {
    if (!this.data.get(id)) {
      return this.fetch(id, { prefetch: true });
    }
  };

  @action
  fetch = async (
    id: string,
    options?: FetchOptions = {}
  ): Promise<?Document> => {
    if (!options.prefetch) this.isFetching = true;

    try {
      const doc: ?Document = this.data.get(id) || this.getByUrl(id);
      if (doc) return doc;

      const res = await client.post('/documents.info', {
        id,
        shareId: options.shareId,
      });
      invariant(res && res.data, 'Document not available');
      this.add(res.data);

      runInAction('DocumentsStore#fetch', () => {
        this.isLoaded = true;
      });

      return this.data.get(res.data.id);
    } finally {
      this.isFetching = false;
    }
  };

  @action
  move = async (document: Document, parentDocumentId: ?string) => {
    const res = await client.post('/documents.move', {
      id: document.id,
      parentDocument: parentDocumentId,
    });
    invariant(res && res.data, 'Data not available');

    const collection = this.getCollectionForDocument(document);
    if (collection) collection.refresh();

    return this.add(res.data);
  };

  @action
  duplicate = async (document: Document): * => {
    const res = await client.post('/documents.create', {
      publish: true,
      parentDocument: document.parentDocumentId,
      collection: document.collection.id,
      title: `${document.title} (duplicate)`,
      text: document.text,
    });
    invariant(res && res.data, 'Data should be available');

    const collection = this.getCollectionForDocument(document);
    if (collection) collection.refresh();

    return this.add(res.data);
  };

  async update(params: *) {
    const document = await super.update(params);

    // Because the collection object contains the url and title
    // we need to ensure they are updated there as well.
    const collection = this.getCollectionForDocument(document);
    if (collection) collection.updateDocument(document);
    return document;
  }

  async delete(document: Document) {
    await super.delete(document);

    runInAction(() => {
      this.recentlyViewedIds = without(this.recentlyViewedIds, document.id);
      this.recentlyUpdatedIds = without(this.recentlyUpdatedIds, document.id);
    });

    const collection = this.getCollectionForDocument(document);
    if (collection) collection.refresh();
  }

  @action
  restore = async (document: Document, revision: Revision) => {
    const res = await client.post('/documents.restore', {
      id: document.id,
      revisionId: revision.id,
    });
    runInAction('Document#restore', () => {
      invariant(res && res.data, 'Data should be available');
      document.updateFromJson(res.data);
    });
  };

  pin = (document: Document) => {
    return client.post('/documents.pin', { id: document.id });
  };

  unpin = (document: Document) => {
    return client.post('/documents.unpin', { id: document.id });
  };

  star = (document: Document) => {
    return client.post('/documents.star', { id: document.id });
  };

  unstar = (document: Document) => {
    return client.post('/documents.unstar', { id: document.id });
  };

  getByUrl = (url: string): ?Document => {
    return find(Array.from(this.data.values()), doc => url.endsWith(doc.urlId));
  };

  getCollectionForDocument(document: Document) {
    return this.rootStore.collections.data.get(document.collectionId);
  }
}<|MERGE_RESOLUTION|>--- conflicted
+++ resolved
@@ -13,15 +13,8 @@
 
 export default class DocumentsStore extends BaseStore<Document> {
   @observable recentlyViewedIds: string[] = [];
-<<<<<<< HEAD
-  @observable recentlyEditedIds: string[] = [];
-  @observable tagged: Map<string, string[]> = new ObservableMap([]);
-  @observable data: Map<string, Document> = new ObservableMap([]);
-  @observable isLoaded: boolean = false;
-  @observable isFetching: boolean = false;
-=======
   @observable recentlyUpdatedIds: string[] = [];
->>>>>>> cc8dacba
+  @observable tagged: Map<string, string[]> = new Map([]);
 
   constructor(rootStore: RootStore) {
     super(rootStore, Document);
