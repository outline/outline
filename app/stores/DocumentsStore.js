--- conflicted
+++ resolved
@@ -14,12 +14,7 @@
 import naturalSort from "shared/utils/naturalSort";
 import BaseStore from "stores/BaseStore";
 import RootStore from "stores/RootStore";
-<<<<<<< HEAD
 import Document, { type SaveOptions } from "models/Document";
-import Revision from "models/Revision";
-=======
-import Document from "models/Document";
->>>>>>> ac8f0eba
 import type { FetchOptions, PaginationParams, SearchResult } from "types";
 import { client } from "utils/ApiClient";
 
