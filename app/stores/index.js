--- conflicted
+++ resolved
@@ -1,26 +1,6 @@
 // @flow
-<<<<<<< HEAD
-import AuthStore from './AuthStore';
-import UiStore from './UiStore';
-import DocumentsStore from './DocumentsStore';
-import RevisionsStore from './RevisionsStore';
-import SharesStore from './SharesStore';
-import TagsStore from './TagsStore';
-
-const ui = new UiStore();
-const stores = {
-  user: null, // Including for Layout
-  auth: new AuthStore(),
-  ui,
-  documents: new DocumentsStore({ ui }),
-  revisions: new RevisionsStore({ ui }),
-  shares: new SharesStore(),
-  tags: new TagsStore({ ui }),
-};
-=======
 import RootStore from 'stores/RootStore';
 
 const stores = new RootStore();
->>>>>>> cc8dacba
 
 export default stores;