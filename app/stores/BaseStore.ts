--- conflicted
+++ resolved
@@ -107,22 +107,14 @@
     this.data.delete(id);
   }
 
-<<<<<<< HEAD
-  save(params: Partial<T>): Promise<T> {
-    if (params.isNew || !params.id) {
-      return this.create(params);
-    }
-    return this.update(params);
-=======
   save(
     params: Partial<T>,
     options?: Record<string, string | boolean | number | undefined>
   ): Promise<T> {
-    if (params.id) {
-      return this.update(params, options);
-    }
-    return this.create(params, options);
->>>>>>> 383bac24
+    if (params.isNew || !params.id) {
+      return this.create(params, options);
+    }
+    return this.update(params, options);
   }
 
   get(id: string): T | undefined {
