--- conflicted
+++ resolved
@@ -95,11 +95,8 @@
     this.registerStore(SharesStore);
     this.registerStore(StarsStore);
     this.registerStore(SubscriptionsStore);
-<<<<<<< HEAD
     this.registerStore(TemplatesStore);
-=======
     this.registerStore(UnfurlsStore);
->>>>>>> d559afe2
     this.registerStore(UsersStore);
     this.registerStore(ViewsStore);
     this.registerStore(FileOperationsStore);
