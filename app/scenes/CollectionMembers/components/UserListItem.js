--- conflicted
+++ resolved
@@ -33,13 +33,8 @@
           ) : (
             t("Never signed in")
           )}
-<<<<<<< HEAD
-          {!user.lastActiveAt && <Badge>{t("Invited")}</Badge>}
+          {user.isInvited && <Badge>{t("Invited")}</Badge>}
           {user.isAdmin && <Badge primary={user.isAdmin}>{t("Admin")}</Badge>}
-=======
-          {user.isInvited && <Badge>Invited</Badge>}
-          {user.isAdmin && <Badge primary={user.isAdmin}>Admin</Badge>}
->>>>>>> 12a2e1c3
         </>
       }
       actions={
