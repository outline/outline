import { observer } from "mobx-react";
import { DocumentIcon } from "outline-icons";
import * as React from "react";
import { Link } from "react-router-dom";
import styled from "styled-components";
import Icon from "@shared/components/Icon";
import { s, ellipsis } from "@shared/styles";
import { IconType, NavigationNode } from "@shared/types";
import { determineIconType } from "@shared/utils/icon";
import Document from "~/models/Document";
import Flex from "~/components/Flex";
<<<<<<< HEAD
=======
import Icon from "~/components/Icon";
import { SidebarContextType } from "~/components/Sidebar/components/SidebarContext";
>>>>>>> db30d080
import { hover } from "~/styles";
import { sharedDocumentPath } from "~/utils/routeHelpers";

type Props = {
  shareId?: string;
  document: Document | NavigationNode;
  anchor?: string;
  showCollection?: boolean;
  sidebarContext?: SidebarContextType;
};

const DocumentLink = styled(Link)`
  display: block;
  margin: 2px -8px;
  padding: 6px 8px;
  border-radius: 8px;
  max-height: 50vh;
  min-width: 100%;
  overflow: hidden;
  position: relative;
  cursor: var(--pointer);

  &:${hover},
  &:active,
  &:focus {
    background: ${s("listItemHoverBackground")};
  }
`;

const Content = styled(Flex)`
  color: ${s("textSecondary")};
  margin-left: -4px;
`;

const Title = styled.div`
  ${ellipsis()}
  font-size: 14px;
  font-weight: 500;
  line-height: 1.25;
  padding-top: 3px;
  color: ${s("text")};
  font-family: ${s("fontFamily")};
`;

function ReferenceListItem({
  document,
  showCollection,
  anchor,
  shareId,
  sidebarContext,
  ...rest
}: Props) {
  const { icon, color } = document;
  const isEmoji = determineIconType(icon) === IconType.Emoji;
  const title =
    document instanceof Document ? document.titleWithDefault : document.title;

  return (
    <DocumentLink
      to={{
        pathname: shareId
          ? sharedDocumentPath(shareId, document.url)
          : document.url,
        hash: anchor ? `d-${anchor}` : undefined,
        state: {
          title: document.title,
          sidebarContext,
        },
      }}
      {...rest}
    >
      <Content gap={4} dir="auto">
        {icon ? (
          <Icon value={icon} color={color ?? undefined} />
        ) : (
          <DocumentIcon />
        )}
        <Title>{isEmoji ? title.replace(icon!, "") : title}</Title>
      </Content>
    </DocumentLink>
  );
}

export default observer(ReferenceListItem);<|MERGE_RESOLUTION|>--- conflicted
+++ resolved
@@ -9,11 +9,7 @@
 import { determineIconType } from "@shared/utils/icon";
 import Document from "~/models/Document";
 import Flex from "~/components/Flex";
-<<<<<<< HEAD
-=======
-import Icon from "~/components/Icon";
 import { SidebarContextType } from "~/components/Sidebar/components/SidebarContext";
->>>>>>> db30d080
 import { hover } from "~/styles";
 import { sharedDocumentPath } from "~/utils/routeHelpers";
 
