--- conflicted
+++ resolved
@@ -3,12 +3,8 @@
 import * as React from "react";
 import { Link } from "react-router-dom";
 import styled from "styled-components";
-<<<<<<< HEAD
-=======
 import { s, ellipsis } from "@shared/styles";
 import { NavigationNode } from "@shared/types";
-import parseTitle from "@shared/utils/parseTitle";
->>>>>>> eda023c9
 import Document from "~/models/Document";
 import Flex from "~/components/Flex";
 import EmojiIcon from "~/components/Icons/EmojiIcon";
