--- conflicted
+++ resolved
@@ -91,16 +91,11 @@
   const isMobileMedia = useMobile();
   const isRevision = !!revision;
   const isEditingFocus = useEditingFocus();
-<<<<<<< HEAD
-  const { editor } = useDocumentContext();
-  const { hasHeadings } = useDocumentContext();
+  const { hasHeadings, editor } = useDocumentContext();
   const sidebarContext = useLocationSidebarContext();
-=======
-  const { hasHeadings, editor } = useDocumentContext();
   const ref = React.useRef<HTMLDivElement | null>(null);
   const size = useComponentSize(ref);
   const isMobile = isMobileMedia || size.width < 700;
->>>>>>> e8bddbe1
 
   // We cache this value for as long as the component is mounted so that if you
   // apply a template there is still the option to replace it until the user
