// @flow
import invariant from "invariant";
import { observable } from "mobx";
import { observer, inject } from "mobx-react";
import * as React from "react";
import type { RouterHistory, Match } from "react-router-dom";
import { withRouter } from "react-router-dom";
import DocumentsStore from "stores/DocumentsStore";
import PoliciesStore from "stores/PoliciesStore";
import RevisionsStore from "stores/RevisionsStore";
import SharesStore from "stores/SharesStore";
import UiStore from "stores/UiStore";
import Document from "models/Document";
import Revision from "models/Revision";
import Error404 from "scenes/Error404";
import ErrorOffline from "scenes/ErrorOffline";
import DocumentComponent from "./Document";
import HideSidebar from "./HideSidebar";
import Loading from "./Loading";
import SocketPresence from "./SocketPresence";
import { type LocationWithState } from "types";
import { NotFoundError, OfflineError } from "utils/errors";
import { matchDocumentEdit, updateDocumentUrl } from "utils/routeHelpers";

type Props = {|
  match: Match,
  location: LocationWithState,
  shares: SharesStore,
  documents: DocumentsStore,
  policies: PoliciesStore,
  revisions: RevisionsStore,
  ui: UiStore,
  history: RouterHistory,
|};

@observer
class DataLoader extends React.Component<Props> {
  @observable document: ?Document;
  @observable revision: ?Revision;
  @observable error: ?Error;

  componentDidMount() {
    const { documents, match } = this.props;
    this.document = documents.getByUrl(match.params.documentSlug);
    this.loadDocument();
  }

  componentDidUpdate(prevProps: Props) {
    // If we have the document in the store, but not it's policy then we need to
    // reload from the server otherwise the UI will not know which authorizations
    // the user has
    if (this.document) {
      const policy = this.props.policies.get(this.document.id);

      if (!policy && !this.error) {
        this.loadDocument();
      }
    }

    // Also need to load the revision if it changes
    const { revisionId } = this.props.match.params;
    if (prevProps.match.params.revisionId !== revisionId && revisionId) {
      this.loadRevision();
    }
  }

  goToDocumentCanonical = () => {
    if (this.document) {
      this.props.history.push(this.document.url);
    }
  };

  get isEditing() {
    return this.props.match.path === matchDocumentEdit;
  }

  onSearchLink = async (term: string) => {
    const results = await this.props.documents.search(term);

    return results
<<<<<<< HEAD
      .filter(result => result.document.title)
      .map((result) => ({
=======
      .filter((result) => result.document.title)
      .map((result, index) => ({
>>>>>>> 63371d8f
        title: result.document.title,
        url: result.document.url,
      }));
  };

  onCreateLink = async (title: string) => {
    const document = this.document;
    invariant(document, "document must be loaded to create link");

    const newDocument = await this.props.documents.create({
      collectionId: document.collectionId,
      parentDocumentId: document.parentDocumentId,
      title,
      text: "",
    });

    return newDocument.url;
  };

  loadRevision = async () => {
    const { revisionId } = this.props.match.params;
    this.revision = await this.props.revisions.fetch(revisionId);
  };

  loadDocument = async () => {
    const { shareId, documentSlug, revisionId } = this.props.match.params;

    try {
      this.document = await this.props.documents.fetch(documentSlug, {
        shareId,
      });

      if (revisionId) {
        await this.loadRevision();
      } else {
        this.revision = undefined;
      }
    } catch (err) {
      this.error = err;
      return;
    }

    const document = this.document;

    if (document) {
      this.props.ui.setActiveDocument(document);

      if (document.isArchived && this.isEditing) {
        return this.goToDocumentCanonical();
      }

      this.props.shares.fetch(document.id).catch((err) => {
        if (!(err instanceof NotFoundError)) {
          throw err;
        }
      });

      const isMove = this.props.location.pathname.match(/move$/);
      const canRedirect = !revisionId && !isMove && !shareId;
      if (canRedirect) {
        const canonicalUrl = updateDocumentUrl(
          this.props.match.url,
          document.url
        );
        if (this.props.location.pathname !== canonicalUrl) {
          this.props.history.replace(canonicalUrl);
        }
      }
    }
  };

  render() {
    const { location, policies, ui } = this.props;

    if (this.error) {
      return this.error instanceof OfflineError ? (
        <ErrorOffline />
      ) : (
        <Error404 />
      );
    }

    const document = this.document;
    const revision = this.revision;

    if (!document) {
      return (
        <>
          <Loading location={location} />
          {this.isEditing && <HideSidebar ui={ui} />}
        </>
      );
    }

    const abilities = policies.abilities(document.id);
    const key = this.isEditing ? "editing" : "read-only";

    return (
      <SocketPresence documentId={document.id} isEditing={this.isEditing}>
        {this.isEditing && <HideSidebar ui={ui} />}
        <DocumentComponent
          key={key}
          document={document}
          revision={revision}
          abilities={abilities}
          location={location}
          readOnly={!this.isEditing || !abilities.update || document.isArchived}
          onSearchLink={this.onSearchLink}
          onCreateLink={this.onCreateLink}
        />
      </SocketPresence>
    );
  }
}

export default withRouter(
  inject(
    "ui",
    "auth",
    "documents",
    "revisions",
    "policies",
    "shares"
  )(DataLoader)
);<|MERGE_RESOLUTION|>--- conflicted
+++ resolved
@@ -78,13 +78,8 @@
     const results = await this.props.documents.search(term);
 
     return results
-<<<<<<< HEAD
-      .filter(result => result.document.title)
+      .filter((result) => result.document.title)
       .map((result) => ({
-=======
-      .filter((result) => result.document.title)
-      .map((result, index) => ({
->>>>>>> 63371d8f
         title: result.document.title,
         url: result.document.url,
       }));
