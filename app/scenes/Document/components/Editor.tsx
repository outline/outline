import { observer } from "mobx-react";
import * as React from "react";
import { useTranslation } from "react-i18next";
import { mergeRefs } from "react-merge-refs";
import { useHistory, useRouteMatch } from "react-router-dom";
import fullWithCommentsPackage from "@shared/editor/packages/fullWithComments";
import { TeamPreference } from "@shared/types";
import Comment from "~/models/Comment";
import Document from "~/models/Document";
import { RefHandle } from "~/components/ContentEditable";
import Editor, { Props as EditorProps } from "~/components/Editor";
import Flex from "~/components/Flex";
import useStores from "~/hooks/useStores";
import {
  documentHistoryUrl,
  documentUrl,
  matchDocumentHistory,
} from "~/utils/routeHelpers";
import { useDocumentContext } from "../../../components/DocumentContext";
import MultiplayerEditor from "./AsyncMultiplayerEditor";
import DocumentMeta from "./DocumentMeta";
import EditableTitle from "./EditableTitle";

type Props = Omit<EditorProps, "extensions"> & {
  onChangeTitle: (text: string) => void;
  id: string;
  document: Document;
  isDraft: boolean;
  multiplayer?: boolean;
  onSave: (options: {
    done?: boolean;
    autosave?: boolean;
    publish?: boolean;
  }) => void;
  children: React.ReactNode;
};

/**
 * The main document editor includes an editable title with metadata below it,
 * and support for commenting.
 */
function DocumentEditor(props: Props, ref: React.RefObject<any>) {
  const titleRef = React.useRef<RefHandle>(null);
  const { t } = useTranslation();
  const match = useRouteMatch();
  const { ui, comments, auth } = useStores();
  const { user, team } = auth;
  const history = useHistory();
  const {
    document,
    onChangeTitle,
    isDraft,
    shareId,
    readOnly,
    children,
    multiplayer,
    ...rest
  } = props;

  const childRef = React.useRef<HTMLDivElement>(null);
  const focusAtStart = React.useCallback(() => {
    if (ref.current) {
      ref.current.focusAtStart();
    }
  }, [ref]);

  // Save document when blurring title, but delay so that if clicking on a
  // button this is allowed to execute first.
  const handleBlur = React.useCallback(() => {
    setTimeout(() => props.onSave({ autosave: true }), 250);
  }, [props]);

  const handleGoToNextInput = React.useCallback(
    (insertParagraph: boolean) => {
      if (insertParagraph && ref.current) {
        const { view } = ref.current;
        const { dispatch, state } = view;
        dispatch(state.tr.insert(0, state.schema.nodes.paragraph.create()));
      }

      focusAtStart();
    },
    [focusAtStart, ref]
  );

  const handleClickComment = React.useCallback(
    (commentId?: string) => {
      if (commentId) {
        ui.expandComments();
        history.replace({
          pathname: window.location.pathname.replace(/\/history$/, ""),
          state: { commentId },
        });
      } else {
        history.replace({
          pathname: window.location.pathname,
        });
      }
    },
    [ui, history]
  );

  // Create a Comment model in local store when a comment mark is created, this
  // acts as a local draft before submission.
  const handleDraftComment = React.useCallback(
    (commentId: string) => {
      ui.expandComments();

      const comment = new Comment(
        {
          documentId: props.id,
        },
        comments
      );
      comment.id = commentId;
      comments.add(comment);
      console.log({ comment });
    },
    [comments, props.id, ui]
  );

  // Soft delete the Comment model when associated mark is totally removed.
  const handleRemoveComment = React.useCallback(
    async (commentId: string) => {
      console.log("handleRemoveComment", commentId);
      const comment = comments.get(commentId);
      await comment?.delete();
    },
    [comments]
  );

  const { setEditor } = useDocumentContext();
  const handleRefChanged = React.useCallback(setEditor, [setEditor]);
  const EditorComponent = multiplayer ? MultiplayerEditor : Editor;

  return (
    <Flex auto column>
      <EditableTitle
        ref={titleRef}
        readOnly={readOnly}
        document={document}
        onGoToNextInput={handleGoToNextInput}
        onChange={onChangeTitle}
        onBlur={handleBlur}
        starrable={!shareId}
        placeholder={t("Untitled")}
      />
      {!shareId && (
        <DocumentMeta
          isDraft={isDraft}
          document={document}
          to={
            match.path === matchDocumentHistory
              ? documentUrl(document)
              : documentHistoryUrl(document)
          }
          rtl={
            titleRef.current?.getComputedDirection() === "rtl" ? true : false
          }
        />
      )}
      <EditorComponent
        ref={mergeRefs([ref, handleRefChanged])}
        autoFocus={!!document.title && !props.defaultValue}
        placeholder={t("Type '/' to insert, or start writing…")}
        scrollTo={decodeURIComponent(window.location.hash)}
        readOnly={readOnly}
        shareId={shareId}
<<<<<<< HEAD
        userId={user?.id}
        extensions={fullWithCommentsPackage}
        grow
        onClickCommentMark={handleClickComment}
        onCreateCommentMark={
          team?.getPreference(TeamPreference.Commenting)
            ? handleDraftComment
            : undefined
        }
        onDeleteCommentMark={
          team?.getPreference(TeamPreference.Commenting)
            ? handleRemoveComment
            : undefined
        }
=======
        extensions={fullPackage}
        bottomPadding={`calc(50vh - ${childRef.current?.offsetHeight || 0}px)`}
>>>>>>> 55f2989a
        {...rest}
      />
      <div ref={childRef}>{children}</div>
    </Flex>
  );
}

export default observer(React.forwardRef(DocumentEditor));<|MERGE_RESOLUTION|>--- conflicted
+++ resolved
@@ -166,10 +166,7 @@
         scrollTo={decodeURIComponent(window.location.hash)}
         readOnly={readOnly}
         shareId={shareId}
-<<<<<<< HEAD
         userId={user?.id}
-        extensions={fullWithCommentsPackage}
-        grow
         onClickCommentMark={handleClickComment}
         onCreateCommentMark={
           team?.getPreference(TeamPreference.Commenting)
@@ -181,10 +178,8 @@
             ? handleRemoveComment
             : undefined
         }
-=======
-        extensions={fullPackage}
+        extensions={fullWithCommentsPackage}
         bottomPadding={`calc(50vh - ${childRef.current?.offsetHeight || 0}px)`}
->>>>>>> 55f2989a
         {...rest}
       />
       <div ref={childRef}>{children}</div>
