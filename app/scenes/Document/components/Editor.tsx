--- conflicted
+++ resolved
@@ -82,11 +82,8 @@
   const user = useCurrentUser({ rejectOnEmpty: false });
   const team = useCurrentTeam({ rejectOnEmpty: false });
   const history = useHistory();
-<<<<<<< HEAD
   const location = useLocation();
-=======
   const params = useQuery();
->>>>>>> 746e65e6
   const {
     document,
     onChangeTitle,
@@ -122,7 +119,7 @@
       }
       ui.set({ commentsExpanded: true });
     }
-  }, [focusedComment, ui, document.id, history, params]);
+  }, [focusedComment, ui, document.id, history, location, params]);
 
   // Save document when blurring title, but delay so that if clicking on a
   // button this is allowed to execute first.
