import cloneDeep from "lodash/cloneDeep";
import debounce from "lodash/debounce";
import isEqual from "lodash/isEqual";
import { action, observable } from "mobx";
import { observer } from "mobx-react";
import { Node } from "prosemirror-model";
import { AllSelection } from "prosemirror-state";
import * as React from "react";
import { WithTranslation, withTranslation } from "react-i18next";
import {
  Prompt,
  RouteComponentProps,
  StaticContext,
  withRouter,
  Redirect,
} from "react-router";
import { toast } from "sonner";
import styled from "styled-components";
import breakpoint from "styled-components-breakpoint";
import { s } from "@shared/styles";
import { NavigationNode } from "@shared/types";
import ProsemirrorHelper, { Heading } from "@shared/utils/ProsemirrorHelper";
import { parseDomain } from "@shared/utils/domains";
import RootStore from "~/stores/RootStore";
import Document from "~/models/Document";
import Revision from "~/models/Revision";
import DocumentMove from "~/scenes/DocumentMove";
import DocumentPublish from "~/scenes/DocumentPublish";
import Branding from "~/components/Branding";
import ConnectionStatus from "~/components/ConnectionStatus";
import ErrorBoundary from "~/components/ErrorBoundary";
import Flex from "~/components/Flex";
import LoadingIndicator from "~/components/LoadingIndicator";
import PageTitle from "~/components/PageTitle";
import PlaceholderDocument from "~/components/PlaceholderDocument";
import RegisterKeyDown from "~/components/RegisterKeyDown";
import withStores from "~/components/withStores";
import type { Editor as TEditor } from "~/editor";
import { SearchResult } from "~/editor/components/LinkEditor";
import { client } from "~/utils/ApiClient";
import { replaceTitleVariables } from "~/utils/date";
import { emojiToUrl } from "~/utils/emoji";
import { isModKey } from "~/utils/keyboard";

import {
  documentHistoryPath,
  documentEditPath,
  updateDocumentPath,
} from "~/utils/routeHelpers";
import Container from "./Container";
import Contents from "./Contents";
import Editor from "./Editor";
import Header from "./Header";
import KeyboardShortcutsButton from "./KeyboardShortcutsButton";
import MarkAsViewed from "./MarkAsViewed";
import Notices from "./Notices";
import PublicReferences from "./PublicReferences";
import References from "./References";
import RevisionViewer from "./RevisionViewer";

const AUTOSAVE_DELAY = 3000;

type Params = {
  documentSlug: string;
  revisionId?: string;
  shareId?: string;
};

type LocationState = {
  title?: string;
  restore?: boolean;
  revisionId?: string;
};

type Props = WithTranslation &
  RootStore &
  RouteComponentProps<Params, StaticContext, LocationState> & {
    sharedTree?: NavigationNode;
    abilities: Record<string, boolean>;
    document: Document;
    revision?: Revision;
    readOnly: boolean;
    shareId?: string;
<<<<<<< HEAD
    onCreateLink?: (title: string) => Promise<string>;
    onSearchLink?: (term: string) => Promise<SearchResult[]>;
=======
    onCreateLink?: (title: string, nested?: boolean) => Promise<string>;
    onSearchLink?: (term: string) => any;
>>>>>>> dd0bf641
  };

@observer
class DocumentScene extends React.Component<Props> {
  @observable
  editor = React.createRef<TEditor>();

  @observable
  isUploading = false;

  @observable
  isSaving = false;

  @observable
  isPublishing = false;

  @observable
  isEditorDirty = false;

  @observable
  isEmpty = true;

  @observable
  title: string = this.props.document.title;

  @observable
  headings: Heading[] = [];

  componentDidMount() {
    this.updateIsDirty();
  }

  componentDidUpdate(prevProps: Props) {
    if (prevProps.readOnly && !this.props.readOnly) {
      this.updateIsDirty();
    }
  }

  componentWillUnmount() {
    if (
      this.isEmpty &&
      this.props.document.createdBy?.id === this.props.auth.user?.id &&
      this.props.document.isDraft &&
      this.props.document.isActive &&
      this.props.document.hasEmptyTitle &&
      this.props.document.isPersistedOnce
    ) {
      void this.props.document.delete();
    }
  }

  replaceDocument = (template: Document | Revision) => {
    const editorRef = this.editor.current;

    if (!editorRef) {
      return;
    }

    const { view, schema } = editorRef;
    const doc = Node.fromJSON(schema, template.data);

    if (doc) {
      view.dispatch(
        view.state.tr
          .setSelection(new AllSelection(view.state.doc))
          .replaceSelectionWith(doc)
      );
    }

    this.isEditorDirty = true;

    if (template instanceof Document) {
      this.props.document.templateId = template.id;
    }

    if (!this.title) {
      const title = replaceTitleVariables(
        template.title,
        this.props.auth.user || undefined
      );
      this.title = title;
      this.props.document.title = title;
    }
    if (template.emoji) {
      this.props.document.emoji = template.emoji;
    }

    this.props.document.data = cloneDeep(template.data);
    this.updateIsDirty();

    return this.onSave({
      autosave: true,
      publish: false,
      done: false,
    });
  };

  onSynced = async () => {
    const { history, location, t } = this.props;
    const restore = location.state?.restore;
    const revisionId = location.state?.revisionId;
    const editorRef = this.editor.current;

    if (!editorRef || !restore) {
      return;
    }

    const response = await client.post("/revisions.info", {
      id: revisionId,
    });

    if (response) {
      await this.replaceDocument(response.data);
      toast.success(t("Document restored"));
      history.replace(this.props.document.url, history.location.state);
    }
  };

  onUndoRedo = (event: KeyboardEvent) => {
    if (isModKey(event)) {
      if (event.shiftKey) {
        if (this.editor.current?.redo()) {
          event.preventDefault();
        }
      } else {
        if (this.editor.current?.undo()) {
          event.preventDefault();
        }
      }
    }
  };

  onMove = (ev: React.MouseEvent | KeyboardEvent) => {
    ev.preventDefault();
    const { document, dialogs, t, abilities } = this.props;
    if (abilities.move) {
      dialogs.openModal({
        title: t("Move document"),
        content: <DocumentMove document={document} />,
      });
    }
  };

  goToEdit = (ev: KeyboardEvent) => {
    if (!this.props.readOnly) {
      return;
    }
    ev.preventDefault();
    const { document, abilities } = this.props;

    if (abilities.update) {
      this.props.history.push(documentEditPath(document));
    }
  };

  goToHistory = (ev: KeyboardEvent) => {
    if (!this.props.readOnly) {
      return;
    }
    if (ev.ctrlKey) {
      return;
    }
    ev.preventDefault();
    const { document, location } = this.props;

    if (location.pathname.endsWith("history")) {
      this.props.history.push(document.url);
    } else {
      this.props.history.push(documentHistoryPath(document));
    }
  };

  onPublish = (ev: React.MouseEvent | KeyboardEvent) => {
    ev.preventDefault();
    ev.stopPropagation();

    const { document, dialogs, t } = this.props;
    if (document.publishedAt) {
      return;
    }

    if (document?.collectionId) {
      void this.onSave({
        publish: true,
        done: true,
      });
    } else {
      dialogs.openModal({
        title: t("Publish document"),
        content: <DocumentPublish document={document} />,
      });
    }
  };

  onSave = async (
    options: {
      done?: boolean;
      publish?: boolean;
      autosave?: boolean;
    } = {}
  ) => {
    const { document } = this.props;
    // prevent saves when we are already saving
    if (document.isSaving) {
      return;
    }

    // get the latest version of the editor text value
    const doc = this.editor.current?.view.state.doc;
    if (!doc) {
      return;
    }

    // prevent save before anything has been written (single hash is empty doc)
    if (ProsemirrorHelper.isEmpty(doc) && document.title.trim() === "") {
      return;
    }

    document.data = doc.toJSON();
    document.tasks = ProsemirrorHelper.getTasksSummary(doc);

    // prevent autosave if nothing has changed
    if (options.autosave && !this.isEditorDirty && !document.isDirty()) {
      return;
    }

    this.isSaving = true;
    this.isPublishing = !!options.publish;

    try {
      const savedDocument = await document.save(undefined, options);
      this.isEditorDirty = false;

      if (options.done) {
        this.props.history.push(savedDocument.url);
        this.props.ui.setActiveDocument(savedDocument);
      } else if (document.isNew) {
        this.props.history.push(documentEditPath(savedDocument));
        this.props.ui.setActiveDocument(savedDocument);
      }
    } catch (err) {
      toast.error(err.message);
    } finally {
      this.isSaving = false;
      this.isPublishing = false;
    }
  };

  autosave = debounce(
    () =>
      this.onSave({
        done: false,
        autosave: true,
      }),
    AUTOSAVE_DELAY
  );

  updateIsDirty = () => {
    const { document } = this.props;
    const doc = this.editor.current?.view.state.doc;
    this.isEditorDirty = !isEqual(doc?.toJSON(), document.data);

    // a single hash is a doc with just an empty title
    this.isEmpty = (!doc || ProsemirrorHelper.isEmpty(doc)) && !this.title;
  };

  updateIsDirtyDebounced = debounce(this.updateIsDirty, 500);

  onFileUploadStart = () => {
    this.isUploading = true;
  };

  onFileUploadStop = () => {
    this.isUploading = false;
  };

  handleChange = () => {
    const { document } = this.props;

    // Keep derived task list in sync
    const tasks = this.editor.current?.getTasks();
    const total = tasks?.length ?? 0;
    const completed = tasks?.filter((t) => t.completed).length ?? 0;
    document.updateTasks(total, completed);
  };

  onHeadingsChange = (headings: Heading[]) => {
    this.headings = headings;
  };

  handleChangeTitle = action((value: string) => {
    this.title = value;
    this.props.document.title = value;
    this.updateIsDirty();
    void this.autosave();
  });

  handleChangeEmoji = action((value: string) => {
    this.props.document.emoji = value;
    this.updateIsDirty();
    void this.autosave();
  });

  goBack = () => {
    if (!this.props.readOnly) {
      this.props.history.push(this.props.document.url);
    }
  };

  render() {
    const { document, revision, readOnly, abilities, auth, ui, shareId, t } =
      this.props;
    const { team, user } = auth;
    const isShare = !!shareId;
    const embedsDisabled =
      (team && team.documentEmbeds === false) || document.embedsDisabled;

    const hasHeadings = this.headings.length > 0;
    const showContents =
      ui.tocVisible && ((readOnly && hasHeadings) || !readOnly);
    const multiplayerEditor =
      !document.isArchived && !document.isDeleted && !revision && !isShare;

    const canonicalUrl = shareId
      ? this.props.match.url
      : updateDocumentPath(this.props.match.url, document);

    return (
      <ErrorBoundary showTitle>
        {this.props.location.pathname !== canonicalUrl && (
          <Redirect
            to={{
              pathname: canonicalUrl,
              state: this.props.location.state,
              hash: this.props.location.hash,
            }}
          />
        )}
        <RegisterKeyDown trigger="m" handler={this.onMove} />
        <RegisterKeyDown trigger="z" handler={this.onUndoRedo} />
        <RegisterKeyDown trigger="e" handler={this.goToEdit} />
        <RegisterKeyDown trigger="Escape" handler={this.goBack} />
        <RegisterKeyDown trigger="h" handler={this.goToHistory} />
        <RegisterKeyDown
          trigger="p"
          options={{
            allowInInput: true,
          }}
          handler={(event) => {
            if (isModKey(event) && event.shiftKey) {
              this.onPublish(event);
            }
          }}
        />
        <Background
          id="full-width-container"
          key={revision ? revision.id : document.id}
          column
          auto
        >
          <PageTitle
            title={document.titleWithDefault.replace(document.emoji || "", "")}
            favicon={document.emoji ? emojiToUrl(document.emoji) : undefined}
          />
          {(this.isUploading || this.isSaving) && <LoadingIndicator />}
          <Container justify="center" column auto>
            {!readOnly && (
              <Prompt
                when={this.isUploading && !this.isEditorDirty}
                message={t(
                  `Images are still uploading.\nAre you sure you want to discard them?`
                )}
              />
            )}
            <Header
              document={document}
              documentHasHeadings={hasHeadings}
              revision={revision}
              shareId={shareId}
              isDraft={document.isDraft}
              isEditing={!readOnly && !!user?.separateEditMode}
              isSaving={this.isSaving}
              isPublishing={this.isPublishing}
              publishingIsDisabled={
                document.isSaving || this.isPublishing || this.isEmpty
              }
              savingIsDisabled={document.isSaving || this.isEmpty}
              sharedTree={this.props.sharedTree}
              onSelectTemplate={this.replaceDocument}
              onSave={this.onSave}
              headings={this.headings}
            />
            <MaxWidth
              archived={document.isArchived}
              showContents={showContents}
              isEditing={!readOnly}
              isFullWidth={document.fullWidth}
              column
              auto
            >
              <Notices document={document} readOnly={readOnly} />
              <React.Suspense fallback={<PlaceholderDocument />}>
                <Flex auto={!readOnly} reverse>
                  {revision ? (
                    <RevisionViewer
                      document={document}
                      revision={revision}
                      id={revision.id}
                    />
                  ) : (
                    <>
                      <Editor
                        id={document.id}
                        key={embedsDisabled ? "disabled" : "enabled"}
                        ref={this.editor}
                        multiplayer={multiplayerEditor}
                        shareId={shareId}
                        isDraft={document.isDraft}
                        template={document.isTemplate}
                        document={document}
                        value={readOnly ? document.data : undefined}
                        defaultValue={document.data}
                        embedsDisabled={embedsDisabled}
                        onSynced={this.onSynced}
                        onFileUploadStart={this.onFileUploadStart}
                        onFileUploadStop={this.onFileUploadStop}
                        onSearchLink={this.props.onSearchLink}
                        onCreateLink={this.props.onCreateLink}
                        onChangeTitle={this.handleChangeTitle}
                        onChangeEmoji={this.handleChangeEmoji}
                        onChange={this.handleChange}
                        onHeadingsChange={this.onHeadingsChange}
                        onSave={this.onSave}
                        onPublish={this.onPublish}
                        onCancel={this.goBack}
                        readOnly={readOnly}
                        canUpdate={abilities.update}
                        canComment={abilities.comment}
                      >
                        {shareId && (
                          <ReferencesWrapper>
                            <PublicReferences
                              shareId={shareId}
                              documentId={document.id}
                              sharedTree={this.props.sharedTree}
                            />
                          </ReferencesWrapper>
                        )}
                        {!isShare && !revision && (
                          <>
                            <MarkAsViewed document={document} />
                            <ReferencesWrapper>
                              <References document={document} />
                            </ReferencesWrapper>
                          </>
                        )}
                      </Editor>

                      {showContents && (
                        <Contents
                          headings={this.headings}
                          isFullWidth={document.fullWidth}
                        />
                      )}
                    </>
                  )}
                </Flex>
              </React.Suspense>
            </MaxWidth>
            {isShare &&
              !parseDomain(window.location.origin).custom &&
              !auth.user && (
                <Branding href="//www.getoutline.com?ref=sharelink" />
              )}
          </Container>
          {!isShare && (
            <Footer>
              <KeyboardShortcutsButton />
              <ConnectionStatus />
            </Footer>
          )}
        </Background>
      </ErrorBoundary>
    );
  }
}

const Footer = styled.div`
  position: absolute;
  width: 100%;
  text-align: right;
  display: flex;
  justify-content: flex-end;
`;

const Background = styled(Container)`
  position: relative;
  background: ${s("background")};
  transition: ${s("backgroundTransition")};
`;

const ReferencesWrapper = styled.div`
  margin-top: 16px;

  @media print {
    display: none;
  }
`;

type MaxWidthProps = {
  isEditing?: boolean;
  isFullWidth?: boolean;
  archived?: boolean;
  showContents?: boolean;
};

const MaxWidth = styled(Flex)<MaxWidthProps>`
  // Adds space to the gutter to make room for heading annotations
  padding: 0 32px;
  transition: padding 100ms;
  max-width: 100vw;
  width: 100%;

  padding-bottom: 16px;

  ${breakpoint("tablet")`
    margin: 4px auto 12px;
    max-width: ${(props: MaxWidthProps) =>
      props.isFullWidth
        ? "100vw"
        : `calc(64px + 46em + ${props.showContents ? "256px" : "0px"});`}
  `};

  ${breakpoint("desktopLarge")`
    max-width: ${(props: MaxWidthProps) =>
      props.isFullWidth ? "100vw" : `calc(64px + 52em);`}
  `};
`;

export default withTranslation()(withStores(withRouter(DocumentScene)));<|MERGE_RESOLUTION|>--- conflicted
+++ resolved
@@ -19,7 +19,7 @@
 import breakpoint from "styled-components-breakpoint";
 import { s } from "@shared/styles";
 import { NavigationNode } from "@shared/types";
-import ProsemirrorHelper, { Heading } from "@shared/utils/ProsemirrorHelper";
+import { ProsemirrorHelper, Heading } from "@shared/utils/ProsemirrorHelper";
 import { parseDomain } from "@shared/utils/domains";
 import RootStore from "~/stores/RootStore";
 import Document from "~/models/Document";
@@ -81,13 +81,8 @@
     revision?: Revision;
     readOnly: boolean;
     shareId?: string;
-<<<<<<< HEAD
-    onCreateLink?: (title: string) => Promise<string>;
+    onCreateLink?: (title: string, nested?: boolean) => Promise<string>;
     onSearchLink?: (term: string) => Promise<SearchResult[]>;
-=======
-    onCreateLink?: (title: string, nested?: boolean) => Promise<string>;
-    onSearchLink?: (term: string) => any;
->>>>>>> dd0bf641
   };
 
 @observer
