import cloneDeep from "lodash/cloneDeep";
import debounce from "lodash/debounce";
import isEqual from "lodash/isEqual";
import { action, observable } from "mobx";
import { observer } from "mobx-react";
import { Node } from "prosemirror-model";
import { AllSelection, TextSelection } from "prosemirror-state";
import * as React from "react";
import { WithTranslation, withTranslation } from "react-i18next";
import {
  Prompt,
  RouteComponentProps,
  StaticContext,
  withRouter,
  Redirect,
} from "react-router";
import { toast } from "sonner";
import styled from "styled-components";
import breakpoint from "styled-components-breakpoint";
import { EditorStyleHelper } from "@shared/editor/styles/EditorStyleHelper";
import { s } from "@shared/styles";
import {
  IconType,
  NavigationNode,
  TOCPosition,
  TeamPreference,
} from "@shared/types";
import { ProsemirrorHelper } from "@shared/utils/ProsemirrorHelper";
import { TextHelper } from "@shared/utils/TextHelper";
import { parseDomain } from "@shared/utils/domains";
import { determineIconType } from "@shared/utils/icon";
import { isModKey } from "@shared/utils/keyboard";
import RootStore from "~/stores/RootStore";
import Document from "~/models/Document";
import Revision from "~/models/Revision";
import Template from "~/models/Template";
import ConnectionStatus from "~/scenes/Document/components/ConnectionStatus";
import DocumentPublish from "~/scenes/DocumentPublish";
import Branding from "~/components/Branding";
import DocumentMove from "~/components/DocumentExplorer/DocumentMove";
import ErrorBoundary from "~/components/ErrorBoundary";
import LoadingIndicator from "~/components/LoadingIndicator";
import PageTitle from "~/components/PageTitle";
import PlaceholderDocument from "~/components/PlaceholderDocument";
import RegisterKeyDown from "~/components/RegisterKeyDown";
import { SidebarContextType } from "~/components/Sidebar/components/SidebarContext";
import withStores from "~/components/withStores";
import type { Editor as TEditor } from "~/editor";
import { Properties } from "~/types";
import { client } from "~/utils/ApiClient";
import { emojiToUrl } from "~/utils/emoji";
import {
  documentHistoryPath,
  documentEditPath,
  updateDocumentPath,
} from "~/utils/routeHelpers";
import Container from "./Container";
import Contents from "./Contents";
import Editor from "./Editor";
import Header from "./Header";
import KeyboardShortcutsButton from "./KeyboardShortcutsButton";
import { MeasuredContainer } from "./MeasuredContainer";
import Notices from "./Notices";
import PublicReferences from "./PublicReferences";
import References from "./References";
import RevisionViewer from "./RevisionViewer";
import { SizeWarning } from "./SizeWarning";

const AUTOSAVE_DELAY = 3000;

type Params = {
  documentSlug: string;
  revisionId?: string;
  shareId?: string;
};

type LocationState = {
  title?: string;
  restore?: boolean;
  revisionId?: string;
  sidebarContext?: SidebarContextType;
};

type Props = WithTranslation &
  RootStore &
  RouteComponentProps<Params, StaticContext, LocationState> & {
    sharedTree?: NavigationNode;
    abilities: Record<string, boolean>;
    document: Document;
    revision?: Revision;
    readOnly: boolean;
    shareId?: string;
    tocPosition?: TOCPosition | false;
    onCreateLink?: (
      params: Properties<Document>,
      nested?: boolean
    ) => Promise<string>;
  };

@observer
class DocumentScene extends React.Component<Props> {
  @observable
  editor = React.createRef<TEditor>();

  @observable
  isUploading = false;

  @observable
  isSaving = false;

  @observable
  isPublishing = false;

  @observable
  isEditorDirty = false;

  @observable
  isEmpty = true;

  @observable
  title: string = this.props.document.title;

  componentDidMount() {
    this.updateIsDirty();
  }

  componentDidUpdate(prevProps: Props) {
    if (prevProps.readOnly && !this.props.readOnly) {
      this.updateIsDirty();
    }
  }

  componentWillUnmount() {
    if (
      this.isEmpty &&
      this.props.document.createdBy?.id === this.props.auth.user?.id &&
      this.props.document.isDraft &&
      this.props.document.isActive &&
      this.props.document.hasEmptyTitle &&
      this.props.document.isPersistedOnce
    ) {
      void this.props.document.delete();
    } else if (this.props.document.isDirty()) {
      void this.props.document.save(undefined, {
        autosave: true,
      });
    }
  }

  /**
   * Replaces the given selection with a template, if no selection is provided
   * then the template is inserted at the beginning of the document.
   *
   * @param template The template to use
   * @param selection The selection to replace, if any
   */
  replaceSelection = (
    template: Template | Revision,
    selection?: TextSelection | AllSelection
  ) => {
    const editorRef = this.editor.current;

    if (!editorRef) {
      return;
    }

    const { view, schema } = editorRef;
    const sel = selection ?? TextSelection.near(view.state.doc.resolve(0));
    const doc = Node.fromJSON(
      schema,
      ProsemirrorHelper.replaceTemplateVariables(
        template.data,
        this.props.auth.user!
      )
    );

    if (doc) {
      view.dispatch(view.state.tr.setSelection(sel).replaceSelectionWith(doc));
    }

    this.isEditorDirty = true;

    if (template instanceof Template) {
      this.props.document.templateId = template.id;
      this.props.document.fullWidth = template.fullWidth;
    }

    if (!this.title) {
      const title = TextHelper.replaceTemplateVariables(
        template.title,
        this.props.auth.user!
      );
      this.title = title;
      this.props.document.title = title;
    }
    if (template.icon) {
      this.props.document.icon = template.icon;
    }
    if (template.color) {
      this.props.document.color = template.color;
    }

    this.props.document.data = cloneDeep(template.data);
    this.updateIsDirty();

    return this.onSave({
      autosave: true,
      publish: false,
      done: false,
    });
  };

  onSynced = async () => {
    const { history, location, t } = this.props;
    const restore = location.state?.restore;
    const revisionId = location.state?.revisionId;
    const editorRef = this.editor.current;

    if (!editorRef || !restore) {
      return;
    }

    const response = await client.post("/revisions.info", {
      id: revisionId,
    });

    if (response) {
      await this.replaceSelection(
        response.data,
        new AllSelection(editorRef.view.state.doc)
      );
      toast.success(t("Document restored"));
      history.replace(this.props.document.url, history.location.state);
    }
  };

  onUndoRedo = (event: KeyboardEvent) => {
    if (isModKey(event)) {
      event.preventDefault();

      if (event.shiftKey) {
        if (!this.props.readOnly) {
          this.editor.current?.commands.redo();
        }
      } else {
        if (!this.props.readOnly) {
          this.editor.current?.commands.undo();
        }
      }
    }
  };

  onMove = (ev: React.MouseEvent | KeyboardEvent) => {
    ev.preventDefault();
    const { document, dialogs, t, abilities } = this.props;
    if (abilities.move) {
      dialogs.openModal({
        title: t("Move document"),
        content: <DocumentMove document={document} />,
      });
    }
  };

  goToEdit = (ev: KeyboardEvent) => {
    if (this.props.readOnly) {
      ev.preventDefault();
      const { document, abilities } = this.props;

      if (abilities.update) {
        this.props.history.push({
          pathname: documentEditPath(document),
          state: { sidebarContext: this.props.location.state?.sidebarContext },
        });
      }
    } else if (this.editor.current?.isBlurred) {
      ev.preventDefault();
      this.editor.current?.focus();
    }
  };

  goToHistory = (ev: KeyboardEvent) => {
    if (!this.props.readOnly) {
      return;
    }
    if (ev.ctrlKey) {
      return;
    }
    ev.preventDefault();
    const { document, location } = this.props;

    if (location.pathname.endsWith("history")) {
      this.props.history.push({
        pathname: document.url,
        state: { sidebarContext: this.props.location.state?.sidebarContext },
      });
    } else {
      this.props.history.push({
        pathname: documentHistoryPath(document),
        state: { sidebarContext: this.props.location.state?.sidebarContext },
      });
    }
  };

  onPublish = (ev: React.MouseEvent | KeyboardEvent) => {
    ev.preventDefault();
    ev.stopPropagation();

    const { document, dialogs, t } = this.props;
    if (document.publishedAt) {
      return;
    }

    if (document?.collectionId) {
      void this.onSave({
        publish: true,
        done: true,
      });
    } else {
      dialogs.openModal({
        title: t("Publish document"),
        content: <DocumentPublish document={document} />,
      });
    }
  };

  onSave = async (
    options: {
      done?: boolean;
      publish?: boolean;
      autosave?: boolean;
    } = {}
  ) => {
    const { document } = this.props;
    // prevent saves when we are already saving
    if (document.isSaving) {
      return;
    }

    // get the latest version of the editor text value
    const doc = this.editor.current?.view.state.doc;
    if (!doc) {
      return;
    }

    // prevent save before anything has been written (single hash is empty doc)
    if (ProsemirrorHelper.isEmpty(doc) && document.title.trim() === "") {
      return;
    }

    document.data = doc.toJSON();
    document.tasks = ProsemirrorHelper.getTasksSummary(doc);

    // prevent autosave if nothing has changed
    if (options.autosave && !this.isEditorDirty && !document.isDirty()) {
      return;
    }

    this.isSaving = true;
    this.isPublishing = !!options.publish;

    try {
      const savedDocument = await document.save(undefined, options);
      this.isEditorDirty = false;

      if (options.done) {
        this.props.history.push({
          pathname: savedDocument.url,
          state: { sidebarContext: this.props.location.state?.sidebarContext },
        });
        this.props.ui.setActiveDocument(savedDocument);
      } else if (document.isNew) {
        this.props.history.push({
          pathname: documentEditPath(savedDocument),
          state: { sidebarContext: this.props.location.state?.sidebarContext },
        });
        this.props.ui.setActiveDocument(savedDocument);
      }
    } catch (err) {
      toast.error(err.message);
    } finally {
      this.isSaving = false;
      this.isPublishing = false;
    }
  };

  autosave = debounce(
    () =>
      this.onSave({
        done: false,
        autosave: true,
      }),
    AUTOSAVE_DELAY
  );

  updateIsDirty = action(() => {
    const { document } = this.props;
    const doc = this.editor.current?.view.state.doc;

    this.isEditorDirty = !isEqual(doc?.toJSON(), document.data);
    this.isEmpty = (!doc || ProsemirrorHelper.isEmpty(doc)) && !this.title;
  });

  updateIsDirtyDebounced = debounce(this.updateIsDirty, 500);

  onFileUploadStart = action(() => {
    this.isUploading = true;
  });

  onFileUploadStop = action(() => {
    this.isUploading = false;
  });

  handleChangeTitle = action((value: string) => {
    this.title = value;
    this.props.document.title = value;
    this.updateIsDirty();
    void this.autosave();
  });

  handleChangeIcon = action((icon: string | null, color: string | null) => {
    this.props.document.icon = icon;
    this.props.document.color = color;
    void this.onSave();
  });

  goBack = () => {
    if (!this.props.readOnly) {
      this.props.history.push({
        pathname: this.props.document.url,
        state: { sidebarContext: this.props.location.state?.sidebarContext },
      });
    }
  };

  render() {
    const {
      document,
      revision,
      readOnly,
      abilities,
      auth,
      ui,
      shareId,
      tocPosition,
      t,
    } = this.props;
    const { team, user } = auth;
    const isShare = !!shareId;
    const embedsDisabled =
      (team && team.documentEmbeds === false) || document.embedsDisabled;

    const tocPos =
      tocPosition ??
      ((team?.getPreference(TeamPreference.TocPosition) as TOCPosition) ||
        TOCPosition.Left);
    const showContents =
      tocPos &&
      (isShare
        ? ui.tocVisible !== false
<<<<<<< HEAD
        : !(document instanceof Template) && ui.tocVisible === true);
=======
        : !document.isTemplate && ui.tocVisible === true);
    const tocOffset =
      tocPos === TOCPosition.Left
        ? EditorStyleHelper.tocWidth / -2
        : EditorStyleHelper.tocWidth / 2;

>>>>>>> 92db1792
    const multiplayerEditor =
      !document.isArchived && !document.isDeleted && !revision && !isShare;

    const canonicalUrl = shareId
      ? this.props.match.url
      : updateDocumentPath(this.props.match.url, document);

    const hasEmojiInTitle = determineIconType(document.icon) === IconType.Emoji;
    const title = hasEmojiInTitle
      ? document.titleWithDefault.replace(document.icon!, "")
      : document.titleWithDefault;
    const favicon = hasEmojiInTitle ? emojiToUrl(document.icon!) : undefined;

    const fullWidthTransformOffsetStyle = {
      ["--full-width-transform-offset"]: `${document.fullWidth && showContents ? tocOffset : 0}px`,
    } as React.CSSProperties;

    return (
      <ErrorBoundary showTitle>
        {this.props.location.pathname !== canonicalUrl && (
          <Redirect
            to={{
              pathname: canonicalUrl,
              state: this.props.location.state,
              hash: this.props.location.hash,
            }}
          />
        )}
        <RegisterKeyDown trigger="m" handler={this.onMove} />
        <RegisterKeyDown trigger="z" handler={this.onUndoRedo} />
        <RegisterKeyDown trigger="e" handler={this.goToEdit} />
        <RegisterKeyDown trigger="Escape" handler={this.goBack} />
        <RegisterKeyDown trigger="h" handler={this.goToHistory} />
        <RegisterKeyDown
          trigger="p"
          options={{
            allowInInput: true,
          }}
          handler={(event) => {
            if (isModKey(event) && event.shiftKey) {
              this.onPublish(event);
            }
          }}
        />
        <MeasuredContainer
          as={Background}
          name="container"
          key={revision ? revision.id : document.id}
          column
          auto
        >
          <PageTitle title={title} favicon={favicon} />
          {(this.isUploading || this.isSaving) && <LoadingIndicator />}
          <Container column>
            {!readOnly && (
              <Prompt
                when={this.isUploading && !this.isEditorDirty}
                message={t(
                  `Images are still uploading.\nAre you sure you want to discard them?`
                )}
              />
            )}
            <Header
              document={document}
              revision={revision}
              shareId={shareId}
              isDraft={document.isDraft}
              isEditing={!readOnly && !!user?.separateEditMode}
              isSaving={this.isSaving}
              isPublishing={this.isPublishing}
              publishingIsDisabled={
                document.isSaving || this.isPublishing || this.isEmpty
              }
              savingIsDisabled={document.isSaving || this.isEmpty}
              sharedTree={this.props.sharedTree}
              onSelectTemplate={this.replaceSelection}
              onSave={this.onSave}
            />
            <Main
              fullWidth={document.fullWidth}
              tocPosition={tocPos}
              style={fullWidthTransformOffsetStyle}
            >
              <React.Suspense
                fallback={
                  <EditorContainer
                    docFullWidth={document.fullWidth}
                    showContents={showContents}
                    tocPosition={tocPos}
                  >
                    <PlaceholderDocument />
                  </EditorContainer>
                }
              >
                {revision ? (
                  <RevisionContainer docFullWidth={document.fullWidth}>
                    <RevisionViewer
                      document={document}
                      revision={revision}
                      id={revision.id}
                    />
                  </RevisionContainer>
                ) : (
                  <>
                    <MeasuredContainer
                      name="document"
                      as={EditorContainer}
                      docFullWidth={document.fullWidth}
                      showContents={showContents}
                      tocPosition={tocPos}
                    >
                      <Notices document={document} readOnly={readOnly} />

                      {showContents && (
                        <PrintContentsContainer>
                          <Contents />
                        </PrintContentsContainer>
                      )}
                      <Editor
                        id={document.id}
                        key={embedsDisabled ? "disabled" : "enabled"}
                        ref={this.editor}
                        multiplayer={multiplayerEditor}
                        shareId={shareId}
                        isDraft={document.isDraft}
                        template={document instanceof Template}
                        document={document}
                        value={readOnly ? document.data : undefined}
                        defaultValue={document.data}
                        embedsDisabled={embedsDisabled}
                        onSynced={this.onSynced}
                        onFileUploadStart={this.onFileUploadStart}
                        onFileUploadStop={this.onFileUploadStop}
                        onCreateLink={this.props.onCreateLink}
                        onChangeTitle={this.handleChangeTitle}
                        onChangeIcon={this.handleChangeIcon}
                        onSave={this.onSave}
                        onPublish={this.onPublish}
                        onCancel={this.goBack}
                        readOnly={readOnly}
                        canUpdate={abilities.update}
                        canComment={abilities.comment}
                        autoFocus={document.createdAt === document.updatedAt}
                      >
                        {shareId ? (
                          <ReferencesWrapper>
                            <PublicReferences
                              shareId={shareId}
                              documentId={document.id}
                              sharedTree={this.props.sharedTree}
                            />
                          </ReferencesWrapper>
                        ) : !revision ? (
                          <ReferencesWrapper>
                            <References document={document} />
                          </ReferencesWrapper>
                        ) : null}
                      </Editor>
                    </MeasuredContainer>
                    {showContents && (
                      <ContentsContainer
                        docFullWidth={document.fullWidth}
                        position={tocPos}
                      >
                        <Contents />
                      </ContentsContainer>
                    )}
                  </>
                )}
              </React.Suspense>
            </Main>
            {isShare &&
              !parseDomain(window.location.origin).custom &&
              !auth.user && (
                <Branding href="//www.getoutline.com?ref=sharelink" />
              )}
          </Container>
          {!isShare && (
            <Footer>
              <KeyboardShortcutsButton />
              <ConnectionStatus />
              <SizeWarning document={document} />
            </Footer>
          )}
        </MeasuredContainer>
      </ErrorBoundary>
    );
  }
}

type MainProps = {
  fullWidth: boolean;
  tocPosition: TOCPosition | false;
};

const Main = styled.div<MainProps>`
  margin-top: 4px;

  ${breakpoint("tablet")`
    display: grid;
    grid-template-columns: ${({ fullWidth, tocPosition }: MainProps) =>
      fullWidth
        ? tocPosition === TOCPosition.Left
          ? `${EditorStyleHelper.tocWidth}px minmax(0, 1fr)`
          : `minmax(0, 1fr) ${EditorStyleHelper.tocWidth}px`
        : `1fr minmax(0, ${`calc(46em + 88px)`}) 1fr`};
  `};

  ${breakpoint("desktopLarge")`
    grid-template-columns: ${({ fullWidth, tocPosition }: MainProps) =>
      fullWidth
        ? tocPosition === TOCPosition.Left
          ? `${EditorStyleHelper.tocWidth}px minmax(0, 1fr)`
          : `minmax(0, 1fr) ${EditorStyleHelper.tocWidth}px`
        : `1fr minmax(0, ${`calc(52em + 88px)`}) 1fr`};
  `};
`;

type ContentsContainerProps = {
  docFullWidth: boolean;
  position: TOCPosition | false;
};

const ContentsContainer = styled.div<ContentsContainerProps>`
  ${breakpoint("tablet")`
    margin-top: calc(44px + 6vh);

    grid-row: 1;
    grid-column: ${({ docFullWidth, position }: ContentsContainerProps) =>
      position === TOCPosition.Left ? 1 : docFullWidth ? 2 : 3};
    justify-self: ${({ position }: ContentsContainerProps) =>
      position === TOCPosition.Left ? "end" : "start"};
  `};

  @media print {
    display: none;
  }
`;

const PrintContentsContainer = styled.div`
  display: none;
  margin: 0 -12px;

  @media print {
    display: block;
  }
`;

type EditorContainerProps = {
  docFullWidth: boolean;
  showContents: boolean;
  tocPosition: TOCPosition | false;
};

const EditorContainer = styled.div<EditorContainerProps>`
  // Adds space to the gutter to make room for icon & heading annotations
  padding: 0 44px;

  ${breakpoint("tablet")`
    grid-row: 1;

    // Decides the editor column position & span
    grid-column: ${({
      docFullWidth,
      showContents,
      tocPosition,
    }: EditorContainerProps) =>
      docFullWidth
        ? showContents
          ? tocPosition === TOCPosition.Left
            ? 2
            : 1
          : "1 / -1"
        : 2};
  `};
`;

type RevisionContainerProps = {
  docFullWidth: boolean;
};

const RevisionContainer = styled.div<RevisionContainerProps>`
  // Adds space to the gutter to make room for icon
  padding: 0 40px;

  ${breakpoint("tablet")`
    grid-row: 1;
    grid-column: ${({ docFullWidth }: RevisionContainerProps) =>
      docFullWidth ? "1 / -1" : 2};
  `}
`;

const Footer = styled.div`
  position: fixed;
  bottom: 12px;
  right: 20px;
  text-align: right;
  display: flex;
  justify-content: flex-end;
  gap: 20px;
`;

const Background = styled(Container)`
  position: relative;
  background: ${s("background")};
`;

const ReferencesWrapper = styled.div`
  margin: 12px 0;

  @media print {
    display: none;
  }
`;

export default withTranslation()(withStores(withRouter(DocumentScene)));<|MERGE_RESOLUTION|>--- conflicted
+++ resolved
@@ -457,16 +457,12 @@
       tocPos &&
       (isShare
         ? ui.tocVisible !== false
-<<<<<<< HEAD
         : !(document instanceof Template) && ui.tocVisible === true);
-=======
-        : !document.isTemplate && ui.tocVisible === true);
     const tocOffset =
       tocPos === TOCPosition.Left
         ? EditorStyleHelper.tocWidth / -2
         : EditorStyleHelper.tocWidth / 2;
 
->>>>>>> 92db1792
     const multiplayerEditor =
       !document.isArchived && !document.isDeleted && !revision && !isShare;
 
