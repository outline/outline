--- conflicted
+++ resolved
@@ -116,7 +116,6 @@
   const [isEditing, setEditing, setReadOnly] = useBoolean();
   const formRef = React.useRef<HTMLFormElement>(null);
 
-<<<<<<< HEAD
   const handleAddReaction = React.useCallback(
     async (emoji: string) => {
       await comment.addReaction({ emoji, user });
@@ -131,10 +130,6 @@
     [comment, user]
   );
 
-  const handleChange = (value: (asString: boolean) => ProsemirrorData) => {
-    setData(value(false));
-  };
-=======
   const handleUpdate = React.useCallback(
     (attrs: { resolved: boolean }) => {
       onUpdate?.(comment.id, attrs);
@@ -145,7 +140,6 @@
   const handleDelete = React.useCallback(() => {
     onDelete?.(comment.id);
   }, [comment.id, onDelete]);
->>>>>>> 7bdae0cb
 
   const handleChange = React.useCallback(
     (value: (asString: boolean) => ProsemirrorData) => {
@@ -262,7 +256,6 @@
         </Body>
         <EventBoundary>
           {!isEditing && (
-<<<<<<< HEAD
             <Actions gap={4} dir={dir}>
               {!comment.isResolved && (
                 <StyledReactionPicker
@@ -274,19 +267,10 @@
               <StyledMenu
                 comment={comment}
                 onEdit={setEditing}
-                onDelete={onDelete}
-                onUpdate={onUpdate}
+                onDelete={handleDelete}
+                onUpdate={handleUpdate}
               />
             </Actions>
-=======
-            <Menu
-              comment={comment}
-              onEdit={setEditing}
-              onDelete={handleDelete}
-              onUpdate={handleUpdate}
-              dir={dir}
-            />
->>>>>>> 7bdae0cb
           )}
         </EventBoundary>
       </Bubble>
