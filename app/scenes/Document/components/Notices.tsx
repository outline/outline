import { differenceInDays } from "date-fns";
<<<<<<< HEAD
import { TrashIcon, ArchiveIcon } from "outline-icons";
import * as React from "react";
=======
import { TrashIcon, ArchiveIcon, ShapesIcon, InputIcon } from "outline-icons";
>>>>>>> d559afe2
import { Trans, useTranslation } from "react-i18next";
import Document from "~/models/Document";
import ErrorBoundary from "~/components/ErrorBoundary";
import Notice from "~/components/Notice";
import Time from "~/components/Time";

type Props = {
  document: Document;
  readOnly: boolean;
};

function Days(props: { dateTime: string }) {
  const { t } = useTranslation();
  const days = differenceInDays(new Date(props.dateTime), new Date());

  return (
    <>
      {t(`{{ count }} days`, {
        count: days,
      })}
    </>
  );
}

export default function Notices({ document }: Props) {
  const { t } = useTranslation();

  function permanentlyDeletedDescription() {
    if (!document.permanentlyDeletedAt) {
      return;
    }

    // if the permanently deleted date is in the past, show the current date
    // to avoid showing a negative number of days. The cleanup task will
    // permanently delete the document at the next run.
    const permanentlyDeletedAt =
      new Date(document.permanentlyDeletedAt) < new Date()
        ? new Date().toISOString()
        : document.permanentlyDeletedAt;

    return (
      <Trans>
        This document will be permanently deleted in{" "}
        <Days dateTime={permanentlyDeletedAt} /> unless restored.
      </Trans>
    );
  }

  return (
    <ErrorBoundary>
      {document.archivedAt && !document.deletedAt && (
        <Notice icon={<ArchiveIcon />}>
          {t("Archived by {{userName}}", {
            userName: document.updatedBy?.name ?? t("Unknown"),
          })}
          &nbsp;
          <Time dateTime={document.updatedAt} addSuffix />
        </Notice>
      )}
      {document.deletedAt && (
        <Notice
          icon={<TrashIcon />}
          description={permanentlyDeletedDescription()}
        >
          {t("Deleted by {{userName}}", {
            userName: document.updatedBy?.name ?? t("Unknown"),
          })}
          &nbsp;
          <Time dateTime={document.deletedAt} addSuffix />
        </Notice>
      )}
    </ErrorBoundary>
  );
}<|MERGE_RESOLUTION|>--- conflicted
+++ resolved
@@ -1,10 +1,5 @@
 import { differenceInDays } from "date-fns";
-<<<<<<< HEAD
 import { TrashIcon, ArchiveIcon } from "outline-icons";
-import * as React from "react";
-=======
-import { TrashIcon, ArchiveIcon, ShapesIcon, InputIcon } from "outline-icons";
->>>>>>> d559afe2
 import { Trans, useTranslation } from "react-i18next";
 import Document from "~/models/Document";
 import ErrorBoundary from "~/components/ErrorBoundary";
