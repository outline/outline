import { observer } from "mobx-react";
import * as React from "react";
import { useLocation, RouteComponentProps, StaticContext } from "react-router";
import Document from "~/models/Document";
import Revision from "~/models/Revision";
import Error404 from "~/scenes/Error404";
import ErrorOffline from "~/scenes/ErrorOffline";
import usePolicy from "~/hooks/usePolicy";
import useStores from "~/hooks/useStores";
import { NavigationNode } from "~/types";
import Logger from "~/utils/Logger";
import { NotFoundError, OfflineError } from "~/utils/errors";
import history from "~/utils/history";
import { matchDocumentEdit } from "~/utils/routeHelpers";
import Loading from "./Loading";

type Params = {
  documentSlug: string;
  revisionId?: string;
  shareId?: string;
};

type LocationState = {
  title?: string;
  restore?: boolean;
  revisionId?: string;
};

type Children = (options: {
  document: Document;
  revision: Revision | undefined;
  abilities: Record<string, boolean>;
  isEditing: boolean;
  readOnly: boolean;
  onCreateLink: (title: string) => Promise<string>;
  sharedTree: NavigationNode | undefined;
}) => React.ReactNode;

type Props = RouteComponentProps<Params, StaticContext, LocationState> & {
  children: Children;
};

function DataLoader({ match, children }: Props) {
<<<<<<< HEAD
  const { ui, shares, comments, documents, auth, revisions } = useStores();
=======
  const {
    ui,
    views,
    shares,
    documents,
    auth,
    revisions,
    subscriptions,
  } = useStores();
>>>>>>> 55e622e2
  const { team } = auth;
  const [error, setError] = React.useState<Error | null>(null);
  const { revisionId, shareId, documentSlug } = match.params;

  // Allows loading by /doc/slug-<urlId> or /doc/<id>
  const document =
    documents.getByUrl(match.params.documentSlug) ??
    documents.get(match.params.documentSlug);

  const revision = revisionId ? revisions.get(revisionId) : undefined;
  const sharedTree = document
    ? documents.getSharedTree(document.id)
    : undefined;
  const isEditRoute = match.path === matchDocumentEdit;
  const isEditing = isEditRoute || !!auth.team?.seamlessEditing;
  const can = usePolicy(document?.id);
  const location = useLocation<LocationState>();

  React.useEffect(() => {
    async function fetchDocument() {
      try {
        await documents.fetchWithSharedTree(documentSlug, {
          shareId,
        });
      } catch (err) {
        setError(err);
      }
    }
    fetchDocument();
  }, [ui, documents, document, shareId, documentSlug]);

  React.useEffect(() => {
    async function fetchRevision() {
      if (revisionId && revisionId !== "latest") {
        try {
          await revisions.fetch(revisionId);
        } catch (err) {
          setError(err);
        }
      }
    }
    fetchRevision();
  }, [revisions, revisionId]);

  React.useEffect(() => {
    async function fetchSubscription() {
      if (document?.id && !revisionId) {
        try {
          await subscriptions.fetchPage({
            documentId: document.id,
            event: "documents.update",
          });
        } catch (err) {
          Logger.error("Failed to fetch subscriptions", err);
        }
      }
    }
    fetchSubscription();
  }, [document?.id, subscriptions, revisionId]);

  React.useEffect(() => {
    async function fetchViews() {
      if (document?.id && !document?.isDeleted && !revisionId) {
        try {
          await views.fetchPage({
            documentId: document.id,
          });
        } catch (err) {
          Logger.error("Failed to fetch views", err);
        }
      }
    }
    fetchViews();
  }, [document?.id, document?.isDeleted, revisionId, views]);

  const onCreateLink = React.useCallback(
    async (title: string) => {
      if (!document) {
        throw new Error("Document not loaded yet");
      }

      const newDocument = await documents.create({
        collectionId: document.collectionId,
        parentDocumentId: document.parentDocumentId,
        title,
        text: "",
      });

      return newDocument.url;
    },
    [document, documents]
  );

  React.useEffect(() => {
    if (document) {
      // sets the current document as active in the sidebar
      ui.setActiveDocument(document);

      // If we're attempting to update an archived, deleted, or otherwise
      // uneditable document then forward to the canonical read url.
      if (!can.update && isEditRoute) {
        history.push(document.url);
        return;
      }

      // Prevents unauthorized request to load share information for the document
      // when viewing a public share link
      if (can.read) {
        if (team?.commenting) {
          comments.fetchDocumentComments(document.id, {
            limit: 100,
          });
        }

        shares.fetch(document.id).catch((err) => {
          if (!(err instanceof NotFoundError)) {
            throw err;
          }
        });
      }
    }
  }, [can.read, can.update, document, isEditRoute, comments, team, shares, ui]);

  if (error) {
    return error instanceof OfflineError ? <ErrorOffline /> : <Error404 />;
  }

  if (!document || !team || (revisionId && !revision)) {
    return (
      <>
        <Loading location={location} />
      </>
    );
  }

  // We do not want to remount the document when changing from view->edit
  // on the multiplayer flag as the doc is guaranteed to be upto date.
  const key = team.collaborativeEditing
    ? ""
    : isEditing
    ? "editing"
    : "read-only";

  return (
    <React.Fragment key={key}>
      {children({
        document,
        revision,
        abilities: can,
        isEditing,
        readOnly:
          !isEditing || !can.update || document.isArchived || !!revisionId,
        onCreateLink,
        sharedTree,
      })}
    </React.Fragment>
  );
}

export default observer(DataLoader);<|MERGE_RESOLUTION|>--- conflicted
+++ resolved
@@ -41,19 +41,16 @@
 };
 
 function DataLoader({ match, children }: Props) {
-<<<<<<< HEAD
-  const { ui, shares, comments, documents, auth, revisions } = useStores();
-=======
   const {
     ui,
     views,
     shares,
+    comments,
     documents,
     auth,
     revisions,
     subscriptions,
   } = useStores();
->>>>>>> 55e622e2
   const { team } = auth;
   const [error, setError] = React.useState<Error | null>(null);
   const { revisionId, shareId, documentSlug } = match.params;
