--- conflicted
+++ resolved
@@ -1,11 +1,7 @@
 import { observer } from "mobx-react";
 import * as React from "react";
 import { useLocation, RouteComponentProps, StaticContext } from "react-router";
-<<<<<<< HEAD
-import { TeamPreference } from "@shared/types";
-=======
-import { NavigationNode } from "@shared/types";
->>>>>>> d1268167
+import { NavigationNode, TeamPreference } from "@shared/types";
 import Document from "~/models/Document";
 import Revision from "~/models/Revision";
 import Error404 from "~/scenes/Error404";
