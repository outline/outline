import { AnimatePresence } from "framer-motion";
import { observer } from "mobx-react";
import { useRef, useState, useEffect } from "react";
import { useTranslation } from "react-i18next";
import { useRouteMatch } from "react-router-dom";
import styled from "styled-components";
import { ProsemirrorData, UserPreference } from "@shared/types";
import ButtonSmall from "~/components/ButtonSmall";
import { useDocumentContext } from "~/components/DocumentContext";
import Empty from "~/components/Empty";
import Fade from "~/components/Fade";
import Flex from "~/components/Flex";
import Scrollable from "~/components/Scrollable";
import useCurrentUser from "~/hooks/useCurrentUser";
import { useFocusedComment } from "~/hooks/useFocusedComment";
import useKeyDown from "~/hooks/useKeyDown";
import usePersistedState from "~/hooks/usePersistedState";
import usePolicy from "~/hooks/usePolicy";
import useQuery from "~/hooks/useQuery";
import useStores from "~/hooks/useStores";
import { CommentSortOption, CommentSortType } from "~/types";
import CommentForm from "./CommentForm";
import CommentSortMenu from "./CommentSortMenu";
import CommentThread from "./CommentThread";
import Sidebar from "./SidebarLayout";
<<<<<<< HEAD
import useMobile from "~/hooks/useMobile";
=======
import { ArrowDownIcon } from "~/components/Icons/ArrowIcon";
>>>>>>> e1b29bd8

function Comments() {
  const { ui, comments, documents } = useStores();
  const user = useCurrentUser();
  const { editor, isEditorInitialized } = useDocumentContext();
  const { t } = useTranslation();
  const match = useRouteMatch<{ documentSlug: string }>();
  const document = documents.get(match.params.documentSlug);
  const focusedComment = useFocusedComment();
  const can = usePolicy(document);
<<<<<<< HEAD
  const isMobile = useMobile();

=======
  const query = useQuery();
  const [viewingResolved, setViewingResolved] = useState(
    query.get("resolved") !== null || focusedComment?.isResolved || false
  );
>>>>>>> e1b29bd8
  const scrollableRef = useRef<HTMLDivElement | null>(null);
  const prevThreadCount = useRef(0);
  const isAtBottom = useRef(true);
  const [showJumpToRecentBtn, setShowJumpToRecentBtn] = useState(false);

  useKeyDown("Escape", () => document && ui.set({ commentsExpanded: false }));

  // Account for the resolved status of the comment changing
  useEffect(() => {
    if (focusedComment && focusedComment.isResolved !== viewingResolved) {
      setViewingResolved(focusedComment.isResolved);
    }
  }, [focusedComment, viewingResolved]);

  const [draft, onSaveDraft] = usePersistedState<ProsemirrorData | undefined>(
    `draft-${document?.id}-new`,
    undefined
  );

  const sortOption: CommentSortOption = user.getPreference(
    UserPreference.SortCommentsByOrderInDocument
  )
    ? {
        type: CommentSortType.OrderInDocument,
        referencedCommentIds: editor?.getComments().map((c) => c.id) ?? [],
      }
    : { type: CommentSortType.MostRecent };

  const threads = !document
    ? []
    : viewingResolved
      ? comments.resolvedThreadsInDocument(document.id, sortOption)
      : comments.unresolvedThreadsInDocument(document.id, sortOption);
  const hasComments = threads.length > 0;

  const scrollToBottom = () => {
    if (scrollableRef.current) {
      scrollableRef.current.scrollTo({
        top: scrollableRef.current.scrollHeight,
      });
    }
  };

  const handleScroll = () => {
    const BUFFER_PX = 50;

    if (scrollableRef.current) {
      const sh = scrollableRef.current.scrollHeight;
      const st = scrollableRef.current.scrollTop;
      const ch = scrollableRef.current.clientHeight;
      isAtBottom.current = Math.abs(sh - (st + ch)) <= BUFFER_PX;

      if (isAtBottom.current) {
        setShowJumpToRecentBtn(false);
      }
    }
  };

  useEffect(() => {
    // Handles: 1. on refresh 2. when switching sort setting
    const readyToDisplay = Boolean(document && isEditorInitialized);
    if (
      readyToDisplay &&
      sortOption.type === CommentSortType.MostRecent &&
      !viewingResolved
    ) {
      scrollToBottom();
    }
  }, [sortOption.type, document, isEditorInitialized, viewingResolved]);

  useEffect(() => {
    setShowJumpToRecentBtn(false);
    if (sortOption.type === CommentSortType.MostRecent && !viewingResolved) {
      const commentsAdded = threads.length > prevThreadCount.current;
      if (commentsAdded) {
        if (isAtBottom.current) {
          scrollToBottom(); // Remain pinned to bottom on new comments
        } else {
          setShowJumpToRecentBtn(true);
        }
      }
    }
    prevThreadCount.current = threads.length;
  }, [sortOption.type, threads.length, viewingResolved]);

  if (!document || !isEditorInitialized) {
    return null;
  }

  return (
    <Sidebar
      title={
        <Flex align="center" justify="space-between" auto>
          <span>{t("Comments")}</span>
          <CommentSortMenu
            viewingResolved={viewingResolved}
            onChange={(val) => {
              setViewingResolved(val === "resolved");
            }}
          />
        </Flex>
      }
      onClose={() => ui.set({ commentsExpanded: false })}
      scrollable={false}
    >
      <Scrollable
        id="comments"
        bottomShadow={!focusedComment}
        hiddenScrollbars
        topShadow
        ref={scrollableRef}
        onScroll={handleScroll}
      >
        <Wrapper $hasComments={hasComments}>
          {hasComments ? (
            threads.map((thread) => (
              <CommentThread
                key={thread.id}
                comment={thread}
                document={document}
                recessed={!!focusedComment && focusedComment.id !== thread.id}
                focused={focusedComment?.id === thread.id}
              />
            ))
          ) : (
            <NoComments align="center" justify="center" auto>
              <PositionedEmpty>
                {viewingResolved
                  ? t("No resolved comments")
                  : t("No comments yet")}
              </PositionedEmpty>
            </NoComments>
          )}
          {showJumpToRecentBtn && (
            <Fade>
              <JumpToRecent onClick={scrollToBottom}>
                <Flex align="center">
                  {t("New comments")}&nbsp;
                  <ArrowDownIcon size={20} />
                </Flex>
              </JumpToRecent>
            </Fade>
          )}
        </Wrapper>
      </Scrollable>
      <AnimatePresence initial={false}>
        {(!focusedComment || isMobile) && can.comment && !viewingResolved && (
          <NewCommentForm
            draft={draft}
            onSaveDraft={onSaveDraft}
            documentId={document.id}
            placeholder={`${t("Add a comment")}…`}
            autoFocus={false}
            dir={document.dir}
            animatePresence
            standalone
          />
        )}
      </AnimatePresence>
    </Sidebar>
  );
}

const PositionedEmpty = styled(Empty)`
  position: absolute;
  top: calc(50vh - 30px);
  transform: translateY(-50%);
`;

const NoComments = styled(Flex)`
  padding-bottom: 65px;
  height: 100%;
`;

const Wrapper = styled.div<{ $hasComments: boolean }>`
  height: ${(props) => (props.$hasComments ? "auto" : "100%")};
`;

const JumpToRecent = styled(ButtonSmall)`
  position: sticky;
  bottom: 12px;
  left: 50%;
  transform: translateX(-50%);
  opacity: 0.8;
  border-radius: 12px;
  padding: 0 4px;

  &:hover {
    opacity: 1;
  }
`;

const NewCommentForm = styled(CommentForm)<{ dir?: "ltr" | "rtl" }>`
  padding: 12px;
  padding-right: ${(props) => (props.dir !== "rtl" ? "18px" : "12px")};
  padding-left: ${(props) => (props.dir === "rtl" ? "18px" : "12px")};
`;

export default observer(Comments);<|MERGE_RESOLUTION|>--- conflicted
+++ resolved
@@ -23,11 +23,8 @@
 import CommentSortMenu from "./CommentSortMenu";
 import CommentThread from "./CommentThread";
 import Sidebar from "./SidebarLayout";
-<<<<<<< HEAD
 import useMobile from "~/hooks/useMobile";
-=======
 import { ArrowDownIcon } from "~/components/Icons/ArrowIcon";
->>>>>>> e1b29bd8
 
 function Comments() {
   const { ui, comments, documents } = useStores();
@@ -38,15 +35,12 @@
   const document = documents.get(match.params.documentSlug);
   const focusedComment = useFocusedComment();
   const can = usePolicy(document);
-<<<<<<< HEAD
   const isMobile = useMobile();
 
-=======
   const query = useQuery();
   const [viewingResolved, setViewingResolved] = useState(
     query.get("resolved") !== null || focusedComment?.isResolved || false
   );
->>>>>>> e1b29bd8
   const scrollableRef = useRef<HTMLDivElement | null>(null);
   const prevThreadCount = useRef(0);
   const isAtBottom = useRef(true);
