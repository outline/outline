import { AnimatePresence } from "framer-motion";
import { observer } from "mobx-react";
import { ArrowIcon } from "outline-icons";
import * as React from "react";
import { useTranslation } from "react-i18next";
import { useRouteMatch } from "react-router-dom";
import styled from "styled-components";
import { ProsemirrorData, UserPreference } from "@shared/types";
import ButtonSmall from "~/components/ButtonSmall";
import { useDocumentContext } from "~/components/DocumentContext";
import Empty from "~/components/Empty";
import Fade from "~/components/Fade";
import Flex from "~/components/Flex";
import Scrollable from "~/components/Scrollable";
import useBoolean from "~/hooks/useBoolean";
import useCurrentUser from "~/hooks/useCurrentUser";
import useFocusedComment from "~/hooks/useFocusedComment";
import useKeyDown from "~/hooks/useKeyDown";
import usePersistedState from "~/hooks/usePersistedState";
import usePolicy from "~/hooks/usePolicy";
import useQuery from "~/hooks/useQuery";
import useStores from "~/hooks/useStores";
import { CommentSortOption, CommentSortType } from "~/types";
import CommentForm from "./CommentForm";
import CommentSortMenu from "./CommentSortMenu";
import CommentThread from "./CommentThread";
import Sidebar from "./SidebarLayout";

function Comments() {
  const { ui, comments, documents } = useStores();
  const user = useCurrentUser();
  const { editor, isEditorInitialized } = useDocumentContext();
  const { t } = useTranslation();
  const match = useRouteMatch<{ documentSlug: string }>();
  const params = useQuery();
  // We need to control scroll behaviour when reaction picker is opened / closed.
  const [scrollable, enableScroll, disableScroll] = useBoolean(true);
  const document = documents.getByUrl(match.params.documentSlug);
  const focusedComment = useFocusedComment();
  const can = usePolicy(document);

  const scrollableRef = React.useRef<HTMLDivElement | null>(null);
  const prevThreadCount = React.useRef(0);
  const isAtBottom = React.useRef(true);
  const [showJumpToRecentBtn, setShowJumpToRecentBtn] = React.useState(false);

  useKeyDown("Escape", () => document && ui.collapseComments(document?.id));

  const [draft, onSaveDraft] = usePersistedState<ProsemirrorData | undefined>(
    `draft-${document?.id}-new`,
    undefined
  );

  const sortOption: CommentSortOption = user.getPreference(
    UserPreference.SortCommentsByOrderInDocument
  )
    ? {
        type: CommentSortType.OrderInDocument,
        referencedCommentIds: editor?.getComments().map((c) => c.id) ?? [],
      }
    : { type: CommentSortType.MostRecent };

  const viewingResolved = params.get("resolved") === "";
  const threads = !document
    ? []
    : viewingResolved
    ? comments.resolvedThreadsInDocument(document.id, sortOption)
    : comments.unresolvedThreadsInDocument(document.id, sortOption);
  const hasComments = threads.length > 0;

  const scrollToBottom = () => {
    if (scrollableRef.current) {
      scrollableRef.current.scrollTo({
        top: scrollableRef.current.scrollHeight,
      });
    }
  };

  const handleScroll = () => {
    const BUFFER_PX = 50;

    if (scrollableRef.current) {
      const sh = scrollableRef.current.scrollHeight;
      const st = scrollableRef.current.scrollTop;
      const ch = scrollableRef.current.clientHeight;
      isAtBottom.current = Math.abs(sh - (st + ch)) <= BUFFER_PX;

      if (isAtBottom.current) {
        setShowJumpToRecentBtn(false);
      }
    }
  };

  React.useEffect(() => {
    // Handles: 1. on refresh 2. when switching sort setting
    const readyToDisplay = Boolean(document && isEditorInitialized);
    if (readyToDisplay && sortOption.type === CommentSortType.MostRecent) {
      scrollToBottom();
    }
  }, [sortOption.type, document, isEditorInitialized]);

  React.useEffect(() => {
    setShowJumpToRecentBtn(false);
    if (sortOption.type === CommentSortType.MostRecent) {
      const commentsAdded = threads.length > prevThreadCount.current;
      if (commentsAdded) {
        if (isAtBottom.current) {
          scrollToBottom(); // Remain pinned to bottom on new comments
        } else {
          setShowJumpToRecentBtn(true);
        }
      }
    }
    prevThreadCount.current = threads.length;
  }, [sortOption.type, threads.length]);

  if (!document || !isEditorInitialized) {
    return null;
  }

  return (
    <Sidebar
      title={
        <Flex align="center" justify="space-between" auto>
          <span>{t("Comments")}</span>
          <CommentSortMenu />
        </Flex>
      }
      onClose={() => ui.collapseComments(document?.id)}
      scrollable={false}
    >
      <Scrollable
        id="comments"
        bottomShadow={!focusedComment}
        hiddenScrollbars
        topShadow
<<<<<<< HEAD
        overflow={scrollable ? "auto" : "hidden"}
        style={{ overflowX: "hidden" }}
=======
        ref={scrollableRef}
        onScroll={handleScroll}
>>>>>>> d87e1f62
      >
        <Wrapper $hasComments={hasComments}>
          {hasComments ? (
            threads.map((thread) => (
              <CommentThread
                key={thread.id}
                comment={thread}
                document={document}
                recessed={!!focusedComment && focusedComment.id !== thread.id}
                focused={focusedComment?.id === thread.id}
                enableScroll={enableScroll}
                disableScroll={disableScroll}
              />
            ))
          ) : (
            <NoComments align="center" justify="center" auto>
              <PositionedEmpty>
                {viewingResolved
                  ? t("No resolved comments")
                  : t("No comments yet")}
              </PositionedEmpty>
            </NoComments>
          )}
          {showJumpToRecentBtn && (
            <Fade>
              <JumpToRecent onClick={scrollToBottom}>
                <Flex align="center">
                  {t("New comments")}&nbsp;
                  <ArrowDownIcon size={20} />
                </Flex>
              </JumpToRecent>
            </Fade>
          )}
        </Wrapper>
      </Scrollable>
      <AnimatePresence initial={false}>
        {!focusedComment && can.comment && !viewingResolved && (
          <NewCommentForm
            draft={draft}
            onSaveDraft={onSaveDraft}
            documentId={document.id}
            placeholder={`${t("Add a comment")}…`}
            autoFocus={false}
            dir={document.dir}
            animatePresence
            standalone
          />
        )}
      </AnimatePresence>
    </Sidebar>
  );
}

const PositionedEmpty = styled(Empty)`
  position: absolute;
  top: calc(50vh - 30px);
  transform: translateY(-50%);
`;

const NoComments = styled(Flex)`
  padding-bottom: 65px;
  height: 100%;
`;

const Wrapper = styled.div<{ $hasComments: boolean }>`
  height: ${(props) => (props.$hasComments ? "auto" : "100%")};
`;

const JumpToRecent = styled(ButtonSmall)`
  position: sticky;
  bottom: 12px;
  left: 50%;
  transform: translateX(-50%);
  opacity: 0.8;
  border-radius: 12px;
  padding: 0 4px;

  &:hover {
    opacity: 1;
  }
`;

const ArrowDownIcon = styled(ArrowIcon)`
  transform: rotate(90deg);
`;

const NewCommentForm = styled(CommentForm)<{ dir?: "ltr" | "rtl" }>`
  padding: 12px;
  padding-right: ${(props) => (props.dir !== "rtl" ? "18px" : "12px")};
  padding-left: ${(props) => (props.dir === "rtl" ? "18px" : "12px")};
`;

export default observer(Comments);<|MERGE_RESOLUTION|>--- conflicted
+++ resolved
@@ -134,13 +134,10 @@
         bottomShadow={!focusedComment}
         hiddenScrollbars
         topShadow
-<<<<<<< HEAD
         overflow={scrollable ? "auto" : "hidden"}
         style={{ overflowX: "hidden" }}
-=======
         ref={scrollableRef}
         onScroll={handleScroll}
->>>>>>> d87e1f62
       >
         <Wrapper $hasComments={hasComments}>
           {hasComments ? (
