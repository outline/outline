--- conflicted
+++ resolved
@@ -9,12 +9,8 @@
 import Empty from "~/components/Empty";
 import Flex from "~/components/Flex";
 import Scrollable from "~/components/Scrollable";
-<<<<<<< HEAD
-import Tooltip from "~/components/Tooltip";
 import useBoolean from "~/hooks/useBoolean";
-=======
 import useCurrentUser from "~/hooks/useCurrentUser";
->>>>>>> 48ff0ad8
 import useFocusedComment from "~/hooks/useFocusedComment";
 import useKeyDown from "~/hooks/useKeyDown";
 import usePersistedState from "~/hooks/usePersistedState";
@@ -34,12 +30,8 @@
   const { t } = useTranslation();
   const match = useRouteMatch<{ documentSlug: string }>();
   const params = useQuery();
-<<<<<<< HEAD
   // We need to control scroll behaviour when reaction picker is opened / closed.
   const [scrollable, enableScroll, disableScroll] = useBoolean(true);
-  const [pulse, setPulse] = React.useState(false);
-=======
->>>>>>> 48ff0ad8
   const document = documents.getByUrl(match.params.documentSlug);
   const focusedComment = useFocusedComment();
   const can = usePolicy(document);
