--- conflicted
+++ resolved
@@ -15,13 +15,9 @@
 import { useLocationSidebarContext } from "~/hooks/useLocationSidebarContext";
 import usePolicy from "~/hooks/usePolicy";
 import useStores from "~/hooks/useStores";
-<<<<<<< HEAD
-import { documentPath, documentInsightsPath } from "~/utils/routeHelpers";
 import breakpoint from "styled-components-breakpoint";
-=======
 import { documentPath } from "~/utils/routeHelpers";
 import NudeButton from "~/components/NudeButton";
->>>>>>> e1b29bd8
 
 type Props = {
   /* The document to display meta data for */
