import * as React from "react";
import { StaticContext } from "react-router";
import { RouteComponentProps } from "react-router-dom";
import useCurrentTeam from "~/hooks/useCurrentTeam";
import useLastVisitedPath from "~/hooks/useLastVisitedPath";
import useStores from "~/hooks/useStores";
import DataLoader from "./components/DataLoader";
import Document from "./components/Document";
import SocketPresence from "./components/SocketPresence";

type Params = {
  documentSlug: string;
  revisionId?: string;
  shareId?: string;
};

type LocationState = {
  title?: string;
  restore?: boolean;
  revisionId?: string;
};

type Props = RouteComponentProps<Params, StaticContext, LocationState>;

export default function DocumentScene(props: Props) {
  const { ui } = useStores();
  const team = useCurrentTeam();
  const { documentSlug, revisionId } = props.match.params;
  const currentPath = props.location.pathname;
  const [, setLastVisitedPath] = useLastVisitedPath();

  React.useEffect(() => {
    setLastVisitedPath(currentPath);
  }, [currentPath, setLastVisitedPath]);

  React.useEffect(() => {
    return () => ui.clearActiveDocument();
  }, [ui]);

  // the urlId portion of the url does not include the slugified title
  // we only want to force a re-mount of the document component when the
  // document changes, not when the title does so only this portion is used
  // for the key.
  const urlParts = documentSlug ? documentSlug.split("-") : [];
  const urlId = urlParts.length ? urlParts[urlParts.length - 1] : undefined;
  const key = [urlId, revisionId].join("/");

  return (
    <DataLoader
      key={key}
      match={props.match}
      history={props.history}
      location={props.location}
    >
      {({ document, isEditing, ...rest }) => {
        const isActive =
          !document.isArchived && !document.isDeleted && !revisionId;

        // TODO: Remove once multiplayer is 100% rollout, SocketPresence will
        // no longer be required
<<<<<<< HEAD
        if (isActive) {
=======
        if (isActive && !team.collaborativeEditing) {
>>>>>>> 55e622e2
          return (
            <SocketPresence
              documentId={document.id}
              isEditing={isEditing}
              presence={!team.collaborativeEditing}
            >
              <Document document={document} {...rest} />
            </SocketPresence>
          );
        }

        return <Document document={document} {...rest} />;
      }}
    </DataLoader>
  );
}<|MERGE_RESOLUTION|>--- conflicted
+++ resolved
@@ -58,11 +58,7 @@
 
         // TODO: Remove once multiplayer is 100% rollout, SocketPresence will
         // no longer be required
-<<<<<<< HEAD
-        if (isActive) {
-=======
         if (isActive && !team.collaborativeEditing) {
->>>>>>> 55e622e2
           return (
             <SocketPresence
               documentId={document.id}
