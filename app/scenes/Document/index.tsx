--- conflicted
+++ resolved
@@ -53,17 +53,12 @@
         // no longer be required
         if (isActive) {
           return (
-<<<<<<< HEAD
             <SocketPresence
               documentId={document.id}
               isEditing={isEditing}
               presence={!team.collaborativeEditing}
             >
-              <Document document={document} match={props.match} {...rest} />
-=======
-            <SocketPresence documentId={document.id} isEditing={isEditing}>
               <Document document={document} {...rest} />
->>>>>>> 383bac24
             </SocketPresence>
           );
         }
