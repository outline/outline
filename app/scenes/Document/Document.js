--- conflicted
+++ resolved
@@ -21,16 +21,10 @@
 
 import Header from './components/Header';
 import DocumentMove from './components/DocumentMove';
-<<<<<<< HEAD
+import Branding from './components/Branding';
 import Link from './components/Link';
-import UiStore from 'stores/UiStore';
-import AuthStore from 'stores/AuthStore';
-import DocumentsStore from 'stores/DocumentsStore';
-=======
-import Branding from './components/Branding';
 import ErrorBoundary from 'components/ErrorBoundary';
 import DocumentHistory from 'components/DocumentHistory';
->>>>>>> 05fe5739
 import LoadingPlaceholder from 'components/LoadingPlaceholder';
 import LoadingIndicator from 'components/LoadingIndicator';
 import CenteredContent from 'components/CenteredContent';
@@ -384,15 +378,11 @@
                 onSave={this.onSave}
                 onCancel={this.onDiscard}
                 readOnly={!this.isEditing}
-<<<<<<< HEAD
                 renderNode={this.renderNode}
-                toc
-=======
                 toc={!revision}
                 history={this.props.history}
                 ui={this.props.ui}
                 schema={schema}
->>>>>>> 05fe5739
               />
             </MaxWidth>
           </Container>
