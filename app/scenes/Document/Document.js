--- conflicted
+++ resolved
@@ -1,5 +1,5 @@
 // @flow
-import React, { Component } from 'react';
+import * as React from 'react';
 import get from 'lodash/get';
 import styled from 'styled-components';
 import { observable } from 'mobx';
@@ -50,7 +50,7 @@
 };
 
 @observer
-class DocumentScene extends Component {
+class DocumentScene extends React.Component {
   props: Props;
   savedTimeout: number;
 
@@ -260,71 +260,34 @@
               justify="flex-end"
               readOnly={!this.isEditing}
             >
-              {!isNew &&
+              {!isDraft &&
                 !this.isEditing && <Collaborators document={document} />}
               <Action>
-                {this.isEditing ? (
+                {(this.isEditing || isDraft) && (
                   <SaveAction
+                    isDraft={isDraft}
                     isSaving={this.isSaving}
                     onClick={this.onSave.bind(this, true)}
                     disabled={
                       !(this.document && this.document.allowSave) ||
                       this.isSaving
                     }
-                    isNew={!!isNew}
                   />
-                ) : (
-                  <a onClick={this.onClickEdit}>Edit</a>
                 )}
               </Action>
+              {!this.isEditing && (
+                <Action>
+                  <a onClick={this.onClickEdit}>Edit</a>
+                </Action>
+              )}
               {this.isEditing && (
                 <Action>
                   <a onClick={this.onDiscard}>Discard</a>
                 </Action>
               )}
-<<<<<<< HEAD
-              <Editor
-                text={document.text}
-                emoji={document.emoji}
-                onImageUploadStart={this.onImageUploadStart}
-                onImageUploadStop={this.onImageUploadStop}
-                onChange={this.onChange}
-                onSave={this.onSave}
-                onCancel={this.onDiscard}
-                readOnly={!this.isEditing}
-              />
-              <Actions
-                align="center"
-                justify="flex-end"
-                readOnly={!this.isEditing}
-              >
-                {!isDraft &&
-                  !this.isEditing && <Collaborators document={document} />}
-                {this.isEditing && (
-                  <Action>
-                    <SaveAction
-                      onClick={this.onSave.bind(this, true)}
-                      isDraft={isDraft}
-                      isSaving={this.isSaving}
-                      disabled={
-                        !(this.document && this.document.allowSave) ||
-                        this.isSaving
-                      }
-                    />
-                  </Action>
-                )}
-                {!this.isEditing && (
-                  <Action>
-                    <a onClick={this.onClickEdit}>Edit</a>
-                  </Action>
-                )}
-                {this.isEditing && (
-                  <Action>
-                    <a onClick={this.onDiscard}>Discard</a>
-                  </Action>
-                )}
-                {!this.isEditing &&
-                  !isDraft && [
+              {!this.isEditing &&
+                !isDraft && (
+                  <React.Fragment>
                     <Action>
                       <DocumentMenu document={document} />
                     </Action>,
@@ -334,29 +297,11 @@
                         <NewDocumentIcon />
                       </a>
                     </Action>,
-                  ]}
-              </Actions>
-            </Flex>
-          )}
-        </ErrorBoundary>
-=======
-              {!this.isEditing && (
-                <Action>
-                  <DocumentMenu document={document} />
-                </Action>
-              )}
-              {!this.isEditing && <Separator />}
-              <Action>
-                {!this.isEditing && (
-                  <a onClick={this.onClickNew}>
-                    <NewDocumentIcon />
-                  </a>
+                  </React.Fragment>
                 )}
-              </Action>
             </Actions>
           </Flex>
         )}
->>>>>>> e4459691
       </Container>
     );
   }
