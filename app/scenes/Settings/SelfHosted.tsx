--- conflicted
+++ resolved
@@ -16,11 +16,8 @@
 
 type FormData = {
   drawIoUrl: string;
-<<<<<<< HEAD
   krokiIoUrl: string;
-=======
   gristUrl: string;
->>>>>>> 8f86eadc
 };
 
 function SelfHosted() {
@@ -28,24 +25,19 @@
   const { t } = useTranslation();
   const { showToast } = useToasts();
 
-<<<<<<< HEAD
-  const integrationdiagrams = find(integrations.orderedData, {
-=======
   const integrationDiagrams = find(integrations.orderedData, {
->>>>>>> 8f86eadc
     type: IntegrationType.Embed,
     service: IntegrationService.Diagrams,
   }) as Integration<IntegrationType.Embed> | undefined;
 
-<<<<<<< HEAD
-  const integrationkroki = find(integrations.orderedData, {
+  const integrationKroki = find(integrations.orderedData, {
     type: IntegrationType.Embed,
     service: IntegrationService.Kroki,
-=======
+  }) as Integration<IntegrationType.Embed> | undefined;
+  
   const integrationGrist = find(integrations.orderedData, {
     type: IntegrationType.Embed,
     service: IntegrationService.Grist,
->>>>>>> 8f86eadc
   }) as Integration<IntegrationType.Embed> | undefined;
 
   const {
@@ -56,13 +48,9 @@
   } = useForm<FormData>({
     mode: "all",
     defaultValues: {
-<<<<<<< HEAD
-      drawIoUrl: integrationdiagrams?.settings.url,
-      krokiIoUrl: integrationkroki?.settings.url,
-=======
       drawIoUrl: integrationDiagrams?.settings.url,
       gristUrl: integrationGrist?.settings.url,
->>>>>>> 8f86eadc
+      krokiIoUrl: integrationKroki?.settings.url,
     },
   });
 
@@ -74,28 +62,18 @@
 
   React.useEffect(() => {
     reset({
-<<<<<<< HEAD
-      drawIoUrl: integrationdiagrams?.settings.url,
-      krokiIoUrl: integrationkroki?.settings.url,
-    });
-  }, [integrationdiagrams, integrationkroki, reset]);
-=======
       drawIoUrl: integrationDiagrams?.settings.url,
       gristUrl: integrationGrist?.settings.url,
+      krokiIoUrl: integrationKroki?.settings.url,
     });
-  }, [integrationDiagrams, integrationGrist, reset]);
->>>>>>> 8f86eadc
+  }, [integrationDiagrams, integrationGrist, integrationKroki, reset]);
 
   const handleSubmit = React.useCallback(
     async (data: FormData) => {
       try {
         if (data.drawIoUrl) {
           await integrations.save({
-<<<<<<< HEAD
-            id: integrationdiagrams?.id,
-=======
             id: integrationDiagrams?.id,
->>>>>>> 8f86eadc
             type: IntegrationType.Embed,
             service: IntegrationService.Diagrams,
             settings: {
@@ -103,23 +81,7 @@
             },
           });
         } else {
-<<<<<<< HEAD
           await integrationdiagrams?.delete();
-        }
-
-        if (data.krokiIoUrl) {
-          await integrations.save({
-            id: integrationkroki?.id,
-            type: IntegrationType.Embed,
-            service: IntegrationService.Kroki,
-            settings: {
-              url: data.krokiIoUrl,
-            },
-          });
-        } else {
-          await integrationkroki?.delete();
-=======
-          await integrationDiagrams?.delete();
         }
 
         if (data.gristUrl) {
@@ -133,7 +95,19 @@
           });
         } else {
           await integrationGrist?.delete();
->>>>>>> 8f86eadc
+        }
+        
+        if (data.krokiIoUrl) {
+          await integrations.save({
+            id: integrationKroki?.id,
+            type: IntegrationType.Embed,
+            service: IntegrationService.Kroki,
+            settings: {
+              url: data.krokiIoUrl,
+            },
+          });
+        } else {
+          await integrationkroki?.delete();
         }
 
         showToast(t("Settings saved"), {
@@ -145,11 +119,7 @@
         });
       }
     },
-<<<<<<< HEAD
-    [integrations, integrationdiagrams, integrationkroki, t, showToast]
-=======
-    [integrations, integrationDiagrams, integrationGrist, t, showToast]
->>>>>>> 8f86eadc
+    [integrations, integrationDiagrams, integrationGrist, integrationKroki,t, showToast]
   );
 
   return (
@@ -173,7 +143,6 @@
         </SettingRow>
 
         <SettingRow
-<<<<<<< HEAD
           label={t("Kroki.io deployment")}
           name="krokiIoUrl"
           description={t(
@@ -185,7 +154,9 @@
             placeholder="https://app.kroki.io/"
             pattern="https?://.*"
             {...register("krokiIoUrl")}
-=======
+        </SettingRow>
+            
+        <SettingRow>
           label={t("Grist deployment")}
           name="gristUrl"
           description={t("Add your self-hosted grist installation URL here.")}
@@ -195,7 +166,6 @@
             placeholder="https://docs.getgrist.com/"
             pattern="https?://.*"
             {...register("gristUrl")}
->>>>>>> 8f86eadc
           />
         </SettingRow>
 
