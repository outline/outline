--- conflicted
+++ resolved
@@ -1,19 +1,12 @@
 import { ColumnSort } from "@tanstack/react-table";
 import deburr from "lodash/deburr";
 import { observer } from "mobx-react";
-<<<<<<< HEAD
 import { PlusIcon, ShapesIcon } from "outline-icons";
-import * as React from "react";
+import { useEffect, useMemo, useCallback, useState } from "react";
 import { useTranslation, Trans } from "react-i18next";
 import { useHistory, useLocation } from "react-router-dom";
 import { toast } from "sonner";
 import Template from "~/models/Template";
-=======
-import { ShapesIcon } from "outline-icons";
-import queryString from "query-string";
-import { useEffect } from "react";
-import { Trans, useTranslation } from "react-i18next";
->>>>>>> d559afe2
 import { Action } from "~/components/Actions";
 import Button from "~/components/Button";
 import Empty from "~/components/Empty";
@@ -50,9 +43,9 @@
   const history = useHistory();
   const location = useLocation();
   const params = useQuery();
-  const [query, setQuery] = React.useState("");
+  const [query, setQuery] = useState("");
 
-  const reqParams = React.useMemo(
+  const reqParams = useMemo(
     () => ({
       query: params.get("query") || undefined,
       sort: params.get("sort") || "title",
@@ -63,7 +56,7 @@
     [params]
   );
 
-  const sort: ColumnSort = React.useMemo(
+  const sort: ColumnSort = useMemo(
     () => ({
       id: reqParams.sort,
       desc: reqParams.direction === "DESC",
@@ -80,7 +73,7 @@
 
   const isEmpty = !loading && !templates.orderedData.length;
 
-  const updateQuery = React.useCallback(
+  const updateQuery = useCallback(
     (value: string) => {
       if (value) {
         params.set("query", value);
@@ -96,12 +89,12 @@
     [params, history, location.pathname]
   );
 
-  const handleSearch = React.useCallback((event) => {
+  const handleSearch = useCallback((event) => {
     const { value } = event.target;
     setQuery(value);
   }, []);
 
-  const handleNewTemplate = React.useCallback(() => {
+  const handleNewTemplate = useCallback(() => {
     dialogs.openModal({
       title: t("Create a template"),
       // content: <CreateTemplateDialog />,
@@ -109,22 +102,16 @@
     });
   }, [t, dialogs]);
 
-<<<<<<< HEAD
-  React.useEffect(() => {
+  useEffect(() => {
     if (error) {
       toast.error(t("Could not load templates"));
     }
   }, [t, error]);
 
-  React.useEffect(() => {
+  useEffect(() => {
     const timeout = setTimeout(() => updateQuery(query), 250);
     return () => clearTimeout(timeout);
   }, [query, updateQuery]);
-=======
-  useEffect(() => {
-    void documents.fetchDrafts();
-  }, [documents]);
->>>>>>> d559afe2
 
   return (
     <Scene
