import { observer } from "mobx-react";
import { BeakerIcon } from "outline-icons";
import * as React from "react";
import { Trans, useTranslation } from "react-i18next";
import { TeamPreference } from "@shared/types";
import Heading from "~/components/Heading";
import Scene from "~/components/Scene";
import Switch from "~/components/Switch";
import Text from "~/components/Text";
import useCurrentTeam from "~/hooks/useCurrentTeam";
import useStores from "~/hooks/useStores";
import useToasts from "~/hooks/useToasts";
import SettingRow from "./components/SettingRow";

function Features() {
  const { auth } = useStores();
  const team = useCurrentTeam();
  const { t } = useTranslation();
  const { showToast } = useToasts();
<<<<<<< HEAD
  const [data, setData] = useState({
    collaborativeEditing: team.collaborativeEditing,
    commenting: team.commenting,
  });
=======
>>>>>>> 55e622e2

  const handlePreferenceChange = async (
    ev: React.ChangeEvent<HTMLInputElement>
  ) => {
    const preferences = {
      ...team.preferences,
      [ev.target.name]: ev.target.checked,
    };

    await auth.updateTeam({ preferences });
    showToast(t("Settings saved"), {
      type: "success",
    });
  };

  return (
    <Scene title={t("Features")} icon={<BeakerIcon color="currentColor" />}>
      <Heading>{t("Features")}</Heading>
      <Text type="secondary">
        <Trans>
          Manage optional and beta features. Changing these settings will affect
          the experience for all team members.
        </Trans>
      </Text>
<<<<<<< HEAD
      <SettingRow
        name="collaborativeEditing"
        label={t("Collaborative editing")}
        description={t(
          "When enabled multiple people can edit documents at the same time with shared presence and live cursors."
        )}
      >
        <Switch
          id="collaborativeEditing"
          checked={data.collaborativeEditing}
          disabled={data.collaborativeEditing && isCloudHosted}
          onChange={
            data.collaborativeEditing
              ? handleCollabDisableConfirm
              : handleChange
          }
        />
      </SettingRow>
      <SettingRow
        name="commenting"
        label={t("Commenting")}
        description={t(
          "When enabled team members can add comments to documents."
        )}
      >
        <Switch
          id="commenting"
          checked={data.commenting}
          disabled={!data.collaborativeEditing}
          onChange={handleChange}
        />
      </SettingRow>
=======
      {team.collaborativeEditing && (
        <SettingRow
          name="seamlessEdit"
          label={t("Seamless editing")}
          description={t(
            `When enabled documents are always editable for team members that have permission. When disabled there is a separate editing view.`
          )}
        >
          <Switch
            id="seamlessEdit"
            name="seamlessEdit"
            checked={team.getPreference(TeamPreference.SeamlessEdit, true)}
            onChange={handlePreferenceChange}
          />
        </SettingRow>
      )}
>>>>>>> 55e622e2
    </Scene>
  );
}

export default observer(Features);<|MERGE_RESOLUTION|>--- conflicted
+++ resolved
@@ -17,13 +17,15 @@
   const team = useCurrentTeam();
   const { t } = useTranslation();
   const { showToast } = useToasts();
-<<<<<<< HEAD
-  const [data, setData] = useState({
-    collaborativeEditing: team.collaborativeEditing,
-    commenting: team.commenting,
-  });
-=======
->>>>>>> 55e622e2
+
+  const handleChange = async (ev: React.ChangeEvent<HTMLInputElement>) => {
+    await auth.updateTeam({
+      [ev.target.name]: ev.target.checked,
+    });
+    showToast(t("Settings saved"), {
+      type: "success",
+    });
+  };
 
   const handlePreferenceChange = async (
     ev: React.ChangeEvent<HTMLInputElement>
@@ -48,40 +50,6 @@
           the experience for all team members.
         </Trans>
       </Text>
-<<<<<<< HEAD
-      <SettingRow
-        name="collaborativeEditing"
-        label={t("Collaborative editing")}
-        description={t(
-          "When enabled multiple people can edit documents at the same time with shared presence and live cursors."
-        )}
-      >
-        <Switch
-          id="collaborativeEditing"
-          checked={data.collaborativeEditing}
-          disabled={data.collaborativeEditing && isCloudHosted}
-          onChange={
-            data.collaborativeEditing
-              ? handleCollabDisableConfirm
-              : handleChange
-          }
-        />
-      </SettingRow>
-      <SettingRow
-        name="commenting"
-        label={t("Commenting")}
-        description={t(
-          "When enabled team members can add comments to documents."
-        )}
-      >
-        <Switch
-          id="commenting"
-          checked={data.commenting}
-          disabled={!data.collaborativeEditing}
-          onChange={handleChange}
-        />
-      </SettingRow>
-=======
       {team.collaborativeEditing && (
         <SettingRow
           name="seamlessEdit"
@@ -98,7 +66,20 @@
           />
         </SettingRow>
       )}
->>>>>>> 55e622e2
+      <SettingRow
+        name="commenting"
+        label={t("Commenting")}
+        description={t(
+          "When enabled team members can add comments to documents."
+        )}
+      >
+        <Switch
+          id="commenting"
+          checked={team.commenting}
+          disabled={!team.collaborativeEditing}
+          onChange={handleChange}
+        />
+      </SettingRow>
     </Scene>
   );
 }
