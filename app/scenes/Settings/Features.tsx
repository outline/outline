import { observer } from "mobx-react";
import { BeakerIcon } from "outline-icons";
import * as React from "react";
import { Trans, useTranslation } from "react-i18next";
import { TeamPreference } from "@shared/types";
import Heading from "~/components/Heading";
import Scene from "~/components/Scene";
import Switch from "~/components/Switch";
import Text from "~/components/Text";
import useCurrentTeam from "~/hooks/useCurrentTeam";
import useStores from "~/hooks/useStores";
import useToasts from "~/hooks/useToasts";
import SettingRow from "./components/SettingRow";

function Features() {
  const { auth } = useStores();
  const team = useCurrentTeam();
  const { t } = useTranslation();
  const { showToast } = useToasts();

  const handleChange = async (ev: React.ChangeEvent<HTMLInputElement>) => {
    await auth.updateTeam({
      [ev.target.name]: ev.target.checked,
    });
    showToast(t("Settings saved"), {
      type: "success",
    });
  };

  const handlePreferenceChange = async (
    ev: React.ChangeEvent<HTMLInputElement>
  ) => {
    const preferences = {
      ...team.preferences,
      [ev.target.name]: ev.target.checked,
    };

    await auth.updateTeam({ preferences });
    showToast(t("Settings saved"), {
      type: "success",
    });
  };

  return (
    <Scene title={t("Features")} icon={<BeakerIcon color="currentColor" />}>
      <Heading>{t("Features")}</Heading>
      <Text type="secondary">
        <Trans>
          Manage optional and beta features. Changing these settings will affect
          the experience for all members of the workspace.
        </Trans>
      </Text>
      {team.collaborativeEditing && (
        <SettingRow
          name="seamlessEdit"
          label={t("Seamless editing")}
          description={t(
            `When enabled documents are always editable for team members that have permission. When disabled there is a separate editing view.`
          )}
        >
          <Switch
            id="seamlessEdit"
            name="seamlessEdit"
            checked={team.getPreference(TeamPreference.SeamlessEdit, true)}
            onChange={handlePreferenceChange}
          />
        </SettingRow>
      )}
<<<<<<< HEAD
      <SettingRow
        name="commenting"
        label={t("Commenting")}
        description={t(
          "When enabled team members can add comments to documents."
        )}
      >
        <Switch
          id="commenting"
          checked={team.commenting}
          disabled={!team.collaborativeEditing}
          onChange={handleChange}
        />
      </SettingRow>
=======
      {team.avatarUrl && (
        <SettingRow
          name="publicBranding"
          label={t("Public branding")}
          description={t(
            "Show your team’s logo on public pages like login and shared documents."
          )}
        >
          <Switch
            id="publicBranding"
            name="publicBranding"
            checked={!!team.preferences?.publicBranding}
            onChange={handlePreferenceChange}
          />
        </SettingRow>
      )}
>>>>>>> 24a1eac8
    </Scene>
  );
}

export default observer(Features);<|MERGE_RESOLUTION|>--- conflicted
+++ resolved
@@ -17,15 +17,6 @@
   const team = useCurrentTeam();
   const { t } = useTranslation();
   const { showToast } = useToasts();
-
-  const handleChange = async (ev: React.ChangeEvent<HTMLInputElement>) => {
-    await auth.updateTeam({
-      [ev.target.name]: ev.target.checked,
-    });
-    showToast(t("Settings saved"), {
-      type: "success",
-    });
-  };
 
   const handlePreferenceChange = async (
     ev: React.ChangeEvent<HTMLInputElement>
@@ -66,7 +57,6 @@
           />
         </SettingRow>
       )}
-<<<<<<< HEAD
       <SettingRow
         name="commenting"
         label={t("Commenting")}
@@ -76,12 +66,12 @@
       >
         <Switch
           id="commenting"
-          checked={team.commenting}
+          name="commenting"
+          checked={team.getPreference(TeamPreference.Commenting, false)}
           disabled={!team.collaborativeEditing}
-          onChange={handleChange}
+          onChange={handlePreferenceChange}
         />
       </SettingRow>
-=======
       {team.avatarUrl && (
         <SettingRow
           name="publicBranding"
@@ -93,12 +83,11 @@
           <Switch
             id="publicBranding"
             name="publicBranding"
-            checked={!!team.preferences?.publicBranding}
+            checked={team.getPreference(TeamPreference.PublicBranding, false)}
             onChange={handlePreferenceChange}
           />
         </SettingRow>
       )}
->>>>>>> 24a1eac8
     </Scene>
   );
 }
