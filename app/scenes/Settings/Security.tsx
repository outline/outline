import debounce from "lodash/debounce";
import { observer } from "mobx-react";
import { ShieldIcon } from "outline-icons";
import { useState } from "react";
import * as React from "react";
import { useTranslation, Trans } from "react-i18next";
import { toast } from "sonner";
import { TeamPreference } from "@shared/types";
import ConfirmationDialog from "~/components/ConfirmationDialog";
import Heading from "~/components/Heading";
import type { Option } from "~/components/InputSelect";
import { InputSelect } from "~/components/InputSelect";
import Scene from "~/components/Scene";
import Switch from "~/components/Switch";
import Text from "~/components/Text";
import useCurrentTeam from "~/hooks/useCurrentTeam";
import useStores from "~/hooks/useStores";
import isCloudHosted from "~/utils/isCloudHosted";
import SettingRow from "./components/SettingRow";
import { HStack } from "~/components/primitives/HStack";

function Security() {
  const { dialogs } = useStores();
  const team = useCurrentTeam();
  const { t } = useTranslation();

  const [data, setData] = useState({
    sharing: team.sharing,
    documentEmbeds: team.documentEmbeds,
    defaultUserRole: team.defaultUserRole,
    memberCollectionCreate: team.memberCollectionCreate,
    memberTeamCreate: team.memberTeamCreate,
    inviteRequired: team.inviteRequired,
  });

  const userRoleOptions: Option[] = React.useMemo(
    () =>
      [
        {
          type: "item",
          label: t("Editor"),
          value: "member",
        },
        {
          type: "item",
          label: t("Viewer"),
          value: "viewer",
        },
      ] satisfies Option[],
    [t]
  );

  const showSuccessMessage = React.useMemo(
    () =>
      debounce(() => {
        toast.success(t("Settings saved"));
      }, 250),
    [t]
  );

  const saveData = React.useCallback(
    async (newData) => {
      try {
        setData((prev) => ({ ...prev, ...newData }));
        await team.save(newData);
        showSuccessMessage();
      } catch (err) {
        toast.error(err.message);
      }
    },
    [team, showSuccessMessage]
  );

  const handleDefaultRoleChange = React.useCallback(
    async (newDefaultRole: string) => {
      await saveData({ defaultUserRole: newDefaultRole });
    },
    [saveData]
  );

  const handleSharingChange = React.useCallback(
    async (checked: boolean) => {
      await saveData({ sharing: checked });
    },
    [saveData]
  );

  const handleDocumentEmbedsChange = React.useCallback(
    async (checked: boolean) => {
      await saveData({ documentEmbeds: checked });
    },
    [saveData]
  );

  const handleMemberCollectionCreateChange = React.useCallback(
    async (checked: boolean) => {
      await saveData({ memberCollectionCreate: checked });
    },
    [saveData]
  );

  const handleMemberTeamCreateChange = React.useCallback(
    async (checked: boolean) => {
      await saveData({ memberTeamCreate: checked });
    },
    [saveData]
  );

  const handleMembersCanInviteChange = React.useCallback(
    async (checked: boolean) => {
      const preferences = {
        ...team.preferences,
        [TeamPreference.MembersCanInvite]: checked,
      };
      await saveData({ preferences });
    },
    [saveData, team.preferences]
  );

  const handleViewersCanExportChange = React.useCallback(
    async (checked: boolean) => {
      const preferences = {
        ...team.preferences,
        [TeamPreference.ViewersCanExport]: checked,
      };
      await saveData({ preferences });
    },
    [saveData, team.preferences]
  );

  const handleMembersCanDeleteAccountChange = React.useCallback(
    async (checked: boolean) => {
      const preferences = {
        ...team.preferences,
        [TeamPreference.MembersCanDeleteAccount]: checked,
      };
      await saveData({ preferences });
    },
    [saveData, team.preferences]
  );

  const handleInviteRequiredChange = React.useCallback(
    async (checked: boolean) => {
      const inviteRequired = checked;
      const newData = { ...data, inviteRequired };

      if (inviteRequired) {
        dialogs.openModal({
          title: t("Are you sure you want to require invites?"),
          content: (
            <ConfirmationDialog
              onSubmit={async () => {
                await saveData(newData);
              }}
              savingText={`${t("Saving")}…`}
              danger
            >
              <Trans
                defaults="New users will first need to be invited to create an account. <em>Default role</em> and <em>Allowed domains</em> will no longer apply."
                values={{
                  authenticationMethods: team.signinMethods,
                }}
                components={{
                  em: <strong />,
                }}
              />
            </ConfirmationDialog>
          ),
        });
      } else {
        await saveData(newData);
      }
    },
    [data, saveData, t, dialogs, team.signinMethods]
  );

  return (
    <Scene title={t("Security")} icon={<ShieldIcon />}>
      <Heading>{t("Security")}</Heading>
      <Text as="p" type="secondary">
        <Trans>
          Settings that impact the access, security, and content of your
          workspace.
        </Trans>
      </Text>

<<<<<<< HEAD
      <h2>{t("Sign In")}</h2>
      {authenticationProviders.orderedData
        // filtering unconnected, until we have ability to connect from this screen
        .filter((provider) => provider.isConnected)
        .map((provider) => (
          <SettingRow
            key={provider.name}
            label={
              <HStack>
                <PluginIcon id={provider.name} /> {provider.displayName}
              </HStack>
            }
            name={provider.name}
            description={t("Allow members to sign-in with {{ authProvider }}", {
              authProvider: provider.displayName,
            })}
          >
            <HStack spacing={4}>
              <CheckboxIcon
                color={provider.isActive ? theme.accent : undefined}
                checked={provider.isActive}
              />
              <Text as="p" type="secondary">
                {provider.isActive ? t("Connected") : t("Disabled")}
              </Text>
            </HStack>
          </SettingRow>
        ))}
      <SettingRow
        label={
          <HStack>
            <EmailIcon /> {t("Email")}
          </HStack>
        }
        name="guestSignin"
        description={
          env.EMAIL_ENABLED
            ? t("Allow members to sign-in using their email address")
            : t("The server must have SMTP configured to enable this setting")
        }
        border={false}
      >
        <Switch
          id="guestSignin"
          checked={data.guestSignin}
          onChange={handleGuestSigninChange}
          disabled={!env.EMAIL_ENABLED}
        />
      </SettingRow>

      <h2>{t("Access")}</h2>
=======
      <Heading as="h2">{t("Invites")}</Heading>
>>>>>>> 4c3ed8c8
      <SettingRow
        label={t("Allow users to send invites")}
        name={TeamPreference.MembersCanInvite}
        description={t("Allow editors to invite other people to the workspace")}
      >
        <Switch
          id={TeamPreference.MembersCanInvite}
          checked={team.getPreference(TeamPreference.MembersCanInvite)}
          onChange={handleMembersCanInviteChange}
        />
      </SettingRow>
      {isCloudHosted && (
        <SettingRow
          label={t("Require invites")}
          name="inviteRequired"
          description={t(
            "Require members to be invited to the workspace before they can create an account using SSO."
          )}
        >
          <Switch
            id="inviteRequired"
            checked={data.inviteRequired}
            onChange={handleInviteRequiredChange}
          />
        </SettingRow>
      )}

      {!data.inviteRequired && (
        <SettingRow
          label={t("Default role")}
          name="defaultUserRole"
          description={t(
            "The default user role for new accounts. Changing this setting does not affect existing user accounts."
          )}
          border={false}
        >
          <InputSelect
            value={data.defaultUserRole}
            options={userRoleOptions}
            onChange={handleDefaultRoleChange}
            label={t("Default role")}
            hideLabel
            short
          />
        </SettingRow>
      )}

      <Heading as="h2">{t("Behavior")}</Heading>
      <SettingRow
        label={t("Public document sharing")}
        name="sharing"
        description={t(
          "When enabled, documents can be shared publicly on the internet by any member of the workspace"
        )}
      >
        <Switch
          id="sharing"
          checked={data.sharing}
          onChange={handleSharingChange}
        />
      </SettingRow>
      <SettingRow
        label={t("Viewer document exports")}
        name={TeamPreference.ViewersCanExport}
        description={t(
          "When enabled, viewers can see download options for documents"
        )}
      >
        <Switch
          id={TeamPreference.ViewersCanExport}
          checked={team.getPreference(TeamPreference.ViewersCanExport)}
          onChange={handleViewersCanExportChange}
        />
      </SettingRow>
      <SettingRow
        label={t("Users can delete account")}
        name={TeamPreference.MembersCanDeleteAccount}
        description={t(
          "When enabled, users can delete their own account from the workspace"
        )}
      >
        <Switch
          id={TeamPreference.MembersCanDeleteAccount}
          checked={team.getPreference(TeamPreference.MembersCanDeleteAccount)}
          onChange={handleMembersCanDeleteAccountChange}
        />
      </SettingRow>
      <SettingRow
        label={t("Rich service embeds")}
        name="documentEmbeds"
        description={t(
          "Links to supported services are shown as rich embeds within your documents"
        )}
      >
        <Switch
          id="documentEmbeds"
          checked={data.documentEmbeds}
          onChange={handleDocumentEmbedsChange}
        />
      </SettingRow>
      <SettingRow
        label={t("Collection creation")}
        name="memberCollectionCreate"
        description={t(
          "Allow editors to create new collections within the workspace"
        )}
      >
        <Switch
          id="memberCollectionCreate"
          checked={data.memberCollectionCreate}
          onChange={handleMemberCollectionCreateChange}
        />
      </SettingRow>
      {isCloudHosted && (
        <SettingRow
          label={t("Workspace creation")}
          name="memberTeamCreate"
          description={t("Allow editors to create new workspaces")}
        >
          <Switch
            id="memberTeamCreate"
            checked={data.memberTeamCreate}
            onChange={handleMemberTeamCreateChange}
          />
        </SettingRow>
      )}
    </Scene>
  );
}

export default observer(Security);<|MERGE_RESOLUTION|>--- conflicted
+++ resolved
@@ -17,7 +17,6 @@
 import useStores from "~/hooks/useStores";
 import isCloudHosted from "~/utils/isCloudHosted";
 import SettingRow from "./components/SettingRow";
-import { HStack } from "~/components/primitives/HStack";
 
 function Security() {
   const { dialogs } = useStores();
@@ -184,61 +183,7 @@
         </Trans>
       </Text>
 
-<<<<<<< HEAD
-      <h2>{t("Sign In")}</h2>
-      {authenticationProviders.orderedData
-        // filtering unconnected, until we have ability to connect from this screen
-        .filter((provider) => provider.isConnected)
-        .map((provider) => (
-          <SettingRow
-            key={provider.name}
-            label={
-              <HStack>
-                <PluginIcon id={provider.name} /> {provider.displayName}
-              </HStack>
-            }
-            name={provider.name}
-            description={t("Allow members to sign-in with {{ authProvider }}", {
-              authProvider: provider.displayName,
-            })}
-          >
-            <HStack spacing={4}>
-              <CheckboxIcon
-                color={provider.isActive ? theme.accent : undefined}
-                checked={provider.isActive}
-              />
-              <Text as="p" type="secondary">
-                {provider.isActive ? t("Connected") : t("Disabled")}
-              </Text>
-            </HStack>
-          </SettingRow>
-        ))}
-      <SettingRow
-        label={
-          <HStack>
-            <EmailIcon /> {t("Email")}
-          </HStack>
-        }
-        name="guestSignin"
-        description={
-          env.EMAIL_ENABLED
-            ? t("Allow members to sign-in using their email address")
-            : t("The server must have SMTP configured to enable this setting")
-        }
-        border={false}
-      >
-        <Switch
-          id="guestSignin"
-          checked={data.guestSignin}
-          onChange={handleGuestSigninChange}
-          disabled={!env.EMAIL_ENABLED}
-        />
-      </SettingRow>
-
-      <h2>{t("Access")}</h2>
-=======
       <Heading as="h2">{t("Invites")}</Heading>
->>>>>>> 4c3ed8c8
       <SettingRow
         label={t("Allow users to send invites")}
         name={TeamPreference.MembersCanInvite}
