--- conflicted
+++ resolved
@@ -58,12 +58,8 @@
       ),
     },
     {
-<<<<<<< HEAD
       event: NotificationEventType.MentionedInComment,
-=======
-      event: NotificationEventType.Mentioned,
       icon: <EmailIcon color="currentColor" />,
->>>>>>> db738799
       title: t("Mentioned"),
       description: t(
         "Receive a notification when someone mentions you in a document or comment"
