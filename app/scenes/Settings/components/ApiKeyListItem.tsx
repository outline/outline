--- conflicted
+++ resolved
@@ -61,19 +61,11 @@
           )}
           <Text
             type="tertiary"
-<<<<<<< HEAD
-            size="small"
-            style={{ marginRight: 8 }}
-            monospace
-          >
-            ol...{apiKey.last4}
-=======
             size="xsmall"
             style={{ marginRight: 8 }}
             monospace
           >
             {apiKey.obfuscatedValue}
->>>>>>> a41e17f8
           </Text>
           <ApiKeyMenu apiKey={apiKey} />
         </Flex>
