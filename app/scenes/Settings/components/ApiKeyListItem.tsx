import { CopyIcon } from "outline-icons";
import * as React from "react";
import { useTranslation } from "react-i18next";
import ApiKey from "~/models/ApiKey";
import Button from "~/components/Button";
import CopyToClipboard from "~/components/CopyToClipboard";
import Flex from "~/components/Flex";
import ListItem from "~/components/List/Item";
import Text from "~/components/Text";
import Time from "~/components/Time";
<<<<<<< HEAD
=======
import useUserLocale from "~/hooks/useUserLocale";
>>>>>>> d7ee6321
import ApiKeyMenu from "~/menus/ApiKeyMenu";
import { dateToExpiry } from "~/utils/date";

type Props = {
  apiKey: ApiKey;
  isCopied: boolean;
  onCopy: (keyId: string) => void;
};

const ApiKeyListItem = ({ apiKey, isCopied, onCopy }: Props) => {
  const { t } = useTranslation();
  const userLocale = useUserLocale();

<<<<<<< HEAD
  const subtitle = apiKey.lastActiveAt ? (
    <Text type={"tertiary"}>
      {t("Last used")} <Time dateTime={apiKey.lastActiveAt} addSuffix />
    </Text>
  ) : null;

  React.useEffect(() => {
    if (linkCopied) {
      setTimeout(() => {
        setLinkCopied(false);
      }, 3000);
    }
  }, [linkCopied]);
=======
  const subtitle = (
    <>
      <Text type="tertiary">
        {t(`Created`)} <Time dateTime={apiKey.createdAt} addSuffix /> &middot;{" "}
      </Text>
      <Text type={apiKey.isExpired ? "danger" : "tertiary"}>
        {apiKey.expiresAt
          ? dateToExpiry(apiKey.expiresAt, t, userLocale)
          : t("No expiry")}
      </Text>
    </>
  );
>>>>>>> d7ee6321

  const handleCopy = React.useCallback(() => {
    onCopy(apiKey.id);
  }, [apiKey.id, onCopy]);

  return (
    <ListItem
      key={apiKey.id}
      title={apiKey.name}
      subtitle={subtitle}
      actions={
        <Flex align="center" gap={8}>
          <CopyToClipboard text={apiKey.secret} onCopy={handleCopy}>
            <Button type="button" icon={<CopyIcon />} neutral borderOnHover>
              {isCopied ? t("Copied") : t("Copy")}
            </Button>
          </CopyToClipboard>
          <ApiKeyMenu apiKey={apiKey} />
        </Flex>
      }
    />
  );
};

export default ApiKeyListItem;<|MERGE_RESOLUTION|>--- conflicted
+++ resolved
@@ -8,10 +8,7 @@
 import ListItem from "~/components/List/Item";
 import Text from "~/components/Text";
 import Time from "~/components/Time";
-<<<<<<< HEAD
-=======
 import useUserLocale from "~/hooks/useUserLocale";
->>>>>>> d7ee6321
 import ApiKeyMenu from "~/menus/ApiKeyMenu";
 import { dateToExpiry } from "~/utils/date";
 
@@ -25,23 +22,14 @@
   const { t } = useTranslation();
   const userLocale = useUserLocale();
 
-<<<<<<< HEAD
-  const subtitle = apiKey.lastActiveAt ? (
-    <Text type={"tertiary"}>
-      {t("Last used")} <Time dateTime={apiKey.lastActiveAt} addSuffix />
-    </Text>
-  ) : null;
-
-  React.useEffect(() => {
-    if (linkCopied) {
-      setTimeout(() => {
-        setLinkCopied(false);
-      }, 3000);
-    }
-  }, [linkCopied]);
-=======
   const subtitle = (
     <>
+      {apiKey.lastActiveAt && (
+        <Text type={"tertiary"}>
+          {t("Last used")} <Time dateTime={apiKey.lastActiveAt} addSuffix />{" "}
+          &middot;{" "}
+        </Text>
+      )}
       <Text type="tertiary">
         {t(`Created`)} <Time dateTime={apiKey.createdAt} addSuffix /> &middot;{" "}
       </Text>
@@ -52,7 +40,6 @@
       </Text>
     </>
   );
->>>>>>> d7ee6321
 
   const handleCopy = React.useCallback(() => {
     onCopy(apiKey.id);
