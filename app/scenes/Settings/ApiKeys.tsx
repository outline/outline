--- conflicted
+++ resolved
@@ -61,12 +61,7 @@
       <PaginatedList<ApiKey>
         fetch={apiKeys.fetchPage}
         items={apiKeys.orderedData}
-<<<<<<< HEAD
-        renderItem={(apiKey: ApiKey) => (
-=======
-        heading={<h2>{t("All")}</h2>}
         renderItem={(apiKey) => (
->>>>>>> 2bc47cfc
           <ApiKeyListItem key={apiKey.id} apiKey={apiKey} />
         )}
       />
