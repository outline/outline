// @flow
import { observer } from "mobx-react";
import { NewDocumentIcon, PlusIcon, PinIcon, MoreIcon } from "outline-icons";
import * as React from "react";
import Dropzone from "react-dropzone";
import { useTranslation, Trans } from "react-i18next";
import { useParams, Redirect, Link, Switch, Route } from "react-router-dom";
import styled, { css } from "styled-components";
import CollectionPermissions from "scenes/CollectionPermissions";
import Search from "scenes/Search";
import { Action, Separator } from "components/Actions";
import Badge from "components/Badge";
import Button from "components/Button";
import CenteredContent from "components/CenteredContent";
import CollectionDescription from "components/CollectionDescription";
import CollectionIcon from "components/CollectionIcon";
import DocumentList from "components/DocumentList";
import Flex from "components/Flex";
import Heading from "components/Heading";
import HelpText from "components/HelpText";
import InputSearch from "components/InputSearch";
import LoadingIndicator from "components/LoadingIndicator";
import { ListPlaceholder } from "components/LoadingPlaceholder";
import Mask from "components/Mask";
import Modal from "components/Modal";
import PaginatedDocumentList from "components/PaginatedDocumentList";
import Scene from "components/Scene";
import Subheading from "components/Subheading";
import Tab from "components/Tab";
import Tabs from "components/Tabs";
import Tooltip from "components/Tooltip";
import useImportDocument from "hooks/useImportDocument";
import useStores from "hooks/useStores";
import useUnmount from "hooks/useUnmount";
import CollectionMenu from "menus/CollectionMenu";
import { newDocumentUrl, collectionUrl } from "utils/routeHelpers";

<<<<<<< HEAD
type Props = {
  ui: UiStore,
  documents: DocumentsStore,
  auth: AuthStore,
  collections: CollectionsStore,
  policies: PoliciesStore,
  match: Match,
  t: TFunction,
};

@observer
class CollectionScene extends React.Component<Props> {
  @observable collection: ?Collection;
  @observable isFetching: boolean = true;
  @observable permissionsModalOpen: boolean = false;
  @observable editModalOpen: boolean = false;

  componentDidMount() {
    const { id } = this.props.match.params;
    if (id) {
      this.loadContent(id);
    }
  }

  componentDidUpdate(prevProps: Props) {
    const { id } = this.props.match.params;

    if (this.collection) {
      const { collection } = this;
      const policy = this.props.policies.get(collection.id);
=======
function CollectionScene() {
  const params = useParams();
  const { t } = useTranslation();
  const { documents, policies, collections, ui } = useStores();
  const [isFetching, setFetching] = React.useState();
  const [error, setError] = React.useState();
  const [permissionsModalOpen, setPermissionsModalOpen] = React.useState(false);
>>>>>>> 1101ea42

  const collectionId = params.id || "";
  const collection = collections.get(collectionId);
  const can = policies.abilities(collectionId || "");
  const { handleFiles, isImporting } = useImportDocument(collectionId);

  React.useEffect(() => {
    if (collection) {
      ui.setActiveCollection(collection);
    }
  }, [ui, collection]);

  React.useEffect(() => {
    setError(null);
    documents.fetchPinned({ collectionId });
  }, [documents, collectionId]);

  React.useEffect(() => {
    async function load() {
      if ((!can || !collection) && !error && !isFetching) {
        try {
          setError(null);
          setFetching(true);
          await collections.fetch(collectionId);
        } catch (err) {
          setError(err);
        } finally {
          setFetching(false);
        }
      }
    }
    load();
  }, [collections, isFetching, collection, error, collectionId, can]);

  useUnmount(ui.clearActiveCollection);

  const handlePermissionsModalOpen = React.useCallback(() => {
    setPermissionsModalOpen(true);
  }, []);

  const handlePermissionsModalClose = React.useCallback(() => {
    setPermissionsModalOpen(false);
  }, []);

<<<<<<< HEAD
  renderActions() {
    const { match, policies, t } = this.props;
    const can = policies.abilities(match.params.id || "");

    return (
      <>
        <Action>
          <InputSearch
            source="collection"
            placeholder={`${t("Search in collection")}…`}
            label={`${t("Search in collection")}…`}
            labelHidden
            collectionId={match.params.id}
          />
        </Action>
        {can.update && (
          <Action>
            <Tooltip
              tooltip={t("New document")}
              shortcut="n"
              delay={500}
              placement="bottom"
            >
              <Button
                as={Link}
                to={this.collection ? newDocumentUrl(this.collection.id) : ""}
                disabled={!this.collection}
                icon={<PlusIcon />}
              >
                {t("New doc")}
              </Button>
            </Tooltip>
          </Action>
        )}
        <Separator />

        <Action>
          <CollectionMenu
            collection={this.collection}
            placement="bottom-end"
            modal={false}
            label={(props) => (
              <Button
                icon={<MoreIcon />}
                {...props}
                borderOnHover
                neutral
                small
              />
            )}
          />
        </Action>
      </>
=======
  const handleRejection = React.useCallback(() => {
    ui.showToast(
      t("Document not supported – try Markdown, Plain text, HTML, or Word"),
      { type: "error" }
>>>>>>> 1101ea42
    );
  }, [t, ui]);

<<<<<<< HEAD
  render() {
    const { documents, t, auth, policies } = this.props;

    if (!this.isFetching && !this.collection) return <Search notFound />;
=======
  if (!collection && error) {
    return <Search notFound />;
  }
>>>>>>> 1101ea42

  const pinnedDocuments = collection
    ? documents.pinnedInCollection(collection.id)
    : [];
  const collectionName = collection ? collection.name : "";
  const hasPinnedDocuments = !!pinnedDocuments.length;

<<<<<<< HEAD
    const can = policies.abilities(auth.team.id);

    return collection ? (
      <Scene
        textTitle={collection.name}
        title={
          <>
            <CollectionIcon collection={collection} expanded />
            &nbsp;
            {collection.name}
          </>
        }
        actions={this.renderActions()}
      >
        {collection.isEmpty ? (
          <Centered column>
            <HelpText>
              <Trans
                defaults="<em>{{ collectionName }}</em> doesn’t contain any
                    documents yet."
                values={{ collectionName }}
                components={{ em: <strong /> }}
              />
              <br />
              {can.createDocument && (
                <Trans>Get started by creating a new one!</Trans>
              )}
            </HelpText>
            <Empty>
              {can.createDocument && (
                <Link to={newDocumentUrl(collection.id)}>
                  <Button icon={<NewDocumentIcon color="currentColor" />}>
                    {t("Create a document")}
                  </Button>
                </Link>
              )}
              &nbsp;&nbsp;
              {collection.private && (
                <Button onClick={this.onPermissions} neutral>
                  {t("Manage members")}…
                </Button>
              )}
            </Empty>
            <Modal
              title={t("Collection members")}
              onRequestClose={this.handlePermissionsModalClose}
              isOpen={this.permissionsModalOpen}
            >
              <CollectionMembers
                collection={this.collection}
                onSubmit={this.handlePermissionsModalClose}
                onEdit={this.handleEditModalOpen}
              />
            </Modal>
            <Modal
              title={t("Edit collection")}
              onRequestClose={this.handleEditModalClose}
              isOpen={this.editModalOpen}
            >
              <CollectionEdit
                collection={this.collection}
                onSubmit={this.handleEditModalClose}
              />
            </Modal>
          </Centered>
        ) : (
          <>
            <Heading>
              <CollectionIcon collection={collection} size={40} expanded />{" "}
              {collection.name}{" "}
              {collection.private && (
=======
  return collection ? (
    <Scene
      centered={false}
      textTitle={collection.name}
      title={
        <>
          <CollectionIcon collection={collection} expanded />
          &nbsp;
          {collection.name}
        </>
      }
      actions={
        <>
          {can.update && (
            <>
              <Action>
                <InputSearch
                  source="collection"
                  placeholder={`${t("Search in collection")}…`}
                  label={`${t("Search in collection")}…`}
                  labelHidden
                  collectionId={collectionId}
                />
              </Action>
              <Action>
>>>>>>> 1101ea42
                <Tooltip
                  tooltip={t("New document")}
                  shortcut="n"
                  delay={500}
                  placement="bottom"
                >
                  <Button
                    as={Link}
                    to={collection ? newDocumentUrl(collection.id) : ""}
                    disabled={!collection}
                    icon={<PlusIcon />}
                  >
                    {t("New doc")}
                  </Button>
                </Tooltip>
              </Action>
              <Separator />
            </>
          )}
          <Action>
            <CollectionMenu
              collection={collection}
              placement="bottom-end"
              modal={false}
              label={(props) => (
                <Button
                  icon={<MoreIcon />}
                  {...props}
                  borderOnHover
                  neutral
                  small
                />
              )}
            />
          </Action>
        </>
      }
    >
      <Dropzone
        accept={documents.importFileTypes.join(", ")}
        onDropAccepted={handleFiles}
        onDropRejected={handleRejection}
        noClick
        multiple
      >
        {({
          getRootProps,
          getInputProps,
          isDragActive,
          isDragAccept,
          isDragReject,
        }) => (
          <DropzoneContainer
            {...getRootProps()}
            isDragActive={isDragActive}
            tabIndex="-1"
          >
            <input {...getInputProps()} />
            {isImporting && <LoadingIndicator />}

            <CenteredContent withStickyHeader>
              {collection.isEmpty ? (
                <Centered column>
                  <HelpText>
                    <Trans
                      defaults="<em>{{ collectionName }}</em> doesn’t contain any
                    documents yet."
                      values={{ collectionName }}
                      components={{ em: <strong /> }}
                    />
                    <br />
                    <Trans>Get started by creating a new one!</Trans>
                  </HelpText>
                  <Empty>
                    <Link to={newDocumentUrl(collection.id)}>
                      <Button icon={<NewDocumentIcon color="currentColor" />}>
                        {t("Create a document")}
                      </Button>
                    </Link>
                    &nbsp;&nbsp;
                    <Button onClick={handlePermissionsModalOpen} neutral>
                      {t("Manage permissions")}…
                    </Button>
                  </Empty>
                  <Modal
                    title={t("Collection permissions")}
                    onRequestClose={handlePermissionsModalClose}
                    isOpen={permissionsModalOpen}
                  >
                    <CollectionPermissions collection={collection} />
                  </Modal>
                </Centered>
              ) : (
                <>
                  <Heading>
                    <CollectionIcon
                      collection={collection}
                      size={40}
                      expanded
                    />{" "}
                    {collection.name}{" "}
                    {!collection.permission && (
                      <Tooltip
                        tooltip={t(
                          "This collection is only visible to those given access"
                        )}
                        placement="bottom"
                      >
                        <Badge>{t("Private")}</Badge>
                      </Tooltip>
                    )}
                  </Heading>
                  <CollectionDescription collection={collection} />

                  {hasPinnedDocuments && (
                    <>
                      <Subheading sticky>
                        <TinyPinIcon size={18} color="currentColor" />{" "}
                        {t("Pinned")}
                      </Subheading>
                      <DocumentList documents={pinnedDocuments} showPin />
                    </>
                  )}

                  <Tabs>
                    <Tab to={collectionUrl(collection.id)} exact>
                      {t("Documents")}
                    </Tab>
                    <Tab to={collectionUrl(collection.id, "updated")} exact>
                      {t("Recently updated")}
                    </Tab>
                    <Tab to={collectionUrl(collection.id, "published")} exact>
                      {t("Recently published")}
                    </Tab>
                    <Tab to={collectionUrl(collection.id, "old")} exact>
                      {t("Least recently updated")}
                    </Tab>
                    <Tab
                      to={collectionUrl(collection.id, "alphabetical")}
                      exact
                    >
                      {t("A–Z")}
                    </Tab>
                  </Tabs>
                  <Switch>
                    <Route path={collectionUrl(collection.id, "alphabetical")}>
                      <PaginatedDocumentList
                        key="alphabetical"
                        documents={documents.alphabeticalInCollection(
                          collection.id
                        )}
                        fetch={documents.fetchAlphabetical}
                        options={{ collectionId: collection.id }}
                        showPin
                      />
                    </Route>
                    <Route path={collectionUrl(collection.id, "old")}>
                      <PaginatedDocumentList
                        key="old"
                        documents={documents.leastRecentlyUpdatedInCollection(
                          collection.id
                        )}
                        fetch={documents.fetchLeastRecentlyUpdated}
                        options={{ collectionId: collection.id }}
                        showPin
                      />
                    </Route>
                    <Route path={collectionUrl(collection.id, "recent")}>
                      <Redirect
                        to={collectionUrl(collection.id, "published")}
                      />
                    </Route>
                    <Route path={collectionUrl(collection.id, "published")}>
                      <PaginatedDocumentList
                        key="published"
                        documents={documents.recentlyPublishedInCollection(
                          collection.id
                        )}
                        fetch={documents.fetchRecentlyPublished}
                        options={{ collectionId: collection.id }}
                        showPublished
                        showPin
                      />
                    </Route>
                    <Route path={collectionUrl(collection.id, "updated")}>
                      <PaginatedDocumentList
                        key="updated"
                        documents={documents.recentlyUpdatedInCollection(
                          collection.id
                        )}
                        fetch={documents.fetchRecentlyUpdated}
                        options={{ collectionId: collection.id }}
                        showPin
                      />
                    </Route>
                    <Route path={collectionUrl(collection.id)} exact>
                      <PaginatedDocumentList
                        documents={documents.rootInCollection(collection.id)}
                        fetch={documents.fetchPage}
                        options={{
                          collectionId: collection.id,
                          parentDocumentId: null,
                          sort: collection.sort.field,
                          direction: "ASC",
                        }}
                        showNestedDocuments
                        showPin
                      />
                    </Route>
                  </Switch>
                </>
              )}
              <DropMessage>{t("Drop documents to import")}</DropMessage>
            </CenteredContent>
          </DropzoneContainer>
        )}
      </Dropzone>
    </Scene>
  ) : (
    <CenteredContent>
      <Heading>
        <Mask height={35} />
      </Heading>
      <ListPlaceholder count={5} />
    </CenteredContent>
  );
}

const DropMessage = styled(HelpText)`
  opacity: 0;
  pointer-events: none;
`;

const DropzoneContainer = styled.div`
  min-height: calc(100% - 56px);
  position: relative;

  ${({ isDragActive, theme }) =>
    isDragActive &&
    css`
      &:after {
        display: block;
        content: "";
        position: absolute;
        top: 24px;
        right: 24px;
        bottom: 24px;
        left: 24px;
        background: ${theme.background};
        border-radius: 8px;
        border: 1px dashed ${theme.divider};
        z-index: 1;
      }

      ${DropMessage} {
        opacity: 1;
        z-index: 2;
        position: absolute;
        text-align: center;
        top: 50%;
        left: 50%;
        transform: translateX(-50%);
      }
    `}
`;

const Centered = styled(Flex)`
  text-align: center;
  margin: 40vh auto 0;
  max-width: 380px;
  transform: translateY(-50%);
`;

const TinyPinIcon = styled(PinIcon)`
  position: relative;
  top: 4px;
  opacity: 0.8;
`;

const Empty = styled(Flex)`
  justify-content: center;
  margin: 10px 0;
`;

<<<<<<< HEAD
export default withTranslation()<CollectionScene>(
  inject("collections", "policies", "documents", "ui", "auth")(CollectionScene)
);
=======
export default observer(CollectionScene);
>>>>>>> 1101ea42
<|MERGE_RESOLUTION|>--- conflicted
+++ resolved
@@ -29,56 +29,26 @@
 import Tab from "components/Tab";
 import Tabs from "components/Tabs";
 import Tooltip from "components/Tooltip";
+import useCurrentTeam from "hooks/useCurrentTeam";
 import useImportDocument from "hooks/useImportDocument";
 import useStores from "hooks/useStores";
 import useUnmount from "hooks/useUnmount";
 import CollectionMenu from "menus/CollectionMenu";
 import { newDocumentUrl, collectionUrl } from "utils/routeHelpers";
 
-<<<<<<< HEAD
-type Props = {
-  ui: UiStore,
-  documents: DocumentsStore,
-  auth: AuthStore,
-  collections: CollectionsStore,
-  policies: PoliciesStore,
-  match: Match,
-  t: TFunction,
-};
-
-@observer
-class CollectionScene extends React.Component<Props> {
-  @observable collection: ?Collection;
-  @observable isFetching: boolean = true;
-  @observable permissionsModalOpen: boolean = false;
-  @observable editModalOpen: boolean = false;
-
-  componentDidMount() {
-    const { id } = this.props.match.params;
-    if (id) {
-      this.loadContent(id);
-    }
-  }
-
-  componentDidUpdate(prevProps: Props) {
-    const { id } = this.props.match.params;
-
-    if (this.collection) {
-      const { collection } = this;
-      const policy = this.props.policies.get(collection.id);
-=======
 function CollectionScene() {
   const params = useParams();
   const { t } = useTranslation();
   const { documents, policies, collections, ui } = useStores();
+  const team = useCurrentTeam();
   const [isFetching, setFetching] = React.useState();
   const [error, setError] = React.useState();
   const [permissionsModalOpen, setPermissionsModalOpen] = React.useState(false);
->>>>>>> 1101ea42
 
   const collectionId = params.id || "";
   const collection = collections.get(collectionId);
   const can = policies.abilities(collectionId || "");
+  const canUser = policies.abilities(team.id);
   const { handleFiles, isImporting } = useImportDocument(collectionId);
 
   React.useEffect(() => {
@@ -119,79 +89,16 @@
     setPermissionsModalOpen(false);
   }, []);
 
-<<<<<<< HEAD
-  renderActions() {
-    const { match, policies, t } = this.props;
-    const can = policies.abilities(match.params.id || "");
-
-    return (
-      <>
-        <Action>
-          <InputSearch
-            source="collection"
-            placeholder={`${t("Search in collection")}…`}
-            label={`${t("Search in collection")}…`}
-            labelHidden
-            collectionId={match.params.id}
-          />
-        </Action>
-        {can.update && (
-          <Action>
-            <Tooltip
-              tooltip={t("New document")}
-              shortcut="n"
-              delay={500}
-              placement="bottom"
-            >
-              <Button
-                as={Link}
-                to={this.collection ? newDocumentUrl(this.collection.id) : ""}
-                disabled={!this.collection}
-                icon={<PlusIcon />}
-              >
-                {t("New doc")}
-              </Button>
-            </Tooltip>
-          </Action>
-        )}
-        <Separator />
-
-        <Action>
-          <CollectionMenu
-            collection={this.collection}
-            placement="bottom-end"
-            modal={false}
-            label={(props) => (
-              <Button
-                icon={<MoreIcon />}
-                {...props}
-                borderOnHover
-                neutral
-                small
-              />
-            )}
-          />
-        </Action>
-      </>
-=======
   const handleRejection = React.useCallback(() => {
     ui.showToast(
       t("Document not supported – try Markdown, Plain text, HTML, or Word"),
       { type: "error" }
->>>>>>> 1101ea42
     );
   }, [t, ui]);
 
-<<<<<<< HEAD
-  render() {
-    const { documents, t, auth, policies } = this.props;
-
-    if (!this.isFetching && !this.collection) return <Search notFound />;
-=======
   if (!collection && error) {
     return <Search notFound />;
   }
->>>>>>> 1101ea42
 
   const pinnedDocuments = collection
     ? documents.pinnedInCollection(collection.id)
@@ -199,79 +106,6 @@
   const collectionName = collection ? collection.name : "";
   const hasPinnedDocuments = !!pinnedDocuments.length;
 
-<<<<<<< HEAD
-    const can = policies.abilities(auth.team.id);
-
-    return collection ? (
-      <Scene
-        textTitle={collection.name}
-        title={
-          <>
-            <CollectionIcon collection={collection} expanded />
-            &nbsp;
-            {collection.name}
-          </>
-        }
-        actions={this.renderActions()}
-      >
-        {collection.isEmpty ? (
-          <Centered column>
-            <HelpText>
-              <Trans
-                defaults="<em>{{ collectionName }}</em> doesn’t contain any
-                    documents yet."
-                values={{ collectionName }}
-                components={{ em: <strong /> }}
-              />
-              <br />
-              {can.createDocument && (
-                <Trans>Get started by creating a new one!</Trans>
-              )}
-            </HelpText>
-            <Empty>
-              {can.createDocument && (
-                <Link to={newDocumentUrl(collection.id)}>
-                  <Button icon={<NewDocumentIcon color="currentColor" />}>
-                    {t("Create a document")}
-                  </Button>
-                </Link>
-              )}
-              &nbsp;&nbsp;
-              {collection.private && (
-                <Button onClick={this.onPermissions} neutral>
-                  {t("Manage members")}…
-                </Button>
-              )}
-            </Empty>
-            <Modal
-              title={t("Collection members")}
-              onRequestClose={this.handlePermissionsModalClose}
-              isOpen={this.permissionsModalOpen}
-            >
-              <CollectionMembers
-                collection={this.collection}
-                onSubmit={this.handlePermissionsModalClose}
-                onEdit={this.handleEditModalOpen}
-              />
-            </Modal>
-            <Modal
-              title={t("Edit collection")}
-              onRequestClose={this.handleEditModalClose}
-              isOpen={this.editModalOpen}
-            >
-              <CollectionEdit
-                collection={this.collection}
-                onSubmit={this.handleEditModalClose}
-              />
-            </Modal>
-          </Centered>
-        ) : (
-          <>
-            <Heading>
-              <CollectionIcon collection={collection} size={40} expanded />{" "}
-              {collection.name}{" "}
-              {collection.private && (
-=======
   return collection ? (
     <Scene
       centered={false}
@@ -285,38 +119,35 @@
       }
       actions={
         <>
+          <Action>
+            <InputSearch
+              source="collection"
+              placeholder={`${t("Search in collection")}…`}
+              label={`${t("Search in collection")}…`}
+              labelHidden
+              collectionId={collectionId}
+            />
+          </Action>
           {can.update && (
-            <>
-              <Action>
-                <InputSearch
-                  source="collection"
-                  placeholder={`${t("Search in collection")}…`}
-                  label={`${t("Search in collection")}…`}
-                  labelHidden
-                  collectionId={collectionId}
-                />
-              </Action>
-              <Action>
->>>>>>> 1101ea42
-                <Tooltip
-                  tooltip={t("New document")}
-                  shortcut="n"
-                  delay={500}
-                  placement="bottom"
+            <Action>
+              <Tooltip
+                tooltip={t("New document")}
+                shortcut="n"
+                delay={500}
+                placement="bottom"
+              >
+                <Button
+                  as={Link}
+                  to={collection ? newDocumentUrl(collection.id) : ""}
+                  disabled={!collection}
+                  icon={<PlusIcon />}
                 >
-                  <Button
-                    as={Link}
-                    to={collection ? newDocumentUrl(collection.id) : ""}
-                    disabled={!collection}
-                    icon={<PlusIcon />}
-                  >
-                    {t("New doc")}
-                  </Button>
-                </Tooltip>
-              </Action>
-              <Separator />
-            </>
+                  {t("New doc")}
+                </Button>
+              </Tooltip>
+            </Action>
           )}
+          <Separator />
           <Action>
             <CollectionMenu
               collection={collection}
@@ -369,14 +200,18 @@
                       components={{ em: <strong /> }}
                     />
                     <br />
-                    <Trans>Get started by creating a new one!</Trans>
+                    {canUser.createDocument && (
+                      <Trans>Get started by creating a new one!</Trans>
+                    )}
                   </HelpText>
                   <Empty>
-                    <Link to={newDocumentUrl(collection.id)}>
-                      <Button icon={<NewDocumentIcon color="currentColor" />}>
-                        {t("Create a document")}
-                      </Button>
-                    </Link>
+                    {canUser.createDocument && (
+                      <Link to={newDocumentUrl(collection.id)}>
+                        <Button icon={<NewDocumentIcon color="currentColor" />}>
+                          {t("Create a document")}
+                        </Button>
+                      </Link>
+                    )}
                     &nbsp;&nbsp;
                     <Button onClick={handlePermissionsModalOpen} neutral>
                       {t("Manage permissions")}…
@@ -582,10 +417,4 @@
   margin: 10px 0;
 `;
 
-<<<<<<< HEAD
-export default withTranslation()<CollectionScene>(
-  inject("collections", "policies", "documents", "ui", "auth")(CollectionScene)
-);
-=======
-export default observer(CollectionScene);
->>>>>>> 1101ea42
+export default observer(CollectionScene);