--- conflicted
+++ resolved
@@ -41,18 +41,6 @@
       setDeleting(true);
 
       try {
-<<<<<<< HEAD
-        await document.delete();
-
-        userMemberships
-          .getByDocumentId(document.id)
-          ?.removeDocument(document.id);
-        groupMemberships
-          .getByDocumentId(document.id)
-          ?.removeDocument(document.id);
-
-=======
->>>>>>> 4d9a9880
         // only redirect if we're currently viewing the document that's deleted
         if (ui.activeDocumentId === document.id) {
           // If the document has a parent and it's available in the store then
@@ -78,6 +66,14 @@
         }
 
         await document.delete();
+
+        userMemberships
+          .getByDocumentId(document.id)
+          ?.removeDocument(document.id);
+        groupMemberships
+          .getByDocumentId(document.id)
+          ?.removeDocument(document.id);
+
         onSubmit();
       } catch (err) {
         toast.error(err.message);
@@ -85,7 +81,16 @@
         setDeleting(false);
       }
     },
-    [onSubmit, ui, document, documents, history, collection]
+    [
+      onSubmit,
+      ui,
+      document,
+      documents,
+      history,
+      collection,
+      userMemberships,
+      groupMemberships,
+    ]
   );
 
   const handleArchive = React.useCallback(
