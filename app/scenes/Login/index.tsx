--- conflicted
+++ resolved
@@ -21,12 +21,7 @@
 import env from "~/env";
 import useQuery from "~/hooks/useQuery";
 import useStores from "~/hooks/useStores";
-<<<<<<< HEAD
-import isHosted from "~/utils/isHosted";
-=======
-import { isCustomDomain } from "~/utils/domains";
 import isCloudHosted from "~/utils/isCloudHosted";
->>>>>>> 8a29a352
 import { changeLanguage, detectLanguage } from "~/utils/language";
 import AuthenticationProvider from "./AuthenticationProvider";
 import Notices from "./Notices";
@@ -35,11 +30,7 @@
   const { t } = useTranslation();
   const isSubdomain = !!config?.hostname;
 
-<<<<<<< HEAD
-  if (!isHosted || parseDomain(window.location.origin).custom) {
-=======
-  if (!isCloudHosted || isCustomDomain()) {
->>>>>>> 8a29a352
+  if (!isCloudHosted || parseDomain(window.location.origin).custom) {
     return null;
   }
 
