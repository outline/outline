--- conflicted
+++ resolved
@@ -5,12 +5,8 @@
 import { Trans, useTranslation } from "react-i18next";
 import { useLocation, Link, Redirect } from "react-router-dom";
 import styled from "styled-components";
-<<<<<<< HEAD
-import { setCookie } from "tiny-cookie";
+import { getCookie, setCookie } from "tiny-cookie";
 import { parseDomain } from "@shared/utils/domains";
-=======
-import { getCookie, setCookie } from "tiny-cookie";
->>>>>>> 51001cfa
 import { Config } from "~/stores/AuthStore";
 import ButtonLarge from "~/components/ButtonLarge";
 import Fade from "~/components/Fade";
