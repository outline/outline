--- conflicted
+++ resolved
@@ -344,27 +344,8 @@
               onEscape={this.handleEscape}
               aria-label={t("Search Results")}
             >
-<<<<<<< HEAD
-              {results?.map((result, index) => {
-                const document = documents.data.get(result.document.id);
-                if (!document) {
-                  return null;
-                }
-                return (
-                  <DocumentListItem
-                    ref={(ref) => index === 0 && this.setFirstDocumentRef(ref)}
-                    key={document.id}
-                    document={document}
-                    highlight={this.query}
-                    context={result.context}
-                    showCollection
-                    showTemplate
-                  />
-                );
-              })}
-=======
               {(compositeProps) =>
-                results.map((result) => {
+                results?.map((result) => {
                   const document = documents.data.get(result.document.id);
                   if (!document) {
                     return null;
@@ -382,7 +363,6 @@
                   );
                 })
               }
->>>>>>> d1b28499
             </StyledArrowKeyNavigation>
             {this.allowLoadMore && (
               <Waypoint key={this.offset} onEnter={this.loadMoreResults} />
