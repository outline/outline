// @flow
import { formatDistanceToNow } from "date-fns";
import { observer } from "mobx-react";
import { EditIcon } from "outline-icons";
import * as React from "react";
import { useTranslation } from "react-i18next";
import { useHistory } from "react-router-dom";
import styled from "styled-components";
import User from "models/User";
import Avatar from "components/Avatar";
import Badge from "components/Badge";
import Button from "components/Button";
import Flex from "components/Flex";
import HelpText from "components/HelpText";
import Modal from "components/Modal";
import PaginatedDocumentList from "components/PaginatedDocumentList";
import Subheading from "components/Subheading";
import useCurrentUser from "hooks/useCurrentUser";
import useStores from "hooks/useStores";
import { settingsPath } from "utils/routeHelpers";

type Props = {|
  user: User,
  onRequestClose: () => void,
|};

function UserProfile(props: Props) {
  const { t } = useTranslation();
  const { documents } = useStores();
  const currentUser = useCurrentUser();
  const history = useHistory();
  const { user, ...rest } = props;

  if (!user) return null;
  const isCurrentUser = currentUser.id === user.id;

  return (
    <Modal
      title={
        <Flex align="center">
          <Avatar src={user.avatarUrl} size={38} alt={t("Profile picture")} />
          <span>&nbsp;{user.name}</span>
        </Flex>
      }
      {...rest}
    >
      <Flex column>
        <Meta>
          {isCurrentUser
            ? t("You joined")
            : user.lastActiveAt
            ? t("Joined")
            : t("Invited")}{" "}
          {t("{{ time }} ago.", {
            time: formatDistanceToNow(Date.parse(user.createdAt)),
          })}
          {user.isAdmin && (
            <StyledBadge primary={user.isAdmin}>{t("Admin")}</StyledBadge>
          )}
          {user.isSuspended && <StyledBadge>{t("Suspended")}</StyledBadge>}
          {isCurrentUser && (
            <Edit>
              <Button
<<<<<<< HEAD
                onClick={() => props.history.push(settingsPath())}
=======
                onClick={() => history.push(settings())}
>>>>>>> 63c0daf4
                icon={<EditIcon />}
                neutral
              >
                {t("Edit Profile")}
              </Button>
            </Edit>
          )}
        </Meta>
        <PaginatedDocumentList
          documents={documents.createdByUser(user.id)}
          fetch={documents.fetchOwned}
          options={{ user: user.id }}
          heading={<Subheading>{t("Recently updated")}</Subheading>}
          empty={
            <HelpText>
              {t("{{ userName }} hasn’t updated any documents yet.", {
                userName: user.name,
              })}
            </HelpText>
          }
          showCollection
        />
      </Flex>
    </Modal>
  );
}

const Edit = styled.span`
  position: absolute;
  top: 46px;
  right: 0;
`;

const StyledBadge = styled(Badge)`
  position: relative;
  top: -2px;
`;

const Meta = styled(HelpText)`
  margin-top: -12px;
`;

export default observer(UserProfile);<|MERGE_RESOLUTION|>--- conflicted
+++ resolved
@@ -61,11 +61,7 @@
           {isCurrentUser && (
             <Edit>
               <Button
-<<<<<<< HEAD
-                onClick={() => props.history.push(settingsPath())}
-=======
-                onClick={() => history.push(settings())}
->>>>>>> 63c0daf4
+                onClick={() => history.push(settingsPath())}
                 icon={<EditIcon />}
                 neutral
               >
