--- conflicted
+++ resolved
@@ -221,12 +221,7 @@
         )}
         {collection.permission === CollectionPermission.ReadWrite && (
           <Trans
-<<<<<<< HEAD
-            defaults="Workspace members can view documents in the <em>{{ collectionName }}</em> collection by default."
-=======
-            defaults="Team members can view and edit documents in the <em>{{ collectionName }}</em> collection by
-          default."
->>>>>>> 18821fde
+            defaults="Workspace members can view and edit documents in the <em>{{ collectionName }}</em> collection by default."
             values={{
               collectionName,
             }}
@@ -237,12 +232,8 @@
         )}
         {collection.permission === CollectionPermission.Read && (
           <Trans
-<<<<<<< HEAD
-            defaults="Workspace members can view and edit documents in the <em>{{ collectionName }}</em> collection by
+            defaults="Workspace members can view documents in the <em>{{ collectionName }}</em> collection by
           default."
-=======
-            defaults="Team members can view documents in the <em>{{ collectionName }}</em> collection by default."
->>>>>>> 18821fde
             values={{
               collectionName,
             }}
