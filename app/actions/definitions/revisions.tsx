import copy from "copy-to-clipboard";
<<<<<<< HEAD
import { LinkIcon, RestoreIcon, TrashIcon } from "outline-icons";
import * as React from "react";
=======
import { LinkIcon, RestoreIcon } from "outline-icons";
>>>>>>> 76d9a02f
import { matchPath } from "react-router-dom";
import { toast } from "sonner";
import stores from "~/stores";
import { createAction } from "~/actions";
import { RevisionSection } from "~/actions/sections";
import history from "~/utils/history";
import {
  documentHistoryPath,
  matchDocumentHistory,
} from "~/utils/routeHelpers";

export const restoreRevision = createAction({
  name: ({ t }) => t("Restore"),
  analyticsName: "Restore revision",
  icon: <RestoreIcon />,
  section: RevisionSection,
  visible: ({ activeDocumentId }) =>
    !!activeDocumentId && stores.policies.abilities(activeDocumentId).update,
  perform: async ({ event, location, activeDocumentId }) => {
    event?.preventDefault();
    if (!activeDocumentId) {
      return;
    }

    const match = matchPath<{ revisionId: string }>(location.pathname, {
      path: matchDocumentHistory,
    });
    const revisionId = match?.params.revisionId;

    const document = stores.documents.get(activeDocumentId);
    if (!document) {
      return;
    }

    history.push(document.url, {
      restore: true,
      revisionId,
    });
  },
});

export const deleteRevision = createAction({
  name: ({ t }) => t("Delete"),
  analyticsName: "Delete revision",
  icon: <TrashIcon />,
  section: RevisionSection,
  dangerous: true,
  visible: ({ activeDocumentId }) =>
    !!activeDocumentId && stores.policies.abilities(activeDocumentId).update,
  perform: async ({ t, event, location, activeDocumentId }) => {
    event?.preventDefault();
    if (!activeDocumentId) {
      return;
    }

    const document = stores.documents.get(activeDocumentId);
    if (!document) {
      return;
    }

    const match = matchPath<{ revisionId: string }>(location.pathname, {
      path: matchDocumentHistory,
    });
    const revisionId = match?.params.revisionId;
    if (revisionId) {
      const revision = stores.revisions.get(revisionId);
      await revision?.delete();
      toast.success(t("This version of the document was deleted"));
      history.push(documentHistoryPath(document));
    }
  },
});

export const copyLinkToRevision = createAction({
  name: ({ t }) => t("Copy link"),
  analyticsName: "Copy link to revision",
  icon: <LinkIcon />,
  section: RevisionSection,
  perform: async ({ activeDocumentId, t }) => {
    if (!activeDocumentId) {
      return;
    }

    const match = matchPath<{ revisionId: string }>(location.pathname, {
      path: matchDocumentHistory,
    });
    const revisionId = match?.params.revisionId;
    const document = stores.documents.get(activeDocumentId);
    if (!document) {
      return;
    }

    const url = `${window.location.origin}${documentHistoryPath(
      document,
      revisionId
    )}`;

    copy(url, {
      format: "text/plain",
      onCopy: () => {
        toast.message(t("Link copied"));
      },
    });
  },
});

export const rootRevisionActions = [];<|MERGE_RESOLUTION|>--- conflicted
+++ resolved
@@ -1,10 +1,5 @@
 import copy from "copy-to-clipboard";
-<<<<<<< HEAD
 import { LinkIcon, RestoreIcon, TrashIcon } from "outline-icons";
-import * as React from "react";
-=======
-import { LinkIcon, RestoreIcon } from "outline-icons";
->>>>>>> 76d9a02f
 import { matchPath } from "react-router-dom";
 import { toast } from "sonner";
 import stores from "~/stores";
