--- conflicted
+++ resolved
@@ -186,8 +186,6 @@
   keywords: "html export",
   icon: <DownloadIcon />,
   iconInContextMenu: false,
-<<<<<<< HEAD
-=======
   visible: ({ activeDocumentId, stores }) =>
     !!activeDocumentId && stores.policies.abilities(activeDocumentId).download,
   perform: ({ activeDocumentId, stores }) => {
@@ -196,26 +194,6 @@
     }
 
     const document = stores.documents.get(activeDocumentId);
-    document?.download("text/html");
-  },
-});
-
-export const downloadDocumentAsMarkdown = createAction({
-  name: ({ t }) => t("Markdown"),
-  section: DocumentSection,
-  keywords: "md markdown export",
-  icon: <DownloadIcon />,
-  iconInContextMenu: false,
->>>>>>> 97f70edd
-  visible: ({ activeDocumentId, stores }) =>
-    !!activeDocumentId && stores.policies.abilities(activeDocumentId).download,
-  perform: ({ activeDocumentId, stores }) => {
-    if (!activeDocumentId) {
-      return;
-    }
-
-    const document = stores.documents.get(activeDocumentId);
-<<<<<<< HEAD
     document?.download("text/html");
   },
 });
@@ -238,12 +216,6 @@
   },
 });
 
-=======
-    document?.download("text/markdown");
-  },
-});
-
->>>>>>> 97f70edd
 export const downloadDocument = createAction({
   name: ({ t, isContextMenu }) =>
     isContextMenu ? t("Download") : t("Download document"),
