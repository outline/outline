--- conflicted
+++ resolved
@@ -121,18 +121,12 @@
   keywords: "edit",
   icon: <EditIcon />,
   visible: ({ activeDocumentId, stores }) => {
-    const { auth, documents, policies } = stores;
-
-    const document = activeDocumentId
-      ? documents.get(activeDocumentId)
-      : undefined;
+    const { auth, policies } = stores;
     const can = activeDocumentId
       ? policies.abilities(activeDocumentId)
       : undefined;
 
-    return (
-      !!can?.update && !!auth.user?.separateEditMode && !document?.template
-    );
+    return !!can?.update && !!auth.user?.separateEditMode;
   },
   to: ({ activeDocumentId, stores }) => {
     const document = activeDocumentId
@@ -146,7 +140,7 @@
   },
 });
 
-export const createDocument = createAction({
+export const createDocument = createActionV2({
   name: ({ t }) => t("New document"),
   analyticsName: "New document",
   section: DocumentSection,
@@ -941,51 +935,8 @@
     visible: ({ location }) => location.pathname !== searchPath(),
   });
 
-<<<<<<< HEAD
-export const moveDocumentToCollection = createAction({
+export const moveDocumentToCollection = createActionV2({
   name: ({ t }) => t("Move"),
-=======
-export const moveTemplateToWorkspace = createActionV2({
-  name: ({ t }) => t("Move to workspace"),
-  analyticsName: "Move template to workspace",
-  section: DocumentSection,
-  icon: <MoveIcon />,
-  iconInContextMenu: false,
-  visible: ({ activeDocumentId, stores }) => {
-    if (!activeDocumentId) {
-      return false;
-    }
-    const document = stores.documents.get(activeDocumentId);
-    if (!document || !document.template || document.isWorkspaceTemplate) {
-      return false;
-    }
-    return !!stores.policies.abilities(activeDocumentId).move;
-  },
-  perform: async ({ activeDocumentId, stores }) => {
-    if (activeDocumentId) {
-      const document = stores.documents.get(activeDocumentId);
-      if (!document) {
-        return;
-      }
-
-      await document.move({
-        collectionId: null,
-      });
-    }
-  },
-});
-
-export const moveDocumentToCollection = createActionV2({
-  name: ({ activeDocumentId, stores, t }) => {
-    if (!activeDocumentId) {
-      return t("Move");
-    }
-    const document = stores.documents.get(activeDocumentId);
-    return document?.template && document?.collectionId
-      ? t("Move to collection")
-      : t("Move");
-  },
->>>>>>> 92db1792
   analyticsName: "Move document",
   section: ActiveDocumentSection,
   icon: <MoveIcon />,
@@ -1031,30 +982,7 @@
   perform: moveDocumentToCollection.perform,
 });
 
-<<<<<<< HEAD
-export const archiveDocument = createAction({
-=======
-export const moveTemplate = createActionV2WithChildren({
-  name: ({ t }) => t("Move"),
-  analyticsName: "Move document",
-  section: ActiveDocumentSection,
-  icon: <MoveIcon />,
-  visible: ({ activeDocumentId, stores }) => {
-    if (!activeDocumentId) {
-      return false;
-    }
-    const document = stores.documents.get(activeDocumentId);
-    // Don't show the menu if this is not a template (or) a workspace template.
-    if (!document || !document.template || document.isWorkspaceTemplate) {
-      return false;
-    }
-    return !!stores.policies.abilities(activeDocumentId).move;
-  },
-  children: [moveTemplateToWorkspace, moveDocumentToCollection],
-});
-
 export const archiveDocument = createActionV2({
->>>>>>> 92db1792
   name: ({ t }) => `${t("Archive")}…`,
   analyticsName: "Archive document",
   section: ActiveDocumentSection,
@@ -1112,10 +1040,7 @@
       : undefined;
     const can = stores.policies.abilities(document.id);
 
-    return (
-      !!(document.isWorkspaceTemplate || collection?.isActive) &&
-      !!(can.restore || can.unarchive)
-    );
+    return !!collection?.isActive && !!(can.restore || can.unarchive);
   },
   perform: async ({ t, stores, activeDocumentId }) => {
     const document = activeDocumentId
@@ -1152,10 +1077,7 @@
       ? stores.collections.get(document.collectionId)
       : undefined;
 
-    return (
-      !(document.isWorkspaceTemplate || collection?.isActive) &&
-      !!(can.restore || can.unarchive)
-    );
+    return !collection?.isActive && !!(can.restore || can.unarchive);
   },
   children: ({ t, activeDocumentId, stores }) => {
     const { collections, documents, policies } = stores;
