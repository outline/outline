import copy from "copy-to-clipboard";
import invariant from "invariant";
import uniqBy from "lodash/uniqBy";
import {
  DownloadIcon,
  DuplicateIcon,
  StarredIcon,
  PrintIcon,
  UnstarredIcon,
  DocumentIcon,
  NewDocumentIcon,
  ShapesIcon,
  ImportIcon,
  PinIcon,
  SearchIcon,
  UnsubscribeIcon,
  SubscribeIcon,
  MoveIcon,
  TrashIcon,
  CrossIcon,
  ArchiveIcon,
  ShuffleIcon,
  HistoryIcon,
  GraphIcon,
  UnpublishIcon,
  PublishIcon,
  CommentIcon,
  CopyIcon,
  PadlockIcon,
  GlobeIcon,
  LogoutIcon,
  CaseSensitiveIcon,
  RestoreIcon,
  EditIcon,
} from "outline-icons";
import { toast } from "sonner";
import Icon from "@shared/components/Icon";
import { TeamPreference, NavigationNode } from "@shared/types";
import { getEventFiles } from "@shared/utils/files";
import UserMembership from "~/models/UserMembership";
import DocumentDelete from "~/scenes/DocumentDelete";
import DocumentMove from "~/scenes/DocumentMove";
import DocumentPermanentDelete from "~/scenes/DocumentPermanentDelete";
import DocumentPublish from "~/scenes/DocumentPublish";
import DeleteDocumentsInTrash from "~/scenes/Trash/components/DeleteDocumentsInTrash";
import ConfirmationDialog from "~/components/ConfirmationDialog";
import DocumentCopy from "~/components/DocumentCopy";
import { DocumentDownload } from "~/components/DocumentDownload";
import MarkdownIcon from "~/components/Icons/MarkdownIcon";
import SharePopover from "~/components/Sharing/Document";
import { getHeaderExpandedKey } from "~/components/Sidebar/components/Header";
import DocumentTemplatizeDialog from "~/components/TemplatizeDialog";
import {
  createAction,
  createActionV2,
  createActionV2Group,
  createActionV2WithChildren,
  createInternalLinkActionV2,
} from "~/actions";
import {
  ActiveDocumentSection,
  DocumentSection,
  TrashSection,
} from "~/actions/sections";
import { setPersistedState } from "~/hooks/usePersistedState";
import history from "~/utils/history";
import {
  documentHistoryPath,
  homePath,
  newDocumentPath,
  newNestedDocumentPath,
  searchPath,
  documentPath,
  urlify,
  trashPath,
  documentEditPath,
} from "~/utils/routeHelpers";
import capitalize from "lodash/capitalize";
import CollectionIcon from "~/components/Icons/CollectionIcon";
import { ActionV2, ActionV2Group, ActionV2Separator } from "~/types";
import Insights from "~/scenes/Document/components/Insights";

export const openDocument = createAction({
  name: ({ t }) => t("Open document"),
  analyticsName: "Open document",
  section: DocumentSection,
  shortcut: ["o", "d"],
  keywords: "go to",
  icon: <DocumentIcon />,
  children: ({ stores }) => {
    const nodes = stores.collections.navigationNodes.reduce(
      (acc, node) => [...acc, ...node.children],
      [] as NavigationNode[]
    );
    const documents = stores.documents.orderedData;

    return uniqBy([...documents, ...nodes], "id").map((item) => ({
      // Note: using url which includes the slug rather than id here to bust
      // cache if the document is renamed
      id: item.url,
      name: item.title,
      icon: item.icon ? (
        <Icon value={item.icon} color={item.color ?? undefined} />
      ) : (
        <DocumentIcon />
      ),
      section: DocumentSection,
      to: item.url,
    }));
  },
});

export const editDocument = createInternalLinkActionV2({
  name: ({ t }) => t("Edit"),
  analyticsName: "Edit document",
  section: ActiveDocumentSection,
  keywords: "edit",
  icon: <EditIcon />,
  visible: ({ activeDocumentId, stores }) => {
    const { auth, documents, policies } = stores;

    const document = activeDocumentId
      ? documents.get(activeDocumentId)
      : undefined;
    const can = activeDocumentId
      ? policies.abilities(activeDocumentId)
      : undefined;

    return (
      !!can?.update && !!auth.user?.separateEditMode && !document?.template
    );
  },
  to: ({ activeDocumentId, stores }) => {
    const document = activeDocumentId
      ? stores.documents.get(activeDocumentId)
      : undefined;
    if (!document) {
      return "";
    }

    return documentEditPath(document);
  },
});

export const createDocument = createAction({
  name: ({ t }) => t("New document"),
  analyticsName: "New document",
  section: DocumentSection,
  icon: <NewDocumentIcon />,
  keywords: "create",
  visible: ({ currentTeamId, activeCollectionId, stores }) => {
    if (
      activeCollectionId &&
      !stores.policies.abilities(activeCollectionId).createDocument
    ) {
      return false;
    }

    return (
      !!currentTeamId && stores.policies.abilities(currentTeamId).createDocument
    );
  },
  perform: ({ activeCollectionId, sidebarContext }) =>
    history.push(newDocumentPath(activeCollectionId), {
      sidebarContext,
    }),
});

export const createDraftDocument = createAction({
  name: ({ t }) => t("New draft"),
  analyticsName: "New document",
  section: DocumentSection,
  icon: <NewDocumentIcon />,
  keywords: "create document",
  visible: ({ currentTeamId, stores }) =>
    !!currentTeamId && stores.policies.abilities(currentTeamId).createDocument,
  perform: ({ sidebarContext }) =>
    history.push(newDocumentPath(), {
      sidebarContext,
    }),
});

export const createDocumentFromTemplate = createInternalLinkActionV2({
  name: ({ t }) => t("New from template"),
  analyticsName: "New document",
  section: DocumentSection,
  icon: <NewDocumentIcon />,
  keywords: "create",
  visible: ({
    currentTeamId,
    activeCollectionId,
    activeDocumentId,
    stores,
  }) => {
    const document = activeDocumentId
      ? stores.documents.get(activeDocumentId)
      : undefined;

    if (
      !currentTeamId ||
      !document?.isTemplate ||
      !!document?.isDraft ||
      !!document?.isDeleted
    ) {
      return false;
    }

    if (activeCollectionId) {
      return stores.policies.abilities(activeCollectionId).createDocument;
    }
    return stores.policies.abilities(currentTeamId).createDocument;
  },
  to: ({ activeDocumentId, activeCollectionId, sidebarContext }) => {
    if (!activeDocumentId || !activeCollectionId) {
      return "";
    }

    const [pathname, search] = newDocumentPath(activeCollectionId, {
      templateId: activeDocumentId,
    }).split("?");

    return {
      pathname,
      search,
      state: { sidebarContext },
    };
  },
});

export const createNestedDocument = createInternalLinkActionV2({
  name: ({ t }) => t("New nested document"),
  analyticsName: "New document",
  section: ActiveDocumentSection,
  icon: <NewDocumentIcon />,
  keywords: "create",
  visible: ({ currentTeamId, activeDocumentId, stores }) =>
    !!currentTeamId &&
    !!activeDocumentId &&
    stores.policies.abilities(currentTeamId).createDocument &&
    stores.policies.abilities(activeDocumentId).createChildDocument,
  to: ({ activeDocumentId, sidebarContext }) => {
    const [pathname, search] =
      newNestedDocumentPath(activeDocumentId).split("?");

    return {
      pathname,
      search,
      state: { sidebarContext },
    };
  },
});

export const starDocument = createActionV2({
  name: ({ t }) => t("Star"),
  analyticsName: "Star document",
  section: ActiveDocumentSection,
  icon: <StarredIcon />,
  keywords: "favorite bookmark",
  visible: ({ activeDocumentId, stores }) => {
    if (!activeDocumentId) {
      return false;
    }
    const document = stores.documents.get(activeDocumentId);
    return (
      !document?.isStarred && stores.policies.abilities(activeDocumentId).star
    );
  },
  perform: async ({ activeDocumentId, stores }) => {
    if (!activeDocumentId) {
      return;
    }

    const document = stores.documents.get(activeDocumentId);
    await document?.star();
    setPersistedState(getHeaderExpandedKey("starred"), true);
  },
});

export const unstarDocument = createActionV2({
  name: ({ t }) => t("Unstar"),
  analyticsName: "Unstar document",
  section: ActiveDocumentSection,
  icon: <UnstarredIcon />,
  keywords: "unfavorite unbookmark",
  visible: ({ activeDocumentId, stores }) => {
    if (!activeDocumentId) {
      return false;
    }
    const document = stores.documents.get(activeDocumentId);
    return (
      !!document?.isStarred &&
      stores.policies.abilities(activeDocumentId).unstar
    );
  },
  perform: async ({ activeDocumentId, stores }) => {
    if (!activeDocumentId) {
      return;
    }

    const document = stores.documents.get(activeDocumentId);
    await document?.unstar();
  },
});

export const publishDocument = createActionV2({
  name: ({ t }) => t("Publish"),
  analyticsName: "Publish document",
  section: ActiveDocumentSection,
  icon: <PublishIcon />,
  visible: ({ activeDocumentId, stores }) => {
    if (!activeDocumentId) {
      return false;
    }
    const document = stores.documents.get(activeDocumentId);
    return (
      !!document?.isDraft && stores.policies.abilities(activeDocumentId).publish
    );
  },
  perform: async ({ activeDocumentId, stores, t }) => {
    if (!activeDocumentId) {
      return;
    }

    const document = stores.documents.get(activeDocumentId);
    if (document?.publishedAt) {
      return;
    }

    if (document?.collectionId || document?.template) {
      await document.save(undefined, {
        publish: true,
      });
      toast.success(
        t("Published {{ documentName }}", {
          documentName: document.noun,
        })
      );
    } else if (document) {
      stores.dialogs.openModal({
        title: t("Publish document"),
        content: <DocumentPublish document={document} />,
      });
    }
  },
});

export const unpublishDocument = createActionV2({
  name: ({ t }) => t("Unpublish"),
  analyticsName: "Unpublish document",
  section: ActiveDocumentSection,
  icon: <UnpublishIcon />,
  visible: ({ activeDocumentId, stores }) => {
    if (!activeDocumentId) {
      return false;
    }
    return stores.policies.abilities(activeDocumentId).unpublish;
  },
  perform: async ({ activeDocumentId, stores, t }) => {
    if (!activeDocumentId) {
      return;
    }

    const document = stores.documents.get(activeDocumentId);
    if (!document) {
      return;
    }

    await document.unpublish();

    toast.success(
      t("Unpublished {{ documentName }}", {
        documentName: document.noun,
      })
    );
  },
});

export const subscribeDocument = createActionV2({
  name: ({ t }) => t("Subscribe"),
  analyticsName: "Subscribe to document",
  section: ActiveDocumentSection,
  icon: <SubscribeIcon />,
  tooltip: ({ activeCollectionId, isMenu, stores, t }) => {
    if (!isMenu || !activeCollectionId) {
      return undefined;
    }

    return stores.collections.get(activeCollectionId)?.isSubscribed
      ? t("Subscription inherited from collection")
      : undefined;
  },
  disabled: ({ activeCollectionId, isMenu, stores }) => {
    if (!isMenu || !activeCollectionId) {
      return false;
    }

    return !!stores.collections.get(activeCollectionId)?.isSubscribed;
  },
  visible: ({ activeDocumentId, stores }) => {
    if (!activeDocumentId) {
      return false;
    }

    const document = stores.documents.get(activeDocumentId);

    return (
      !!document?.isActive &&
      !document?.collection?.isSubscribed &&
      !document?.isSubscribed &&
      stores.policies.abilities(activeDocumentId).subscribe
    );
  },
  perform: async ({ activeDocumentId, stores, t }) => {
    if (!activeDocumentId) {
      return;
    }

    const document = stores.documents.get(activeDocumentId);
    await document?.subscribe();
    toast.success(t("Subscribed to document notifications"));
  },
});

export const unsubscribeDocument = createActionV2({
  name: ({ t }) => t("Unsubscribe"),
  analyticsName: "Unsubscribe from document",
  section: ActiveDocumentSection,
  icon: <UnsubscribeIcon />,
  tooltip: ({ activeCollectionId, isMenu, stores, t }) => {
    if (!isMenu || !activeCollectionId) {
      return undefined;
    }

    return stores.collections.get(activeCollectionId)?.isSubscribed
      ? t("Subscription inherited from collection")
      : undefined;
  },
  disabled: ({ activeCollectionId, isMenu, stores }) => {
    if (!isMenu || !activeCollectionId) {
      return false;
    }

    return !!stores.collections.get(activeCollectionId)?.isSubscribed;
  },
  visible: ({ activeDocumentId, stores }) => {
    if (!activeDocumentId) {
      return false;
    }

    const document = stores.documents.get(activeDocumentId);

    return (
      !!document?.isActive &&
      (!!document?.collection?.isSubscribed ||
        (!!document?.isSubscribed &&
          stores.policies.abilities(activeDocumentId).unsubscribe))
    );
  },
  perform: async ({ activeDocumentId, stores, currentUserId, t }) => {
    if (!activeDocumentId || !currentUserId) {
      return;
    }

    const document = stores.documents.get(activeDocumentId);

    await document?.unsubscribe();

    toast.success(t("Unsubscribed from document notifications"));
  },
});

export const shareDocument = createActionV2({
  name: ({ t }) => `${t("Permissions")}…`,
  analyticsName: "Share document",
  section: ActiveDocumentSection,
  icon: <PadlockIcon />,
  visible: ({ stores, activeDocumentId }) => {
    const can = stores.policies.abilities(activeDocumentId!);
    return can.manageUsers || can.share;
  },
  perform: async ({ activeDocumentId, stores, currentUserId, t }) => {
    if (!activeDocumentId || !currentUserId) {
      return;
    }

    const document = stores.documents.get(activeDocumentId);
    if (!document) {
      return;
    }

    stores.dialogs.openModal({
      style: { marginBottom: -12 },
      title: t("Share this document"),
      content: (
        <SharePopover
          document={document}
          onRequestClose={stores.dialogs.closeAllModals}
          visible
        />
      ),
    });
  },
});

<<<<<<< HEAD
export const downloadDocument = createAction({
  name: ({ t, isContextMenu }) =>
    isContextMenu ? t("Download") : t("Download document"),
  analyticsName: "Download document",
=======
export const downloadDocumentAsHTML = createActionV2({
  name: ({ t }) => t("HTML"),
  analyticsName: "Download document as HTML",
>>>>>>> f25ba444
  section: ActiveDocumentSection,
  icon: <DownloadIcon />,
  keywords: "export md markdown html",
  visible: ({ activeDocumentId, stores }) =>
    !!activeDocumentId && stores.policies.abilities(activeDocumentId).download,
<<<<<<< HEAD
=======
  perform: async ({ activeDocumentId, stores }) => {
    if (!activeDocumentId) {
      return;
    }

    const document = stores.documents.get(activeDocumentId);
    await document?.download(ExportContentType.Html);
  },
});

export const downloadDocumentAsPDF = createActionV2({
  name: ({ t }) => t("PDF"),
  analyticsName: "Download document as PDF",
  section: ActiveDocumentSection,
  keywords: "export",
  icon: <DownloadIcon />,
  iconInContextMenu: false,
  visible: ({ activeDocumentId, stores }) =>
    !!(
      activeDocumentId &&
      stores.policies.abilities(activeDocumentId).download &&
      env.PDF_EXPORT_ENABLED
    ),
>>>>>>> f25ba444
  perform: ({ activeDocumentId, t, stores }) => {
    if (!activeDocumentId) {
      return;
    }

    const document = stores.documents.get(activeDocumentId);
<<<<<<< HEAD
    invariant(document, "Document must exist");
=======
    return document
      ?.download(ExportContentType.Pdf)
      .finally(() => id && toast.dismiss(id));
  },
});

export const downloadDocumentAsMarkdown = createActionV2({
  name: ({ t }) => t("Markdown"),
  analyticsName: "Download document as Markdown",
  section: ActiveDocumentSection,
  keywords: "md markdown export",
  icon: <DownloadIcon />,
  iconInContextMenu: false,
  visible: ({ activeDocumentId, stores }) =>
    !!activeDocumentId && stores.policies.abilities(activeDocumentId).download,
  perform: async ({ activeDocumentId, stores }) => {
    if (!activeDocumentId) {
      return;
    }
>>>>>>> f25ba444

    stores.dialogs.openModal({
      title: t("Download document"),
      content: (
        <DocumentDownload
          document={document}
          onSubmit={stores.dialogs.closeAllModals}
        />
      ),
    });
  },
});

<<<<<<< HEAD
export const copyDocumentAsMarkdown = createAction({
=======
export const downloadDocument = createActionV2WithChildren({
  name: ({ t, isMenu }) => (isMenu ? t("Download") : t("Download document")),
  analyticsName: "Download document",
  section: ActiveDocumentSection,
  icon: <DownloadIcon />,
  keywords: "export",
  visible: ({ activeDocumentId, stores }) =>
    !!activeDocumentId && stores.policies.abilities(activeDocumentId).download,
  children: [
    downloadDocumentAsHTML,
    downloadDocumentAsPDF,
    downloadDocumentAsMarkdown,
  ],
});

export const copyDocumentAsMarkdown = createActionV2({
>>>>>>> f25ba444
  name: ({ t }) => t("Copy as Markdown"),
  section: ActiveDocumentSection,
  keywords: "clipboard",
  icon: <MarkdownIcon />,
  iconInContextMenu: false,
  visible: ({ activeDocumentId, stores }) =>
    !!activeDocumentId && stores.policies.abilities(activeDocumentId).download,
  perform: ({ stores, activeDocumentId, t }) => {
    const document = activeDocumentId
      ? stores.documents.get(activeDocumentId)
      : undefined;
    if (document) {
      copy(document.toMarkdown());
      toast.success(t("Markdown copied to clipboard"));
    }
  },
});

export const copyDocumentAsPlainText = createActionV2({
  name: ({ t }) => t("Copy as text"),
  section: ActiveDocumentSection,
  keywords: "clipboard",
  icon: <CaseSensitiveIcon />,
  iconInContextMenu: false,
  visible: ({ activeDocumentId, stores }) =>
    !!activeDocumentId && stores.policies.abilities(activeDocumentId).download,
  perform: ({ stores, activeDocumentId, t }) => {
    const document = activeDocumentId
      ? stores.documents.get(activeDocumentId)
      : undefined;
    if (document) {
      copy(document.toPlainText());
      toast.success(t("Text copied to clipboard"));
    }
  },
});

export const copyDocumentShareLink = createActionV2({
  name: ({ t }) => t("Copy public link"),
  section: ActiveDocumentSection,
  keywords: "clipboard share",
  icon: <GlobeIcon />,
  iconInContextMenu: false,
  visible: ({ activeDocumentId, stores }) =>
    !!activeDocumentId &&
    !!stores.shares.getByDocumentId(activeDocumentId)?.published,
  perform: ({ stores, activeDocumentId, t }) => {
    if (!activeDocumentId) {
      return;
    }
    const share = stores.shares.getByDocumentId(activeDocumentId);
    if (share) {
      copy(share.url);
      toast.success(t("Link copied to clipboard"));
    }
  },
});

export const copyDocumentLink = createActionV2({
  name: ({ t }) => t("Copy link"),
  section: ActiveDocumentSection,
  keywords: "clipboard",
  icon: <CopyIcon />,
  iconInContextMenu: false,
  visible: ({ activeDocumentId }) => !!activeDocumentId,
  perform: ({ stores, activeDocumentId, t }) => {
    const document = activeDocumentId
      ? stores.documents.get(activeDocumentId)
      : undefined;
    if (document) {
      copy(urlify(documentPath(document)));
      toast.success(t("Link copied to clipboard"));
    }
  },
});

export const copyDocument = createActionV2WithChildren({
  name: ({ t }) => t("Copy"),
  analyticsName: "Copy document",
  section: ActiveDocumentSection,
  icon: <CopyIcon />,
  keywords: "clipboard",
  children: [
    copyDocumentLink,
    copyDocumentShareLink,
    copyDocumentAsMarkdown,
    copyDocumentAsPlainText,
  ],
});

export const duplicateDocument = createActionV2({
  name: ({ t, isMenu }) => (isMenu ? t("Duplicate") : t("Duplicate document")),
  analyticsName: "Duplicate document",
  section: ActiveDocumentSection,
  icon: <DuplicateIcon />,
  keywords: "copy",
  visible: ({ activeDocumentId, stores }) =>
    !!activeDocumentId && stores.policies.abilities(activeDocumentId).duplicate,
  perform: async ({ activeDocumentId, t, stores }) => {
    if (!activeDocumentId) {
      return;
    }

    const document = stores.documents.get(activeDocumentId);
    invariant(document, "Document must exist");

    stores.dialogs.openModal({
      title: t("Copy document"),
      content: (
        <DocumentCopy
          document={document}
          onSubmit={(response) => {
            stores.dialogs.closeAllModals();
            history.push(documentPath(response[0]));
          }}
        />
      ),
    });
  },
});

/**
 * Pin a document to a collection. Pinned documents will be displayed at the top
 * of the collection for all collection members to see.
 */
export const pinDocumentToCollection = createActionV2({
  name: ({ activeDocumentId = "", t, stores }) => {
    const selectedDocument = stores.documents.get(activeDocumentId);
    const collectionName = selectedDocument
      ? stores.documents.getCollectionForDocument(selectedDocument)?.name
      : t("collection");

    return t("Pin to {{collectionName}}", {
      collectionName,
    });
  },
  analyticsName: "Pin document to collection",
  section: ActiveDocumentSection,
  icon: <PinIcon />,
  iconInContextMenu: false,
  visible: ({ activeCollectionId, activeDocumentId, stores }) => {
    if (!activeDocumentId || !activeCollectionId) {
      return false;
    }

    const document = stores.documents.get(activeDocumentId);
    return (
      !!stores.policies.abilities(activeDocumentId).pin && !document?.pinned
    );
  },
  perform: async ({ activeDocumentId, activeCollectionId, t, stores }) => {
    if (!activeDocumentId || !activeCollectionId) {
      return;
    }

    const document = stores.documents.get(activeDocumentId);
    await document?.pin(document.collectionId);

    const collection = stores.collections.get(activeCollectionId);

    if (!collection || !location.pathname.startsWith(collection?.url)) {
      toast.success(t("Pinned to collection"));
    }
  },
});

/**
 * Pin a document to team home. Pinned documents will be displayed at the top
 * of the home screen for all team members to see.
 */
export const pinDocumentToHome = createActionV2({
  name: ({ t }) => t("Pin to home"),
  analyticsName: "Pin document to home",
  section: ActiveDocumentSection,
  icon: <PinIcon />,
  iconInContextMenu: false,
  visible: ({ activeDocumentId, currentTeamId, stores }) => {
    if (!currentTeamId || !activeDocumentId) {
      return false;
    }

    const document = stores.documents.get(activeDocumentId);

    return (
      !!stores.policies.abilities(activeDocumentId).pinToHome &&
      !document?.pinnedToHome
    );
  },
  perform: async ({ activeDocumentId, location, t, stores }) => {
    if (!activeDocumentId) {
      return;
    }
    const document = stores.documents.get(activeDocumentId);

    await document?.pin();

    if (location.pathname !== homePath()) {
      toast.success(t("Pinned to home"));
    }
  },
});

export const pinDocument = createActionV2WithChildren({
  name: ({ t }) => t("Pin"),
  analyticsName: "Pin document",
  section: ActiveDocumentSection,
  icon: <PinIcon />,
  children: [pinDocumentToCollection, pinDocumentToHome],
});

export const searchInDocument = createInternalLinkActionV2({
  name: ({ t }) => t("Search in document"),
  analyticsName: "Search document",
  section: ActiveDocumentSection,
  shortcut: [`Meta+/`],
  icon: <SearchIcon />,
  visible: ({ stores, activeDocumentId }) => {
    if (!activeDocumentId) {
      return false;
    }
    const document = stores.documents.get(activeDocumentId);
    return !!document?.isActive;
  },
  to: ({ activeDocumentId, sidebarContext }) => {
    if (!activeDocumentId) {
      return "";
    }

    const [pathname, search] = searchPath({
      documentId: activeDocumentId,
    }).split("?");

    return {
      pathname,
      search,
      state: { sidebarContext },
    };
  },
});

export const printDocument = createActionV2({
  name: ({ t, isMenu }) => (isMenu ? t("Print") : t("Print document")),
  analyticsName: "Print document",
  section: ActiveDocumentSection,
  icon: <PrintIcon />,
  visible: ({ activeDocumentId }) => !!(activeDocumentId && window.print),
  perform: () => {
    queueMicrotask(window.print);
  },
});

export const importDocument = createActionV2({
  name: ({ t }) => t("Import document"),
  analyticsName: "Import document",
  section: DocumentSection,
  icon: <ImportIcon />,
  keywords: "upload",
  visible: ({ activeCollectionId, activeDocumentId, stores }) => {
    if (activeDocumentId) {
      return !!stores.policies.abilities(activeDocumentId).createChildDocument;
    }

    if (activeCollectionId) {
      return !!stores.policies.abilities(activeCollectionId).update;
    }

    return false;
  },
  perform: ({ activeDocumentId, activeCollectionId, stores }) => {
    const { documents } = stores;
    const input = document.createElement("input");
    input.type = "file";
    input.accept = documents.importFileTypes.join(", ");

    input.onchange = async (ev) => {
      const files = getEventFiles(ev);

      const file = files[0];

      try {
        const document = await documents.import(
          file,
          activeDocumentId,
          activeCollectionId,
          {
            publish: true,
          }
        );
        history.push(document.url);
      } catch (err) {
        toast.error(err.message);
      }
    };

    input.click();
  },
});

export const createTemplateFromDocument = createActionV2({
  name: ({ t }) => t("Templatize"),
  analyticsName: "Templatize document",
  section: ActiveDocumentSection,
  icon: <ShapesIcon />,
  keywords: "new create template",
  visible: ({ activeCollectionId, activeDocumentId, stores }) => {
    const document = activeDocumentId
      ? stores.documents.get(activeDocumentId)
      : undefined;
    if (document?.isTemplate || !document?.isActive) {
      return false;
    }
    return !!(
      !!activeCollectionId &&
      stores.policies.abilities(activeCollectionId).updateDocument
    );
  },
  perform: ({ activeDocumentId, stores, t, event }) => {
    if (!activeDocumentId) {
      return;
    }
    event?.preventDefault();
    event?.stopPropagation();
    stores.dialogs.openModal({
      title: t("Create template"),
      content: <DocumentTemplatizeDialog documentId={activeDocumentId} />,
    });
  },
});

export const openRandomDocument = createAction({
  id: "random",
  name: ({ t }) => t(`Open random document`),
  analyticsName: "Open random document",
  section: DocumentSection,
  icon: <ShuffleIcon />,
  perform: ({ stores, activeDocumentId }) => {
    const nodes = stores.collections.navigationNodes
      .reduce((acc, node) => [...acc, ...node.children], [] as NavigationNode[])
      .filter((node) => node.id !== activeDocumentId);

    const random = nodes[Math.round(Math.random() * nodes.length)];

    if (random) {
      history.push(random.url);
    }
  },
});

export const searchDocumentsForQuery = (query: string) =>
  createAction({
    id: "search",
    name: ({ t }) =>
      t(`Search documents for "{{searchQuery}}"`, { searchQuery: query }),
    analyticsName: "Search documents",
    section: DocumentSection,
    icon: <SearchIcon />,
    to: searchPath({ query }),
    visible: ({ location }) => location.pathname !== searchPath(),
  });

export const moveTemplateToWorkspace = createActionV2({
  name: ({ t }) => t("Move to workspace"),
  analyticsName: "Move template to workspace",
  section: DocumentSection,
  icon: <MoveIcon />,
  iconInContextMenu: false,
  visible: ({ activeDocumentId, stores }) => {
    if (!activeDocumentId) {
      return false;
    }
    const document = stores.documents.get(activeDocumentId);
    if (!document || !document.template || document.isWorkspaceTemplate) {
      return false;
    }
    return !!stores.policies.abilities(activeDocumentId).move;
  },
  perform: async ({ activeDocumentId, stores }) => {
    if (activeDocumentId) {
      const document = stores.documents.get(activeDocumentId);
      if (!document) {
        return;
      }

      await document.move({
        collectionId: null,
      });
    }
  },
});

export const moveDocumentToCollection = createActionV2({
  name: ({ activeDocumentId, stores, t }) => {
    if (!activeDocumentId) {
      return t("Move");
    }
    const document = stores.documents.get(activeDocumentId);
    return document?.template && document?.collectionId
      ? t("Move to collection")
      : t("Move");
  },
  analyticsName: "Move document",
  section: ActiveDocumentSection,
  icon: <MoveIcon />,
  iconInContextMenu: false,
  visible: ({ activeDocumentId, stores }) => {
    if (!activeDocumentId) {
      return false;
    }
    return !!stores.policies.abilities(activeDocumentId).move;
  },
  perform: ({ activeDocumentId, stores, t }) => {
    if (activeDocumentId) {
      const document = stores.documents.get(activeDocumentId);
      if (!document) {
        return;
      }

      stores.dialogs.openModal({
        title: t("Move {{ documentType }}", {
          documentType: document.noun,
        }),
        content: <DocumentMove document={document} />,
      });
    }
  },
});

export const moveDocument = createActionV2({
  name: ({ t }) => t("Move"),
  analyticsName: "Move document",
  section: ActiveDocumentSection,
  icon: <MoveIcon />,
  visible: ({ activeDocumentId, stores }) => {
    if (!activeDocumentId) {
      return false;
    }
    const document = stores.documents.get(activeDocumentId);
    // Don't show the button if this is a non-workspace template.
    if (!document || (document.template && !document.isWorkspaceTemplate)) {
      return false;
    }
    return !!stores.policies.abilities(activeDocumentId).move;
  },
  perform: moveDocumentToCollection.perform,
});

export const moveTemplate = createActionV2WithChildren({
  name: ({ t }) => t("Move"),
  analyticsName: "Move document",
  section: ActiveDocumentSection,
  icon: <MoveIcon />,
  visible: ({ activeDocumentId, stores }) => {
    if (!activeDocumentId) {
      return false;
    }
    const document = stores.documents.get(activeDocumentId);
    // Don't show the menu if this is not a template (or) a workspace template.
    if (!document || !document.template || document.isWorkspaceTemplate) {
      return false;
    }
    return !!stores.policies.abilities(activeDocumentId).move;
  },
  children: [moveTemplateToWorkspace, moveDocumentToCollection],
});

export const archiveDocument = createActionV2({
  name: ({ t }) => `${t("Archive")}…`,
  analyticsName: "Archive document",
  section: ActiveDocumentSection,
  icon: <ArchiveIcon />,
  visible: ({ activeDocumentId, stores }) => {
    if (!activeDocumentId) {
      return false;
    }
    return !!stores.policies.abilities(activeDocumentId).archive;
  },
  perform: async ({ activeDocumentId, stores, t }) => {
    const { dialogs, documents } = stores;

    if (activeDocumentId) {
      const document = documents.get(activeDocumentId);
      if (!document) {
        return;
      }

      dialogs.openModal({
        title: t("Are you sure you want to archive this document?"),
        content: (
          <ConfirmationDialog
            onSubmit={async () => {
              await document.archive();
              toast.success(t("Document archived"));
            }}
            savingText={`${t("Archiving")}…`}
          >
            {t(
              "Archiving this document will remove it from the collection and search results."
            )}
          </ConfirmationDialog>
        ),
      });
    }
  },
});

export const restoreDocument = createActionV2({
  name: ({ t }) => `${t("Restore")}`,
  analyticsName: "Restore document",
  section: ActiveDocumentSection,
  icon: <RestoreIcon />,
  visible: ({ activeDocumentId, stores }) => {
    const document = activeDocumentId
      ? stores.documents.get(activeDocumentId)
      : undefined;
    if (!document) {
      return false;
    }

    const collection = document.collectionId
      ? stores.collections.get(document.collectionId)
      : undefined;
    const can = stores.policies.abilities(document.id);

    return (
      !!(document.isWorkspaceTemplate || collection?.isActive) &&
      !!(can.restore || can.unarchive)
    );
  },
  perform: async ({ t, stores, activeDocumentId }) => {
    const document = activeDocumentId
      ? stores.documents.get(activeDocumentId)
      : undefined;
    if (!document) {
      return;
    }

    await document.restore();
    toast.success(
      t("{{ documentName }} restored", {
        documentName: capitalize(document.noun),
      })
    );
  },
});

export const restoreDocumentToCollection = createActionV2WithChildren({
  name: ({ t }) => `${t("Restore")}…`,
  analyticsName: "Restore document",
  section: ActiveDocumentSection,
  icon: <RestoreIcon />,
  visible: ({ stores, activeDocumentId }) => {
    const document = activeDocumentId
      ? stores.documents.get(activeDocumentId)
      : undefined;
    if (!document) {
      return false;
    }

    const can = stores.policies.abilities(document.id);
    const collection = document.collectionId
      ? stores.collections.get(document.collectionId)
      : undefined;

    return (
      !(document.isWorkspaceTemplate || collection?.isActive) &&
      !!(can.restore || can.unarchive)
    );
  },
  children: ({ t, activeDocumentId, stores }) => {
    const { collections, documents, policies } = stores;

    const document = activeDocumentId
      ? documents.get(activeDocumentId)
      : undefined;
    if (!document) {
      return [];
    }

    const actions = collections.orderedData.map((collection) => {
      const can = policies.abilities(collection.id);
      return createActionV2({
        name: collection.name,
        section: ActiveDocumentSection,
        icon: <CollectionIcon collection={collection} />,
        visible: can.createDocument,
        perform: async () => {
          await document.restore({ collectionId: collection.id });
          toast.success(
            t("{{ documentName }} restored", {
              documentName: capitalize(document.noun),
            })
          );
        },
      });
    });

    return [createActionV2Group({ name: t("Choose a collection"), actions })];
  },
});

export const deleteDocument = createActionV2({
  name: ({ t }) => `${t("Delete")}…`,
  analyticsName: "Delete document",
  section: ActiveDocumentSection,
  icon: <TrashIcon />,
  dangerous: true,
  visible: ({ activeDocumentId, stores }) => {
    if (!activeDocumentId) {
      return false;
    }
    return !!stores.policies.abilities(activeDocumentId).delete;
  },
  perform: ({ activeDocumentId, stores, t }) => {
    if (activeDocumentId) {
      const document = stores.documents.get(activeDocumentId);
      if (!document) {
        return;
      }

      stores.dialogs.openModal({
        title: t("Delete {{ documentName }}", {
          documentName: document.noun,
        }),
        content: (
          <DocumentDelete
            document={document}
            onSubmit={stores.dialogs.closeAllModals}
          />
        ),
      });
    }
  },
});

export const permanentlyDeleteDocument = createActionV2({
  name: ({ t }) => t("Permanently delete"),
  analyticsName: "Permanently delete document",
  section: ActiveDocumentSection,
  icon: <CrossIcon />,
  dangerous: true,
  visible: ({ activeDocumentId, stores }) => {
    if (!activeDocumentId) {
      return false;
    }
    return !!stores.policies.abilities(activeDocumentId).permanentDelete;
  },
  perform: ({ activeDocumentId, stores, t }) => {
    if (activeDocumentId) {
      const document = stores.documents.get(activeDocumentId);
      if (!document) {
        return;
      }

      stores.dialogs.openModal({
        title: t("Permanently delete {{ documentName }}", {
          documentName: document.noun,
        }),
        content: (
          <DocumentPermanentDelete
            document={document}
            onSubmit={stores.dialogs.closeAllModals}
          />
        ),
      });
    }
  },
});

export const permanentlyDeleteDocumentsInTrash = createAction({
  name: ({ t }) => t("Empty trash"),
  analyticsName: "Empty trash",
  section: TrashSection,
  icon: <TrashIcon />,
  dangerous: true,
  visible: ({ stores }) =>
    stores.documents.deleted.length > 0 && !!stores.auth.user?.isAdmin,
  perform: ({ stores, t, location }) => {
    stores.dialogs.openModal({
      title: t("Permanently delete documents in trash"),
      content: (
        <DeleteDocumentsInTrash
          onSubmit={stores.dialogs.closeAllModals}
          shouldRedirect={location.pathname === trashPath()}
        />
      ),
    });
  },
});

export const openDocumentComments = createActionV2({
  name: ({ t }) => t("Comments"),
  analyticsName: "Open comments",
  section: ActiveDocumentSection,
  icon: <CommentIcon />,
  visible: ({ activeDocumentId, stores }) => {
    const can = stores.policies.abilities(activeDocumentId ?? "");

    return (
      !!activeDocumentId &&
      can.comment &&
      !!stores.auth.team?.getPreference(TeamPreference.Commenting)
    );
  },
  perform: ({ activeDocumentId, stores }) => {
    if (!activeDocumentId) {
      return;
    }

    stores.ui.toggleComments();
  },
});

export const openDocumentHistory = createInternalLinkActionV2({
  name: ({ t }) => t("History"),
  analyticsName: "Open document history",
  section: ActiveDocumentSection,
  icon: <HistoryIcon />,
  visible: ({ activeDocumentId, stores }) => {
    const can = stores.policies.abilities(activeDocumentId ?? "");
    return !!activeDocumentId && can.listRevisions;
  },
  to: ({ activeDocumentId, stores, sidebarContext }) => {
    const document = activeDocumentId
      ? stores.documents.get(activeDocumentId)
      : undefined;
    if (!document) {
      return "";
    }

    const [pathname, search] = documentHistoryPath(document).split("?");

    return {
      pathname,
      search,
      state: { sidebarContext },
    };
  },
});

export const openDocumentInsights = createActionV2({
  name: ({ t }) => t("Insights"),
  analyticsName: "Open document insights",
  section: ActiveDocumentSection,
  icon: <GraphIcon />,
  visible: ({ activeDocumentId, stores }) => {
    const can = stores.policies.abilities(activeDocumentId ?? "");
    const document = activeDocumentId
      ? stores.documents.get(activeDocumentId)
      : undefined;

    return (
      !!activeDocumentId &&
      can.listViews &&
      !document?.isTemplate &&
      !document?.isDeleted
    );
  },
  perform: ({ activeDocumentId, stores, t }) => {
    const document = activeDocumentId
      ? stores.documents.get(activeDocumentId)
      : undefined;
    if (!document) {
      return;
    }

    stores.dialogs.openModal({
      title: t("Insights"),
      content: <Insights document={document} />,
    });
  },
});

export const leaveDocument = createActionV2({
  name: ({ t }) => t("Leave document"),
  analyticsName: "Leave document",
  section: ActiveDocumentSection,
  icon: <LogoutIcon />,
  visible: ({ currentUserId, activeDocumentId, stores }) => {
    const membership = stores.userMemberships.orderedData.find(
      (m) => m.documentId === activeDocumentId && m.userId === currentUserId
    );

    return !!membership;
  },
  perform: async ({ t, location, currentUserId, activeDocumentId, stores }) => {
    if (!activeDocumentId) {
      return;
    }

    const document = stores.documents.get(activeDocumentId);

    try {
      if (document && location.pathname.startsWith(document.path)) {
        history.push(homePath());
      }

      await stores.userMemberships.delete({
        documentId: activeDocumentId,
        userId: currentUserId,
      } as UserMembership);

      toast.success(t("You have left the shared document"));
    } catch (_err) {
      toast.error(t("Could not leave document"));
    }
  },
});

export const applyTemplateFactory = ({
  actions,
}: {
  actions: (ActionV2 | ActionV2Group | ActionV2Separator)[];
}) =>
  createActionV2WithChildren({
    name: ({ t }) => t("Apply template"),
    analyticsName: "Apply template",
    section: ActiveDocumentSection,
    icon: <ShapesIcon />,
    visible: ({ activeDocumentId, stores }) => {
      const { policies } = stores;
      const can = activeDocumentId
        ? policies.abilities(activeDocumentId)
        : undefined;

      return !!can?.update;
    },
    children: actions,
  });

export const rootDocumentActions = [
  openDocument,
  archiveDocument,
  createDocument,
  createDraftDocument,
  createNestedDocument,
  createTemplateFromDocument,
  deleteDocument,
  importDocument,
  downloadDocument,
  copyDocumentLink,
  copyDocumentShareLink,
  copyDocumentAsMarkdown,
  copyDocumentAsPlainText,
  starDocument,
  unstarDocument,
  publishDocument,
  unpublishDocument,
  subscribeDocument,
  unsubscribeDocument,
  searchInDocument,
  duplicateDocument,
  leaveDocument,
  moveTemplateToWorkspace,
  moveDocumentToCollection,
  openRandomDocument,
  permanentlyDeleteDocument,
  permanentlyDeleteDocumentsInTrash,
  printDocument,
  pinDocumentToCollection,
  pinDocumentToHome,
  openDocumentComments,
  openDocumentHistory,
  openDocumentInsights,
  shareDocument,
];<|MERGE_RESOLUTION|>--- conflicted
+++ resolved
@@ -502,76 +502,21 @@
   },
 });
 
-<<<<<<< HEAD
-export const downloadDocument = createAction({
-  name: ({ t, isContextMenu }) =>
-    isContextMenu ? t("Download") : t("Download document"),
+export const downloadDocument = createActionV2({
+  name: ({ t, isMenu }) => (isMenu ? t("Download") : t("Download document")),
   analyticsName: "Download document",
-=======
-export const downloadDocumentAsHTML = createActionV2({
-  name: ({ t }) => t("HTML"),
-  analyticsName: "Download document as HTML",
->>>>>>> f25ba444
   section: ActiveDocumentSection,
   icon: <DownloadIcon />,
   keywords: "export md markdown html",
   visible: ({ activeDocumentId, stores }) =>
     !!activeDocumentId && stores.policies.abilities(activeDocumentId).download,
-<<<<<<< HEAD
-=======
-  perform: async ({ activeDocumentId, stores }) => {
-    if (!activeDocumentId) {
-      return;
-    }
-
-    const document = stores.documents.get(activeDocumentId);
-    await document?.download(ExportContentType.Html);
-  },
-});
-
-export const downloadDocumentAsPDF = createActionV2({
-  name: ({ t }) => t("PDF"),
-  analyticsName: "Download document as PDF",
-  section: ActiveDocumentSection,
-  keywords: "export",
-  icon: <DownloadIcon />,
-  iconInContextMenu: false,
-  visible: ({ activeDocumentId, stores }) =>
-    !!(
-      activeDocumentId &&
-      stores.policies.abilities(activeDocumentId).download &&
-      env.PDF_EXPORT_ENABLED
-    ),
->>>>>>> f25ba444
   perform: ({ activeDocumentId, t, stores }) => {
     if (!activeDocumentId) {
       return;
     }
 
     const document = stores.documents.get(activeDocumentId);
-<<<<<<< HEAD
     invariant(document, "Document must exist");
-=======
-    return document
-      ?.download(ExportContentType.Pdf)
-      .finally(() => id && toast.dismiss(id));
-  },
-});
-
-export const downloadDocumentAsMarkdown = createActionV2({
-  name: ({ t }) => t("Markdown"),
-  analyticsName: "Download document as Markdown",
-  section: ActiveDocumentSection,
-  keywords: "md markdown export",
-  icon: <DownloadIcon />,
-  iconInContextMenu: false,
-  visible: ({ activeDocumentId, stores }) =>
-    !!activeDocumentId && stores.policies.abilities(activeDocumentId).download,
-  perform: async ({ activeDocumentId, stores }) => {
-    if (!activeDocumentId) {
-      return;
-    }
->>>>>>> f25ba444
 
     stores.dialogs.openModal({
       title: t("Download document"),
@@ -585,26 +530,7 @@
   },
 });
 
-<<<<<<< HEAD
-export const copyDocumentAsMarkdown = createAction({
-=======
-export const downloadDocument = createActionV2WithChildren({
-  name: ({ t, isMenu }) => (isMenu ? t("Download") : t("Download document")),
-  analyticsName: "Download document",
-  section: ActiveDocumentSection,
-  icon: <DownloadIcon />,
-  keywords: "export",
-  visible: ({ activeDocumentId, stores }) =>
-    !!activeDocumentId && stores.policies.abilities(activeDocumentId).download,
-  children: [
-    downloadDocumentAsHTML,
-    downloadDocumentAsPDF,
-    downloadDocumentAsMarkdown,
-  ],
-});
-
 export const copyDocumentAsMarkdown = createActionV2({
->>>>>>> f25ba444
   name: ({ t }) => t("Copy as Markdown"),
   section: ActiveDocumentSection,
   keywords: "clipboard",
