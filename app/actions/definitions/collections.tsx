import {
  ArchiveIcon,
  CollectionIcon,
  EditIcon,
  ExportIcon,
  NewDocumentIcon,
  PadlockIcon,
  PlusIcon,
  RestoreIcon,
  SearchIcon,
  StarredIcon,
  SubscribeIcon,
  TrashIcon,
  UnstarredIcon,
  UnsubscribeIcon,
} from "outline-icons";
import { toast } from "sonner";
import Collection from "~/models/Collection";
import { CollectionEdit } from "~/components/Collection/CollectionEdit";
import { CollectionNew } from "~/components/Collection/CollectionNew";
import CollectionDeleteDialog from "~/components/CollectionDeleteDialog";
import ConfirmationDialog from "~/components/ConfirmationDialog";
import DynamicCollectionIcon from "~/components/Icons/CollectionIcon";
import SharePopover from "~/components/Sharing/Collection/SharePopover";
import { getHeaderExpandedKey } from "~/components/Sidebar/components/Header";
import {
  createAction,
  createActionV2,
  createInternalLinkActionV2,
} from "~/actions";
import { ActiveCollectionSection, CollectionSection } from "~/actions/sections";
import { setPersistedState } from "~/hooks/usePersistedState";
<<<<<<< HEAD
import history from "~/utils/history";
import { searchPath } from "~/utils/routeHelpers";
=======
import {
  newDocumentPath,
  newTemplatePath,
  searchPath,
} from "~/utils/routeHelpers";
import ExportDialog from "~/components/ExportDialog";
>>>>>>> 92db1792

const ColorCollectionIcon = ({ collection }: { collection: Collection }) => (
  <DynamicCollectionIcon collection={collection} />
);

export const openCollection = createAction({
  name: ({ t }) => t("Open collection"),
  analyticsName: "Open collection",
  section: CollectionSection,
  shortcut: ["o", "c"],
  icon: <CollectionIcon />,
  children: ({ stores }) => {
    const collections = stores.collections.orderedData;
    return collections.map((collection) => ({
      // Note: using url which includes the slug rather than id here to bust
      // cache if the collection is renamed
      id: collection.path,
      name: collection.name,
      icon: <ColorCollectionIcon collection={collection} />,
      section: CollectionSection,
      to: collection.path,
    }));
  },
});

export const createCollection = createAction({
  name: ({ t }) => t("New collection"),
  analyticsName: "New collection",
  section: CollectionSection,
  icon: <PlusIcon />,
  keywords: "create",
  visible: ({ stores }) =>
    stores.policies.abilities(stores.auth.team?.id || "").createCollection,
  perform: ({ t, event, stores }) => {
    event?.preventDefault();
    event?.stopPropagation();
    stores.dialogs.openModal({
      title: t("Create a collection"),
      content: <CollectionNew onSubmit={stores.dialogs.closeAllModals} />,
    });
  },
});

export const editCollection = createActionV2({
  name: ({ t, isMenu }) => (isMenu ? `${t("Edit")}…` : t("Edit collection")),
  analyticsName: "Edit collection",
  section: ActiveCollectionSection,
  icon: <EditIcon />,
  visible: ({ activeCollectionId, stores }) =>
    !!activeCollectionId &&
    stores.policies.abilities(activeCollectionId).update,
  perform: ({ t, activeCollectionId, stores }) => {
    if (!activeCollectionId) {
      return;
    }

    stores.dialogs.openModal({
      title: t("Edit collection"),
      content: (
        <CollectionEdit
          onSubmit={stores.dialogs.closeAllModals}
          collectionId={activeCollectionId}
        />
      ),
    });
  },
});

export const editCollectionPermissions = createActionV2({
  name: ({ t, isMenu }) =>
    isMenu ? `${t("Permissions")}…` : t("Collection permissions"),
  analyticsName: "Collection permissions",
  section: ActiveCollectionSection,
  icon: <PadlockIcon />,
  visible: ({ activeCollectionId, stores }) =>
    !!activeCollectionId &&
    stores.policies.abilities(activeCollectionId).update,
  perform: ({ t, activeCollectionId, stores }) => {
    if (!activeCollectionId) {
      return;
    }
    const collection = stores.collections.get(activeCollectionId);
    if (!collection) {
      return;
    }

    stores.dialogs.openModal({
      title: t("Share this collection"),
      style: { marginBottom: -12 },
      content: (
        <SharePopover
          collection={collection}
          onRequestClose={stores.dialogs.closeAllModals}
          visible
        />
      ),
    });
  },
});

export const searchInCollection = createInternalLinkActionV2({
  name: ({ t }) => t("Search in collection"),
  analyticsName: "Search collection",
  section: ActiveCollectionSection,
  icon: <SearchIcon />,
  visible: ({ activeCollectionId, stores }) => {
    if (!activeCollectionId) {
      return false;
    }

    const collection = stores.collections.get(activeCollectionId);

    if (!collection?.isActive) {
      return false;
    }

    return stores.policies.abilities(activeCollectionId).readDocument;
  },
  to: ({ activeCollectionId, sidebarContext }) => {
    const [pathname, search] = searchPath({
      collectionId: activeCollectionId,
    }).split("?");

    return {
      pathname,
      search,
      state: { sidebarContext },
    };
  },
});

export const starCollection = createActionV2({
  name: ({ t }) => t("Star"),
  analyticsName: "Star collection",
  section: ActiveCollectionSection,
  icon: <StarredIcon />,
  keywords: "favorite bookmark",
  visible: ({ activeCollectionId, stores }) => {
    if (!activeCollectionId) {
      return false;
    }
    const collection = stores.collections.get(activeCollectionId);
    return (
      !collection?.isStarred &&
      stores.policies.abilities(activeCollectionId).star
    );
  },
  perform: async ({ activeCollectionId, stores }) => {
    if (!activeCollectionId) {
      return;
    }

    const collection = stores.collections.get(activeCollectionId);
    await collection?.star();
    setPersistedState(getHeaderExpandedKey("starred"), true);
  },
});

export const unstarCollection = createActionV2({
  name: ({ t }) => t("Unstar"),
  analyticsName: "Unstar collection",
  section: ActiveCollectionSection,
  icon: <UnstarredIcon />,
  keywords: "unfavorite unbookmark",
  visible: ({ activeCollectionId, stores }) => {
    if (!activeCollectionId) {
      return false;
    }
    const collection = stores.collections.get(activeCollectionId);
    return (
      !!collection?.isStarred &&
      stores.policies.abilities(activeCollectionId).unstar
    );
  },
  perform: async ({ activeCollectionId, stores }) => {
    if (!activeCollectionId) {
      return;
    }

    const collection = stores.collections.get(activeCollectionId);
    await collection?.unstar();
  },
});

export const subscribeCollection = createActionV2({
  name: ({ t }) => t("Subscribe"),
  analyticsName: "Subscribe to collection",
  section: ActiveCollectionSection,
  icon: <SubscribeIcon />,
  visible: ({ activeCollectionId, stores }) => {
    if (!activeCollectionId) {
      return false;
    }

    const collection = stores.collections.get(activeCollectionId);

    return (
      !!collection?.isActive &&
      !collection?.isSubscribed &&
      stores.policies.abilities(activeCollectionId).subscribe
    );
  },
  perform: async ({ activeCollectionId, stores, t }) => {
    if (!activeCollectionId) {
      return;
    }

    const collection = stores.collections.get(activeCollectionId);

    await collection?.subscribe();

    toast.success(t("Subscribed to document notifications"));
  },
});

export const unsubscribeCollection = createActionV2({
  name: ({ t }) => t("Unsubscribe"),
  analyticsName: "Unsubscribe from collection",
  section: ActiveCollectionSection,
  icon: <UnsubscribeIcon />,
  visible: ({ activeCollectionId, stores }) => {
    if (!activeCollectionId) {
      return false;
    }

    const collection = stores.collections.get(activeCollectionId);

    return (
      !!collection?.isActive &&
      !!collection?.isSubscribed &&
      stores.policies.abilities(activeCollectionId).unsubscribe
    );
  },
  perform: async ({ activeCollectionId, currentUserId, stores, t }) => {
    if (!activeCollectionId || !currentUserId) {
      return;
    }

    const collection = stores.collections.get(activeCollectionId);

    await collection?.unsubscribe();

    toast.success(t("Unsubscribed from document notifications"));
  },
});

export const archiveCollection = createActionV2({
  name: ({ t }) => `${t("Archive")}…`,
  analyticsName: "Archive collection",
  section: ActiveCollectionSection,
  icon: <ArchiveIcon />,
  visible: ({ activeCollectionId, stores }) => {
    if (!activeCollectionId) {
      return false;
    }
    return !!stores.policies.abilities(activeCollectionId).archive;
  },
  perform: async ({ activeCollectionId, stores, t }) => {
    const { dialogs, collections } = stores;
    if (!activeCollectionId) {
      return;
    }
    const collection = collections.get(activeCollectionId);
    if (!collection) {
      return;
    }

    dialogs.openModal({
      title: t("Archive collection"),
      content: (
        <ConfirmationDialog
          onSubmit={async () => {
            await collection.archive();
            toast.success(t("Collection archived"));
          }}
          submitText={t("Archive")}
          savingText={`${t("Archiving")}…`}
        >
          {t(
            "Archiving this collection will also archive all documents within it. Documents from the collection will no longer be visible in search results."
          )}
        </ConfirmationDialog>
      ),
    });
  },
});

export const restoreCollection = createActionV2({
  name: ({ t }) => t("Restore"),
  analyticsName: "Restore collection",
  section: CollectionSection,
  icon: <RestoreIcon />,
  visible: ({ activeCollectionId, stores }) => {
    if (!activeCollectionId) {
      return false;
    }
    return !!stores.policies.abilities(activeCollectionId).restore;
  },
  perform: async ({ activeCollectionId, stores, t }) => {
    if (!activeCollectionId) {
      return;
    }
    const collection = stores.collections.get(activeCollectionId);
    if (!collection) {
      return;
    }

    await collection.restore();
    toast.success(t("Collection restored"));
  },
});

export const deleteCollection = createActionV2({
  name: ({ t }) => `${t("Delete")}…`,
  analyticsName: "Delete collection",
  section: ActiveCollectionSection,
  dangerous: true,
  icon: <TrashIcon />,
  visible: ({ activeCollectionId, stores }) => {
    if (!activeCollectionId) {
      return false;
    }
    return stores.policies.abilities(activeCollectionId).delete;
  },
  perform: ({ activeCollectionId, t, stores }) => {
    if (!activeCollectionId) {
      return;
    }

    const collection = stores.collections.get(activeCollectionId);
    if (!collection) {
      return;
    }

    stores.dialogs.openModal({
      title: t("Delete collection"),
      content: (
        <CollectionDeleteDialog
          collection={collection}
          onSubmit={stores.dialogs.closeAllModals}
        />
      ),
    });
  },
});

<<<<<<< HEAD
=======
export const exportCollection = createActionV2({
  name: ({ t }) => `${t("Export")}…`,
  analyticsName: "Export collection",
  section: ActiveCollectionSection,
  icon: <ExportIcon />,
  visible: ({ currentTeamId, activeCollectionId, stores }) => {
    if (!currentTeamId || !activeCollectionId) {
      return false;
    }

    return (
      !!stores.policies.abilities(currentTeamId).createExport &&
      !!stores.policies.abilities(activeCollectionId).export
    );
  },
  perform: async ({ activeCollectionId, stores, t }) => {
    if (!activeCollectionId) {
      return;
    }
    const collection = stores.collections.get(activeCollectionId);
    if (!collection) {
      return;
    }

    stores.dialogs.openModal({
      title: t("Export collection"),
      content: (
        <ExportDialog
          collection={collection}
          onSubmit={stores.dialogs.closeAllModals}
        />
      ),
    });
  },
});

export const createDocument = createInternalLinkActionV2({
  name: ({ t }) => t("New document"),
  analyticsName: "New document",
  section: ActiveCollectionSection,
  icon: <NewDocumentIcon />,
  keywords: "new create document",
  visible: ({ activeCollectionId, stores }) =>
    !!(
      !!activeCollectionId &&
      stores.policies.abilities(activeCollectionId).createDocument
    ),
  to: ({ activeCollectionId, sidebarContext }) => {
    const [pathname, search] = newDocumentPath(activeCollectionId).split("?");

    return {
      pathname,
      search,
      state: { sidebarContext },
    };
  },
});

export const createTemplate = createInternalLinkActionV2({
  name: ({ t }) => t("New template"),
  analyticsName: "New template",
  section: ActiveCollectionSection,
  icon: <ShapesIcon />,
  keywords: "new create template",
  visible: ({ activeCollectionId, stores }) =>
    !!(
      !!activeCollectionId &&
      stores.policies.abilities(activeCollectionId).createDocument
    ),
  to: ({ activeCollectionId, sidebarContext }) => {
    const [pathname, search] = newTemplatePath(activeCollectionId).split("?");

    return {
      pathname,
      search,
      state: { sidebarContext },
    };
  },
});

>>>>>>> 92db1792
export const rootCollectionActions = [
  openCollection,
  createCollection,
  starCollection,
  unstarCollection,
  subscribeCollection,
  unsubscribeCollection,
  deleteCollection,
];<|MERGE_RESOLUTION|>--- conflicted
+++ resolved
@@ -3,7 +3,6 @@
   CollectionIcon,
   EditIcon,
   ExportIcon,
-  NewDocumentIcon,
   PadlockIcon,
   PlusIcon,
   RestoreIcon,
@@ -30,17 +29,8 @@
 } from "~/actions";
 import { ActiveCollectionSection, CollectionSection } from "~/actions/sections";
 import { setPersistedState } from "~/hooks/usePersistedState";
-<<<<<<< HEAD
-import history from "~/utils/history";
 import { searchPath } from "~/utils/routeHelpers";
-=======
-import {
-  newDocumentPath,
-  newTemplatePath,
-  searchPath,
-} from "~/utils/routeHelpers";
 import ExportDialog from "~/components/ExportDialog";
->>>>>>> 92db1792
 
 const ColorCollectionIcon = ({ collection }: { collection: Collection }) => (
   <DynamicCollectionIcon collection={collection} />
@@ -353,6 +343,42 @@
   },
 });
 
+export const exportCollection = createActionV2({
+  name: ({ t }) => `${t("Export")}…`,
+  analyticsName: "Export collection",
+  section: ActiveCollectionSection,
+  icon: <ExportIcon />,
+  visible: ({ currentTeamId, activeCollectionId, stores }) => {
+    if (!currentTeamId || !activeCollectionId) {
+      return false;
+    }
+
+    return (
+      !!stores.policies.abilities(currentTeamId).createExport &&
+      !!stores.policies.abilities(activeCollectionId).export
+    );
+  },
+  perform: async ({ activeCollectionId, stores, t }) => {
+    if (!activeCollectionId) {
+      return;
+    }
+    const collection = stores.collections.get(activeCollectionId);
+    if (!collection) {
+      return;
+    }
+
+    stores.dialogs.openModal({
+      title: t("Export collection"),
+      content: (
+        <ExportDialog
+          collection={collection}
+          onSubmit={stores.dialogs.closeAllModals}
+        />
+      ),
+    });
+  },
+});
+
 export const deleteCollection = createActionV2({
   name: ({ t }) => `${t("Delete")}…`,
   analyticsName: "Delete collection",
@@ -387,89 +413,6 @@
   },
 });
 
-<<<<<<< HEAD
-=======
-export const exportCollection = createActionV2({
-  name: ({ t }) => `${t("Export")}…`,
-  analyticsName: "Export collection",
-  section: ActiveCollectionSection,
-  icon: <ExportIcon />,
-  visible: ({ currentTeamId, activeCollectionId, stores }) => {
-    if (!currentTeamId || !activeCollectionId) {
-      return false;
-    }
-
-    return (
-      !!stores.policies.abilities(currentTeamId).createExport &&
-      !!stores.policies.abilities(activeCollectionId).export
-    );
-  },
-  perform: async ({ activeCollectionId, stores, t }) => {
-    if (!activeCollectionId) {
-      return;
-    }
-    const collection = stores.collections.get(activeCollectionId);
-    if (!collection) {
-      return;
-    }
-
-    stores.dialogs.openModal({
-      title: t("Export collection"),
-      content: (
-        <ExportDialog
-          collection={collection}
-          onSubmit={stores.dialogs.closeAllModals}
-        />
-      ),
-    });
-  },
-});
-
-export const createDocument = createInternalLinkActionV2({
-  name: ({ t }) => t("New document"),
-  analyticsName: "New document",
-  section: ActiveCollectionSection,
-  icon: <NewDocumentIcon />,
-  keywords: "new create document",
-  visible: ({ activeCollectionId, stores }) =>
-    !!(
-      !!activeCollectionId &&
-      stores.policies.abilities(activeCollectionId).createDocument
-    ),
-  to: ({ activeCollectionId, sidebarContext }) => {
-    const [pathname, search] = newDocumentPath(activeCollectionId).split("?");
-
-    return {
-      pathname,
-      search,
-      state: { sidebarContext },
-    };
-  },
-});
-
-export const createTemplate = createInternalLinkActionV2({
-  name: ({ t }) => t("New template"),
-  analyticsName: "New template",
-  section: ActiveCollectionSection,
-  icon: <ShapesIcon />,
-  keywords: "new create template",
-  visible: ({ activeCollectionId, stores }) =>
-    !!(
-      !!activeCollectionId &&
-      stores.policies.abilities(activeCollectionId).createDocument
-    ),
-  to: ({ activeCollectionId, sidebarContext }) => {
-    const [pathname, search] = newTemplatePath(activeCollectionId).split("?");
-
-    return {
-      pathname,
-      search,
-      state: { sidebarContext },
-    };
-  },
-});
-
->>>>>>> 92db1792
 export const rootCollectionActions = [
   openCollection,
   createCollection,
