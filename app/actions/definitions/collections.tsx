import {
  AlphabeticalReverseSortIcon,
  AlphabeticalSortIcon,
  ArchiveIcon,
  CollectionIcon,
  EditIcon,
  ExportIcon,
  ImportIcon,
  ManualSortIcon,
  NewDocumentIcon,
  PadlockIcon,
  PlusIcon,
  RestoreIcon,
  SearchIcon,
  ShapesIcon,
  StarredIcon,
  SubscribeIcon,
  TrashIcon,
  UnstarredIcon,
  UnsubscribeIcon,
} from "outline-icons";
import { toast } from "sonner";
import Collection from "~/models/Collection";
import { CollectionEdit } from "~/components/Collection/CollectionEdit";
import { CollectionNew } from "~/components/Collection/CollectionNew";
import CollectionDeleteDialog from "~/components/CollectionDeleteDialog";
import ConfirmationDialog from "~/components/ConfirmationDialog";
import DynamicCollectionIcon from "~/components/Icons/CollectionIcon";
import { getHeaderExpandedKey } from "~/components/Sidebar/components/Header";
import {
  createAction,
  createActionV2,
  createActionV2WithChildren,
  createInternalLinkActionV2,
} from "~/actions";
import { ActiveCollectionSection, CollectionSection } from "~/actions/sections";
import { setPersistedState } from "~/hooks/usePersistedState";
import {
  newDocumentPath,
  newTemplatePath,
  searchPath,
} from "~/utils/routeHelpers";
import ExportDialog from "~/components/ExportDialog";
<<<<<<< HEAD
import { getEventFiles } from "@shared/utils/files";
import history from "~/utils/history";
=======
import lazyWithRetry from "~/utils/lazyWithRetry";
>>>>>>> 1aa05b79

const ColorCollectionIcon = ({ collection }: { collection: Collection }) => (
  <DynamicCollectionIcon collection={collection} />
);
const SharePopover = lazyWithRetry(
  () => import("~/components/Sharing/Collection/SharePopover")
);

export const openCollection = createAction({
  name: ({ t }) => t("Open collection"),
  analyticsName: "Open collection",
  section: CollectionSection,
  shortcut: ["o", "c"],
  icon: <CollectionIcon />,
  children: ({ stores }) => {
    const collections = stores.collections.orderedData;
    return collections.map((collection) => ({
      // Note: using url which includes the slug rather than id here to bust
      // cache if the collection is renamed
      id: collection.path,
      name: collection.name,
      icon: <ColorCollectionIcon collection={collection} />,
      section: CollectionSection,
      to: collection.path,
    }));
  },
});

export const createCollection = createAction({
  name: ({ t }) => t("New collection"),
  analyticsName: "New collection",
  section: CollectionSection,
  icon: <PlusIcon />,
  keywords: "create",
  visible: ({ stores }) =>
    stores.policies.abilities(stores.auth.team?.id || "").createCollection,
  perform: ({ t, event, stores }) => {
    event?.preventDefault();
    event?.stopPropagation();
    stores.dialogs.openModal({
      title: t("Create a collection"),
      content: <CollectionNew onSubmit={stores.dialogs.closeAllModals} />,
    });
  },
});

export const editCollection = createActionV2({
  name: ({ t, isMenu }) => (isMenu ? `${t("Edit")}…` : t("Edit collection")),
  analyticsName: "Edit collection",
  section: ActiveCollectionSection,
  icon: <EditIcon />,
  visible: ({ activeCollectionId, stores }) =>
    !!activeCollectionId &&
    stores.policies.abilities(activeCollectionId).update,
  perform: ({ t, activeCollectionId, stores }) => {
    if (!activeCollectionId) {
      return;
    }

    stores.dialogs.openModal({
      title: t("Edit collection"),
      content: (
        <CollectionEdit
          onSubmit={stores.dialogs.closeAllModals}
          collectionId={activeCollectionId}
        />
      ),
    });
  },
});

export const editCollectionPermissions = createActionV2({
  name: ({ t, isMenu }) =>
    isMenu ? `${t("Permissions")}…` : t("Collection permissions"),
  analyticsName: "Collection permissions",
  section: ActiveCollectionSection,
  icon: <PadlockIcon />,
  visible: ({ activeCollectionId, stores }) =>
    !!activeCollectionId &&
    stores.policies.abilities(activeCollectionId).update,
  perform: ({ t, activeCollectionId, stores }) => {
    if (!activeCollectionId) {
      return;
    }
    const collection = stores.collections.get(activeCollectionId);
    if (!collection) {
      return;
    }

    stores.dialogs.openModal({
      title: t("Share this collection"),
      style: { marginBottom: -12 },
      content: (
        <SharePopover
          collection={collection}
          onRequestClose={stores.dialogs.closeAllModals}
          visible
        />
      ),
    });
  },
});

export const importDocument = createActionV2({
  name: ({ t }) => t("Import document"),
  analyticsName: "Import document",
  section: ActiveCollectionSection,
  icon: <ImportIcon />,
  visible: ({ activeCollectionId, stores }) => {
    if (activeCollectionId) {
      return !!stores.policies.abilities(activeCollectionId).createDocument;
    }

    return false;
  },
  perform: ({ activeCollectionId, stores }) => {
    const { documents } = stores;
    const input = document.createElement("input");
    input.type = "file";
    input.accept = documents.importFileTypes.join(", ");

    input.onchange = async (ev) => {
      const files = getEventFiles(ev);
      const file = files[0];

      try {
        const document = await documents.import(
          file,
          null,
          activeCollectionId,
          {
            publish: true,
          }
        );
        history.push(document.url);
      } catch (err) {
        toast.error(err.message);
      }
    };

    input.click();
  },
});

export const sortCollection = createActionV2WithChildren({
  name: ({ t }) => t("Sort in sidebar"),
  section: ActiveCollectionSection,
  visible: ({ activeCollectionId, stores }) =>
    !!activeCollectionId &&
    !!stores.policies.abilities(activeCollectionId).update,
  icon: ({ activeCollectionId, stores }) => {
    const collection = stores.collections.get(activeCollectionId);
    const sortAlphabetical = collection?.sort.field === "title";
    const sortDir = collection?.sort.direction;

    return sortAlphabetical ? (
      sortDir === "asc" ? (
        <AlphabeticalSortIcon />
      ) : (
        <AlphabeticalReverseSortIcon />
      )
    ) : (
      <ManualSortIcon />
    );
  },
  children: [
    createActionV2({
      name: ({ t }) => t("A-Z sort"),
      section: ActiveCollectionSection,
      selected: ({ activeCollectionId, stores }) => {
        const collection = stores.collections.get(activeCollectionId);
        return (
          collection?.sort.field === "title" &&
          collection?.sort.direction === "asc"
        );
      },
      perform: ({ activeCollectionId, stores }) => {
        const collection = stores.collections.get(activeCollectionId);
        return collection?.save({
          sort: {
            field: "title",
            direction: "asc",
          },
        });
      },
    }),
    createActionV2({
      name: ({ t }) => t("Z-A sort"),
      section: ActiveCollectionSection,
      selected: ({ activeCollectionId, stores }) => {
        const collection = stores.collections.get(activeCollectionId);
        return (
          collection?.sort.field === "title" &&
          collection?.sort.direction === "desc"
        );
      },
      perform: ({ activeCollectionId, stores }) => {
        const collection = stores.collections.get(activeCollectionId);
        return collection?.save({
          sort: {
            field: "title",
            direction: "desc",
          },
        });
      },
    }),
    createActionV2({
      name: ({ t }) => t("Manual sort"),
      section: ActiveCollectionSection,
      selected: ({ activeCollectionId, stores }) => {
        const collection = stores.collections.get(activeCollectionId);
        return collection?.sort.field !== "title";
      },
      perform: ({ activeCollectionId, stores }) => {
        const collection = stores.collections.get(activeCollectionId);
        return collection?.save({
          sort: {
            field: "index",
            direction: "asc",
          },
        });
      },
    }),
  ],
});

export const searchInCollection = createInternalLinkActionV2({
  name: ({ t }) => t("Search in collection"),
  analyticsName: "Search collection",
  section: ActiveCollectionSection,
  icon: <SearchIcon />,
  visible: ({ activeCollectionId, stores }) => {
    if (!activeCollectionId) {
      return false;
    }

    const collection = stores.collections.get(activeCollectionId);

    if (!collection?.isActive) {
      return false;
    }

    return stores.policies.abilities(activeCollectionId).readDocument;
  },
  to: ({ activeCollectionId, sidebarContext }) => {
    const [pathname, search] = searchPath({
      collectionId: activeCollectionId,
    }).split("?");

    return {
      pathname,
      search,
      state: { sidebarContext },
    };
  },
});

export const starCollection = createActionV2({
  name: ({ t }) => t("Star"),
  analyticsName: "Star collection",
  section: ActiveCollectionSection,
  icon: <StarredIcon />,
  keywords: "favorite bookmark",
  visible: ({ activeCollectionId, stores }) => {
    if (!activeCollectionId) {
      return false;
    }
    const collection = stores.collections.get(activeCollectionId);
    return (
      !collection?.isStarred &&
      stores.policies.abilities(activeCollectionId).star
    );
  },
  perform: async ({ activeCollectionId, stores }) => {
    if (!activeCollectionId) {
      return;
    }

    const collection = stores.collections.get(activeCollectionId);
    await collection?.star();
    setPersistedState(getHeaderExpandedKey("starred"), true);
  },
});

export const unstarCollection = createActionV2({
  name: ({ t }) => t("Unstar"),
  analyticsName: "Unstar collection",
  section: ActiveCollectionSection,
  icon: <UnstarredIcon />,
  keywords: "unfavorite unbookmark",
  visible: ({ activeCollectionId, stores }) => {
    if (!activeCollectionId) {
      return false;
    }
    const collection = stores.collections.get(activeCollectionId);
    return (
      !!collection?.isStarred &&
      stores.policies.abilities(activeCollectionId).unstar
    );
  },
  perform: async ({ activeCollectionId, stores }) => {
    if (!activeCollectionId) {
      return;
    }

    const collection = stores.collections.get(activeCollectionId);
    await collection?.unstar();
  },
});

export const subscribeCollection = createActionV2({
  name: ({ t }) => t("Subscribe"),
  analyticsName: "Subscribe to collection",
  section: ActiveCollectionSection,
  icon: <SubscribeIcon />,
  visible: ({ activeCollectionId, stores }) => {
    if (!activeCollectionId) {
      return false;
    }

    const collection = stores.collections.get(activeCollectionId);

    return (
      !!collection?.isActive &&
      !collection?.isSubscribed &&
      stores.policies.abilities(activeCollectionId).subscribe
    );
  },
  perform: async ({ activeCollectionId, stores, t }) => {
    if (!activeCollectionId) {
      return;
    }

    const collection = stores.collections.get(activeCollectionId);

    await collection?.subscribe();

    toast.success(t("Subscribed to document notifications"));
  },
});

export const unsubscribeCollection = createActionV2({
  name: ({ t }) => t("Unsubscribe"),
  analyticsName: "Unsubscribe from collection",
  section: ActiveCollectionSection,
  icon: <UnsubscribeIcon />,
  visible: ({ activeCollectionId, stores }) => {
    if (!activeCollectionId) {
      return false;
    }

    const collection = stores.collections.get(activeCollectionId);

    return (
      !!collection?.isActive &&
      !!collection?.isSubscribed &&
      stores.policies.abilities(activeCollectionId).unsubscribe
    );
  },
  perform: async ({ activeCollectionId, currentUserId, stores, t }) => {
    if (!activeCollectionId || !currentUserId) {
      return;
    }

    const collection = stores.collections.get(activeCollectionId);

    await collection?.unsubscribe();

    toast.success(t("Unsubscribed from document notifications"));
  },
});

export const archiveCollection = createActionV2({
  name: ({ t }) => `${t("Archive")}…`,
  analyticsName: "Archive collection",
  section: ActiveCollectionSection,
  icon: <ArchiveIcon />,
  visible: ({ activeCollectionId, stores }) => {
    if (!activeCollectionId) {
      return false;
    }
    return !!stores.policies.abilities(activeCollectionId).archive;
  },
  perform: async ({ activeCollectionId, stores, t }) => {
    const { dialogs, collections } = stores;
    if (!activeCollectionId) {
      return;
    }
    const collection = collections.get(activeCollectionId);
    if (!collection) {
      return;
    }

    dialogs.openModal({
      title: t("Archive collection"),
      content: (
        <ConfirmationDialog
          onSubmit={async () => {
            await collection.archive();
            toast.success(t("Collection archived"));
          }}
          submitText={t("Archive")}
          savingText={`${t("Archiving")}…`}
        >
          {t(
            "Archiving this collection will also archive all documents within it. Documents from the collection will no longer be visible in search results."
          )}
        </ConfirmationDialog>
      ),
    });
  },
});

export const restoreCollection = createActionV2({
  name: ({ t }) => t("Restore"),
  analyticsName: "Restore collection",
  section: CollectionSection,
  icon: <RestoreIcon />,
  visible: ({ activeCollectionId, stores }) => {
    if (!activeCollectionId) {
      return false;
    }
    return !!stores.policies.abilities(activeCollectionId).restore;
  },
  perform: async ({ activeCollectionId, stores, t }) => {
    if (!activeCollectionId) {
      return;
    }
    const collection = stores.collections.get(activeCollectionId);
    if (!collection) {
      return;
    }

    await collection.restore();
    toast.success(t("Collection restored"));
  },
});

export const deleteCollection = createActionV2({
  name: ({ t }) => `${t("Delete")}…`,
  analyticsName: "Delete collection",
  section: ActiveCollectionSection,
  dangerous: true,
  icon: <TrashIcon />,
  visible: ({ activeCollectionId, stores }) => {
    if (!activeCollectionId) {
      return false;
    }
    return stores.policies.abilities(activeCollectionId).delete;
  },
  perform: ({ activeCollectionId, t, stores }) => {
    if (!activeCollectionId) {
      return;
    }

    const collection = stores.collections.get(activeCollectionId);
    if (!collection) {
      return;
    }

    stores.dialogs.openModal({
      title: t("Delete collection"),
      content: (
        <CollectionDeleteDialog
          collection={collection}
          onSubmit={stores.dialogs.closeAllModals}
        />
      ),
    });
  },
});

export const exportCollection = createActionV2({
  name: ({ t }) => `${t("Export")}…`,
  analyticsName: "Export collection",
  section: ActiveCollectionSection,
  icon: <ExportIcon />,
  visible: ({ currentTeamId, activeCollectionId, stores }) => {
    if (!currentTeamId || !activeCollectionId) {
      return false;
    }

    return (
      !!stores.policies.abilities(currentTeamId).createExport &&
      !!stores.policies.abilities(activeCollectionId).export
    );
  },
  perform: async ({ activeCollectionId, stores, t }) => {
    if (!activeCollectionId) {
      return;
    }
    const collection = stores.collections.get(activeCollectionId);
    if (!collection) {
      return;
    }

    stores.dialogs.openModal({
      title: t("Export collection"),
      content: (
        <ExportDialog
          collection={collection}
          onSubmit={stores.dialogs.closeAllModals}
        />
      ),
    });
  },
});

export const createDocument = createInternalLinkActionV2({
  name: ({ t }) => t("New document"),
  analyticsName: "New document",
  section: ActiveCollectionSection,
  icon: <NewDocumentIcon />,
  keywords: "new create document",
  visible: ({ activeCollectionId, stores }) =>
    !!(
      !!activeCollectionId &&
      stores.policies.abilities(activeCollectionId).createDocument
    ),
  to: ({ activeCollectionId, sidebarContext }) => {
    const [pathname, search] = newDocumentPath(activeCollectionId).split("?");

    return {
      pathname,
      search,
      state: { sidebarContext },
    };
  },
});

export const createTemplate = createInternalLinkActionV2({
  name: ({ t }) => t("New template"),
  analyticsName: "New template",
  section: ActiveCollectionSection,
  icon: <ShapesIcon />,
  keywords: "new create template",
  visible: ({ activeCollectionId, stores }) =>
    !!(
      !!activeCollectionId &&
      stores.policies.abilities(activeCollectionId).createDocument
    ),
  to: ({ activeCollectionId, sidebarContext }) => {
    const [pathname, search] = newTemplatePath(activeCollectionId).split("?");

    return {
      pathname,
      search,
      state: { sidebarContext },
    };
  },
});

export const rootCollectionActions = [
  openCollection,
  createCollection,
  starCollection,
  unstarCollection,
  subscribeCollection,
  unsubscribeCollection,
  deleteCollection,
];<|MERGE_RESOLUTION|>--- conflicted
+++ resolved
@@ -41,12 +41,9 @@
   searchPath,
 } from "~/utils/routeHelpers";
 import ExportDialog from "~/components/ExportDialog";
-<<<<<<< HEAD
 import { getEventFiles } from "@shared/utils/files";
 import history from "~/utils/history";
-=======
 import lazyWithRetry from "~/utils/lazyWithRetry";
->>>>>>> 1aa05b79
 
 const ColorCollectionIcon = ({ collection }: { collection: Collection }) => (
   <DynamicCollectionIcon collection={collection} />
