--- conflicted
+++ resolved
@@ -299,19 +299,12 @@
           title: this.title,
           text: this.text,
           templateId: this.templateId,
-<<<<<<< HEAD
-          lastRevision: options.lastRevision,
-          publish: options.publish,
-          done: options.done,
-          autosave: options.autosave,
-          collectionId: this.collectionId,
-          parentDocumentId: this.parentDocumentId,
-=======
           lastRevision: options?.lastRevision,
           publish: options?.publish,
           done: options?.done,
           autosave: options?.autosave,
->>>>>>> 9c3c0fe4
+          collectionId: this.collectionId,
+          parentDocumentId: this.parentDocumentId,
         });
       }
 
