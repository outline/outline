--- conflicted
+++ resolved
@@ -17,17 +17,18 @@
   @observable
   name: string;
 
-<<<<<<< HEAD
-  @observable
-  lastActiveAt?: string;
-=======
   /**
    * An optional datetime that the API key expires.
    */
   @Field
   @observable
   expiresAt?: string;
->>>>>>> d7ee6321
+
+  /**
+   * An optional datetime that the API key was last used at.
+   */
+  @observable
+  lastActiveAt?: string;
 
   secret: string;
 
