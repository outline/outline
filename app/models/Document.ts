import { addDays, differenceInDays } from "date-fns";
import i18n, { t } from "i18next";
import capitalize from "lodash/capitalize";
import floor from "lodash/floor";
import { action, autorun, computed, observable, set } from "mobx";
<<<<<<< HEAD
import { Node, Schema } from "prosemirror-model";
import ExtensionManager from "@shared/editor/lib/ExtensionManager";
import { richExtensions, withComments } from "@shared/editor/nodes";
import { ExportContentType } from "@shared/types";
import type { NavigationNode, ProsemirrorData } from "@shared/types";
=======
import {
  ExportContentType,
  FileOperationFormat,
  NotificationEventType,
} from "@shared/types";
import type { JSONObject, NavigationNode } from "@shared/types";
>>>>>>> dd0bf641
import Storage from "@shared/utils/Storage";
import { isRTL } from "@shared/utils/rtl";
import slugify from "@shared/utils/slugify";
import DocumentsStore from "~/stores/DocumentsStore";
import User from "~/models/User";
import type { Properties } from "~/types";
import { client } from "~/utils/ApiClient";
import { settingsPath } from "~/utils/routeHelpers";
import Collection from "./Collection";
import Notification from "./Notification";
import View from "./View";
import ParanoidModel from "./base/ParanoidModel";
import Field from "./decorators/Field";
import Relation from "./decorators/Relation";

type SaveOptions = JSONObject & {
  publish?: boolean;
  done?: boolean;
  autosave?: boolean;
};

export default class Document extends ParanoidModel {
  static modelName = "Document";

  constructor(fields: Record<string, any>, store: DocumentsStore) {
    super(fields, store);

    this.embedsDisabled = Storage.get(`embedsDisabled-${this.id}`) ?? false;

    autorun(() => {
      Storage.set(
        `embedsDisabled-${this.id}`,
        this.embedsDisabled ? true : undefined
      );
    });
  }

  @observable
  isSaving = false;

  @observable
  embedsDisabled: boolean;

  @observable
  lastViewedAt: string | undefined;

  store: DocumentsStore;

  @Field
  @observable
  id: string;

  @observable.shallow
  data: ProsemirrorData;

  /**
   * The original data source of the document, if imported.
   */
  sourceMetadata?: {
    /**
     * The type of importer that was used, if any. This can also be empty if an individual file was
     * imported through drag-and-drop, for example.
     */
    importType?: FileOperationFormat;
    /** The date this document was imported. */
    importedAt?: string;
    /** The name of the user the created the original source document. */
    createdByName?: string;
    /** The name of the file this document was imported from. */
    fileName?: string;
  };

  /**
   * The name of the original data source, if imported.
   */
  get sourceName() {
    if (!this.sourceMetadata?.importType) {
      return undefined;
    }

    switch (this.sourceMetadata.importType) {
      case FileOperationFormat.MarkdownZip:
        return "Markdown";
      case FileOperationFormat.JSON:
        return "JSON";
      case FileOperationFormat.Notion:
        return "Notion";
      default:
        return capitalize(this.sourceMetadata.importType);
    }
  }

  /**
   * The id of the collection that this document belongs to, if any.
   */
  @Field
  @observable
  collectionId?: string | null;

  /**
   * The comment that this comment is a reply to.
   */
  @Relation(() => Collection, { onDelete: "cascade" })
  collection?: Collection;

  /**
   * The title of the document.
   */
  @Field
  @observable
  title: string;

  /**
   * An emoji to use as the document icon.
   */
  @Field
  @observable
  emoji: string | undefined | null;

  /**
   * Whether this is a template.
   */
  @observable
  template: boolean;

  /**
   * Whether the document layout is displayed full page width.
   */
  @Field
  @observable
  fullWidth: boolean;

  /**
   * Whether team members can see who has viewed this document.
   */
  @observable
  insightsEnabled: boolean;

  /**
   * A reference to the template that this document was created from.
   */
  @Field
  @observable
  templateId: string | undefined;

  /**
   * The id of the parent document that this is a child of, if any.
   */
  @Field
  @observable
  parentDocumentId: string | undefined;

  @observable
  collaboratorIds: string[];

  @observable
  createdBy: User | undefined;

  @observable
  updatedBy: User | undefined;

  @observable
  publishedAt: string | undefined;

  @observable
  archivedAt: string;

  /**
   * @deprecated Use path instead
   */
  @observable
  url: string;

  @observable
  urlId: string;

  @observable
  tasks: {
    completed: number;
    total: number;
  };

  @observable
  revision: number;

  /**
   * Whether this document is contained in a collection that has been deleted.
   */
  @observable
  isCollectionDeleted: boolean;

  /**
   * Returns the notifications associated with this document.
   */
  @computed
  get notifications(): Notification[] {
    return this.store.rootStore.notifications.filter(
      (notification: Notification) => notification.documentId === this.id
    );
  }

  /**
   * Returns the unread notifications associated with this document.
   */
  @computed
  get unreadNotifications(): Notification[] {
    return this.notifications.filter((notification) => !notification.viewedAt);
  }

  /**
   * Returns the direction of the document text, either "rtl" or "ltr"
   */
  @computed
  get dir(): "rtl" | "ltr" {
    return this.rtl ? "rtl" : "ltr";
  }

  /**
   * Returns true if the document text is right-to-left
   */
  @computed
  get rtl() {
    return isRTL(this.title);
  }

  @computed
  get path(): string {
    const prefix = this.template ? settingsPath("templates") : "/doc";

    if (!this.title) {
      return `${prefix}/untitled-${this.urlId}`;
    }

    const slugifiedTitle = slugify(this.title);
    return `${prefix}/${slugifiedTitle}-${this.urlId}`;
  }

  @computed
  get noun(): string {
    return this.template ? t("template") : t("document");
  }

  @computed
  get modifiedSinceViewed(): boolean {
    return !!this.lastViewedAt && this.lastViewedAt < this.updatedAt;
  }

  @computed
  get isBadgedNew(): boolean {
    return (
      !this.lastViewedAt &&
      differenceInDays(new Date(), new Date(this.createdAt)) < 14
    );
  }

  @computed
  get isStarred(): boolean {
    return !!this.store.rootStore.stars.orderedData.find(
      (star) => star.documentId === this.id
    );
  }

  @computed
  get collaborators(): User[] {
    return this.collaboratorIds
      .map((id) => this.store.rootStore.users.get(id))
      .filter(Boolean) as User[];
  }

  /**
   * Returns whether there is a subscription for this document in the store.
   * Does not consider remote state.
   *
   * @returns True if there is a subscription, false otherwise.
   */
  @computed
  get isSubscribed(): boolean {
    return !!this.store.rootStore.subscriptions.orderedData.find(
      (subscription) => subscription.documentId === this.id
    );
  }

  /**
   * Returns users that have been individually given access to the document.
   *
   * @returns users that have been individually given access to the document
   */
  @computed
  get members(): User[] {
    return this.store.rootStore.userMemberships.orderedData
      .filter((m) => m.documentId === this.id)
      .map((m) => m.user)
      .filter(Boolean);
  }

  @computed
  get isArchived(): boolean {
    return !!this.archivedAt;
  }

  @computed
  get isDeleted(): boolean {
    return !!this.deletedAt;
  }

  @computed
  get isTemplate(): boolean {
    return !!this.template;
  }

  @computed
  get isDraft(): boolean {
    return !this.publishedAt;
  }

  @computed
  get hasEmptyTitle(): boolean {
    return this.title === "";
  }

  @computed
  get permanentlyDeletedAt(): string | undefined {
    if (!this.deletedAt) {
      return undefined;
    }

    return addDays(new Date(this.deletedAt), 30).toString();
  }

  @computed
  get isPersistedOnce(): boolean {
    return this.createdAt === this.updatedAt;
  }

  @computed
  get isFromTemplate(): boolean {
    return !!this.templateId;
  }

  @computed
  get isTasks(): boolean {
    return !!this.tasks.total;
  }

  @computed
  get tasksPercentage(): number {
    if (!this.isTasks) {
      return 0;
    }

    return floor((this.tasks.completed / this.tasks.total) * 100);
  }

  @computed
  get pathTo() {
    return this.collection?.pathToDocument(this.id) ?? [];
  }

  get titleWithDefault(): string {
    return this.title || i18n.t("Untitled");
  }

  @action
  updateTasks(total: number, completed: number) {
    if (total !== this.tasks.total || completed !== this.tasks.completed) {
      this.tasks = { total, completed };
    }
  }

  @action
  share = async () =>
    this.store.rootStore.shares.create({
      documentId: this.id,
    });

  archive = () => this.store.archive(this);

  restore = (options?: { revisionId?: string; collectionId?: string }) =>
    this.store.restore(this, options);

  unpublish = () => this.store.unpublish(this);

  @action
  enableEmbeds = () => {
    this.embedsDisabled = false;
  };

  @action
  disableEmbeds = () => {
    this.embedsDisabled = true;
  };

  @action
  pin = (collectionId?: string | null) =>
    this.store.rootStore.pins.create({
      documentId: this.id,
      ...(collectionId ? { collectionId } : {}),
    });

  @action
  unpin = (collectionId?: string) => {
    const pin = this.store.rootStore.pins.orderedData.find(
      (pin) =>
        pin.documentId === this.id &&
        (pin.collectionId === collectionId ||
          (!collectionId && !pin.collectionId))
    );

    return pin?.delete();
  };

  @action
  star = (index?: string) => this.store.star(this, index);

  @action
  unstar = () => this.store.unstar(this);

  /**
   * Subscribes the current user to this document.
   *
   * @returns A promise that resolves when the subscription is created.
   */
  @action
  subscribe = () => this.store.subscribe(this);

  /**
   * Unsubscribes the current user to this document.
   *
   * @returns A promise that resolves when the subscription is destroyed.
   */
  @action
  unsubscribe = (userId: string) => this.store.unsubscribe(userId, this);

  @action
  view = () => {
    // we don't record views for documents in the trash
    if (this.isDeleted) {
      return;
    }

    // Mark associated unread notifications as read when the document is viewed
    this.store.rootStore.notifications
      .filter(
        (notification: Notification) =>
          !notification.viewedAt &&
          notification.documentId === this.id &&
          [
            NotificationEventType.AddUserToDocument,
            NotificationEventType.UpdateDocument,
            NotificationEventType.PublishDocument,
          ].includes(notification.event)
      )
      .forEach((notification) => notification.markAsRead());

    this.lastViewedAt = new Date().toString();

    return this.store.rootStore.views.create({
      documentId: this.id,
    });
  };

  @action
  updateLastViewed = (view: View) => {
    this.lastViewedAt = view.lastViewedAt;
  };

  @action
  templatize = () => this.store.templatize(this.id);

  @action
  save = async (
    fields?: Properties<typeof this>,
    options?: SaveOptions
  ): Promise<Document> => {
    const params = fields ?? this.toAPI();
    this.isSaving = true;

    try {
      const model = await this.store.save(
        { ...params, ...fields, id: this.id },
        options
      );

      // if saving is successful set the new values on the model itself
      set(this, { ...params, ...model });

      this.persistedAttributes = this.toAPI();

      return model;
    } finally {
      this.isSaving = false;
    }
  };

  move = (collectionId: string, parentDocumentId?: string | undefined) =>
    this.store.move(this.id, collectionId, parentDocumentId);

<<<<<<< HEAD
  duplicate = (options?: { title?: string; recursive?: boolean }) =>
    this.store.duplicate(this, options);

  /**
   * Returns the first blocks of the document, useful for displaying a preview.
   *
   * @param blocks The number of blocks to return, defaults to 4.
   * @returns A new ProseMirror document.
   */
  getSummary = (blocks = 4) => ({
    ...this.data,
    content: this.data.content.slice(0, blocks),
  });
=======
  duplicate = (options?: {
    title?: string;
    publish?: boolean;
    recursive?: boolean;
  }) => this.store.duplicate(this, options);
>>>>>>> dd0bf641

  @computed
  get pinned(): boolean {
    return !!this.store.rootStore.pins.orderedData.find(
      (pin) =>
        pin.documentId === this.id && pin.collectionId === this.collectionId
    );
  }

  @computed
  get pinnedToHome(): boolean {
    return !!this.store.rootStore.pins.orderedData.find(
      (pin) => pin.documentId === this.id && !pin.collectionId
    );
  }

  @computed
  get isActive(): boolean {
    return !this.isDeleted && !this.isTemplate && !this.isArchived;
  }

  @computed
  get childDocuments() {
    return this.store.orderedData.filter(
      (doc) => doc.parentDocumentId === this.id
    );
  }

  @computed
  get asNavigationNode(): NavigationNode {
    return {
      id: this.id,
      title: this.title,
      children: this.childDocuments.map((doc) => doc.asNavigationNode),
      url: this.url,
      isDraft: this.isDraft,
    };
  }

  toMarkdown = () => {
    const extensionManager = new ExtensionManager(withComments(richExtensions));
    const serializer = extensionManager.serializer();
    const schema = new Schema({
      nodes: extensionManager.nodes,
      marks: extensionManager.marks,
    });
    const markdown = serializer.serialize(Node.fromJSON(schema, this.data));
    return markdown;
  };

  download = (contentType: ExportContentType) =>
    client.post(
      `/documents.export`,
      {
        id: this.id,
      },
      {
        download: true,
        headers: {
          accept: contentType,
        },
      }
    );
}<|MERGE_RESOLUTION|>--- conflicted
+++ resolved
@@ -3,20 +3,19 @@
 import capitalize from "lodash/capitalize";
 import floor from "lodash/floor";
 import { action, autorun, computed, observable, set } from "mobx";
-<<<<<<< HEAD
 import { Node, Schema } from "prosemirror-model";
 import ExtensionManager from "@shared/editor/lib/ExtensionManager";
-import { richExtensions, withComments } from "@shared/editor/nodes";
-import { ExportContentType } from "@shared/types";
-import type { NavigationNode, ProsemirrorData } from "@shared/types";
-=======
+import { richExtensions } from "@shared/editor/nodes";
+import type {
+  JSONObject,
+  NavigationNode,
+  ProsemirrorData,
+} from "@shared/types";
 import {
   ExportContentType,
   FileOperationFormat,
   NotificationEventType,
 } from "@shared/types";
-import type { JSONObject, NavigationNode } from "@shared/types";
->>>>>>> dd0bf641
 import Storage from "@shared/utils/Storage";
 import { isRTL } from "@shared/utils/rtl";
 import slugify from "@shared/utils/slugify";
@@ -514,27 +513,22 @@
   move = (collectionId: string, parentDocumentId?: string | undefined) =>
     this.store.move(this.id, collectionId, parentDocumentId);
 
-<<<<<<< HEAD
-  duplicate = (options?: { title?: string; recursive?: boolean }) =>
-    this.store.duplicate(this, options);
-
-  /**
-   * Returns the first blocks of the document, useful for displaying a preview.
-   *
-   * @param blocks The number of blocks to return, defaults to 4.
-   * @returns A new ProseMirror document.
-   */
-  getSummary = (blocks = 4) => ({
-    ...this.data,
-    content: this.data.content.slice(0, blocks),
-  });
-=======
   duplicate = (options?: {
     title?: string;
     publish?: boolean;
     recursive?: boolean;
   }) => this.store.duplicate(this, options);
->>>>>>> dd0bf641
+
+  /**
+   * Returns the first blocks of the document, useful for displaying a preview.
+   *
+   * @param blocks The number of blocks to return, defaults to 4.
+   * @returns A new ProseMirror document.
+   */
+  getSummary = (blocks = 4) => ({
+    ...this.data,
+    content: this.data.content.slice(0, blocks),
+  });
 
   @computed
   get pinned(): boolean {
@@ -574,8 +568,13 @@
     };
   }
 
+  /**
+   * Returns the markdown representation of the document derived from the ProseMirror data.
+   *
+   * @returns The markdown representation of the document as a string.
+   */
   toMarkdown = () => {
-    const extensionManager = new ExtensionManager(withComments(richExtensions));
+    const extensionManager = new ExtensionManager(richExtensions);
     const serializer = extensionManager.serializer();
     const schema = new Schema({
       nodes: extensionManager.nodes,
