import { addDays, differenceInDays } from "date-fns";
import { floor } from "lodash";
import { action, autorun, computed, observable } from "mobx";
import parseTitle from "@shared/utils/parseTitle";
import unescape from "@shared/utils/unescape";
import DocumentsStore from "~/stores/DocumentsStore";
import User from "~/models/User";
<<<<<<< HEAD
import type { NavigationNode } from "~/types";
=======
import { NavigationNode } from "~/types";
import Storage from "~/utils/Storage";
import ParanoidModel from "./ParanoidModel";
>>>>>>> a736022c
import View from "./View";
import Field from "./decorators/Field";

type SaveOptions = {
  publish?: boolean;
  done?: boolean;
  autosave?: boolean;
  lastRevision?: number;
};

export default class Document extends ParanoidModel {
  constructor(fields: Record<string, any>, store: DocumentsStore) {
    super(fields, store);

    if (this.isPersistedOnce && this.isFromTemplate) {
      this.title = "";
    }

    this.embedsDisabled = Storage.get(`embedsDisabled-${this.id}`) ?? false;

    autorun(() => {
      Storage.set(
        `embedsDisabled-${this.id}`,
        this.embedsDisabled ? true : undefined
      );
    });
  }

  @observable
  isSaving = false;

  @observable
  embedsDisabled: boolean;

  @observable
  lastViewedAt: string | undefined;

  store: DocumentsStore;

  @Field
  @observable
  collectionId: string;

  @Field
  @observable
  id: string;

  @Field
  @observable
  text: string;

  @Field
  @observable
  title: string;

  @Field
  @observable
  template: boolean;

  @Field
  @observable
  fullWidth: boolean;

  @Field
  @observable
  templateId: string | undefined;

  @Field
  @observable
  parentDocumentId: string | undefined;

  collaboratorIds: string[];

  createdBy: User;

  updatedBy: User;

  publishedAt: string | undefined;

  archivedAt: string;

  url: string;

  urlId: string;

  tasks: {
    completed: number;
    total: number;
  };

  revision: number;

  @computed
  get emoji() {
    const { emoji } = parseTitle(this.title);
    return emoji;
  }

  /**
   * Best-guess the text direction of the document based on the language the
   * title is written in. Note: wrapping as a computed getter means that it will
   * only be called directly when the title changes.
   */
  @computed
  get dir(): "rtl" | "ltr" {
    const element = document.createElement("p");
    element.innerText = this.title;
    element.style.visibility = "hidden";
    element.dir = "auto";

    // element must appear in body for direction to be computed
    document.body?.appendChild(element);
    const direction = window.getComputedStyle(element).direction;
    document.body?.removeChild(element);

    return direction === "rtl" ? "rtl" : "ltr";
  }

  @computed
  get noun(): string {
    return this.template ? "template" : "document";
  }

  @computed
  get isOnlyTitle(): boolean {
    return !this.text.trim();
  }

  @computed
  get modifiedSinceViewed(): boolean {
    return !!this.lastViewedAt && this.lastViewedAt < this.updatedAt;
  }

  @computed
  get isBadgedNew(): boolean {
    return (
      !this.lastViewedAt &&
      differenceInDays(new Date(), new Date(this.createdAt)) < 14
    );
  }

  @computed
  get isStarred(): boolean {
    return !!this.store.rootStore.stars.orderedData.find(
      (star) => star.documentId === this.id
    );
  }

  @computed
  get isArchived(): boolean {
    return !!this.archivedAt;
  }

  @computed
  get isDeleted(): boolean {
    return !!this.deletedAt;
  }

  @computed
  get isTemplate(): boolean {
    return !!this.template;
  }

  @computed
  get isDraft(): boolean {
    return !this.publishedAt;
  }

  @computed
  get hasEmptyTitle(): boolean {
    return this.title === "";
  }

  @computed
  get titleWithDefault(): string {
    return this.title || "Untitled";
  }

  @computed
  get permanentlyDeletedAt(): string | undefined {
    if (!this.deletedAt) {
      return undefined;
    }

    return addDays(new Date(this.deletedAt), 30).toString();
  }

  @computed
  get isPersistedOnce(): boolean {
    return this.createdAt === this.updatedAt;
  }

  @computed
  get isFromTemplate(): boolean {
    return !!this.templateId;
  }

  @computed
  get isTasks(): boolean {
    return !!this.tasks.total;
  }

  @computed
  get tasksPercentage(): number {
    if (!this.isTasks) {
      return 0;
    }

    return floor((this.tasks.completed / this.tasks.total) * 100);
  }

  @action
  share = async () => {
    return this.store.rootStore.shares.create({
      documentId: this.id,
    });
  };

  archive = () => {
    return this.store.archive(this);
  };

  restore = (options?: { revisionId?: string; collectionId?: string }) => {
    return this.store.restore(this, options);
  };

  unpublish = () => {
    return this.store.unpublish(this);
  };

  @action
  enableEmbeds = () => {
    this.embedsDisabled = false;
  };

  @action
  disableEmbeds = () => {
    this.embedsDisabled = true;
  };

  @action
  pin = async (collectionId?: string) => {
    await this.store.rootStore.pins.create({
      documentId: this.id,
      ...(collectionId ? { collectionId } : {}),
    });
  };

  @action
  unpin = async (collectionId?: string) => {
    const pin = this.store.rootStore.pins.orderedData.find(
      (pin) =>
        pin.documentId === this.id &&
        (pin.collectionId === collectionId ||
          (!collectionId && !pin.collectionId))
    );

    await pin?.delete();
  };

  @action
  star = async () => {
    return this.store.star(this);
  };

  @action
  unstar = async () => {
    return this.store.unstar(this);
  };

  @action
  view = () => {
    // we don't record views for documents in the trash
    if (this.isDeleted) {
      return;
    }

    return this.store.rootStore.views.create({
      documentId: this.id,
    });
  };

  @action
  updateLastViewed = (view: View) => {
    this.lastViewedAt = view.lastViewedAt;
  };

  @action
  templatize = async () => {
    return this.store.templatize(this.id);
  };

  @action
  update = async (
    options: SaveOptions & {
      title?: string;
      lastRevision?: number;
    }
  ) => {
    if (this.isSaving) {
      return this;
    }
    this.isSaving = true;

    try {
      if (options.lastRevision) {
        return await this.store.update(
          {
            id: this.id,
            title: options.title || this.title,
            fullWidth: this.fullWidth,
          },
          {
            lastRevision: options.lastRevision,
            publish: options?.publish,
            done: options?.done,
          }
        );
      }

      throw new Error("Attempting to update without a lastRevision");
    } finally {
      this.isSaving = false;
    }
  };

  @action
  save = async (options?: SaveOptions | undefined) => {
    if (this.isSaving) {
      return this;
    }
    const isCreating = !this.id;
    this.isSaving = true;

    try {
      if (isCreating) {
        return await this.store.create(
          {
            parentDocumentId: this.parentDocumentId,
            collectionId: this.collectionId,
            title: this.title,
            text: this.text,
          },
          {
            publish: options?.publish,
            done: options?.done,
            autosave: options?.autosave,
          }
        );
      }

      return await this.store.update(
        {
          id: this.id,
          title: this.title,
          text: this.text,
          fullWidth: this.fullWidth,
          templateId: this.templateId,
        },
        {
          lastRevision: options?.lastRevision || this.revision,
          publish: options?.publish,
          done: options?.done,
          autosave: options?.autosave,
        }
      );
    } finally {
      this.isSaving = false;
    }
  };

  move = (collectionId: string, parentDocumentId?: string | undefined) => {
    return this.store.move(this.id, collectionId, parentDocumentId);
  };

  duplicate = () => {
    return this.store.duplicate(this);
  };

  getSummary = (paragraphs = 4) => {
    const result = this.text.trim().split("\n").slice(0, paragraphs).join("\n");
    return result;
  };

  @computed
  get pinned(): boolean {
    return !!this.store.rootStore.pins.orderedData.find(
      (pin) =>
        pin.documentId === this.id && pin.collectionId === this.collectionId
    );
  }

  @computed
  get pinnedToHome(): boolean {
    return !!this.store.rootStore.pins.orderedData.find(
      (pin) => pin.documentId === this.id && !pin.collectionId
    );
  }

  @computed
  get isActive(): boolean {
    return !this.isDeleted && !this.isTemplate && !this.isArchived;
  }

  @computed
  get asNavigationNode(): NavigationNode {
    return {
      id: this.id,
      title: this.title,
      children: this.store.orderedData
        .filter((doc) => doc.parentDocumentId === this.id)
        .map((doc) => doc.asNavigationNode),
      url: this.url,
      isDraft: this.isDraft,
    };
  }

  download = async () => {
    // Ensure the document is upto date with latest server contents
    await this.fetch();
    const body = unescape(this.text);
    const blob = new Blob([`# ${this.title}\n\n${body}`], {
      type: "text/markdown",
    });
    const url = URL.createObjectURL(blob);
    const a = document.createElement("a");
    // Firefox support requires the anchor tag be in the DOM to trigger the dl
    if (document.body) {
      document.body.appendChild(a);
    }
    a.href = url;
    a.download = `${this.titleWithDefault}.md`;
    a.click();
  };
}<|MERGE_RESOLUTION|>--- conflicted
+++ resolved
@@ -5,13 +5,9 @@
 import unescape from "@shared/utils/unescape";
 import DocumentsStore from "~/stores/DocumentsStore";
 import User from "~/models/User";
-<<<<<<< HEAD
 import type { NavigationNode } from "~/types";
-=======
-import { NavigationNode } from "~/types";
 import Storage from "~/utils/Storage";
 import ParanoidModel from "./ParanoidModel";
->>>>>>> a736022c
 import View from "./View";
 import Field from "./decorators/Field";
 
