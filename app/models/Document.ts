--- conflicted
+++ resolved
@@ -1,13 +1,9 @@
 import { addDays, differenceInDays } from "date-fns";
 import { floor } from "lodash";
 import { action, autorun, computed, observable, set } from "mobx";
-<<<<<<< HEAD
-=======
 import { ExportContentType } from "@shared/types";
 import type { NavigationNode } from "@shared/types";
 import Storage from "@shared/utils/Storage";
-import parseTitle from "@shared/utils/parseTitle";
->>>>>>> eda023c9
 import { isRTL } from "@shared/utils/rtl";
 import DocumentsStore from "~/stores/DocumentsStore";
 import User from "~/models/User";
@@ -71,16 +67,13 @@
   @observable
   title: string;
 
-<<<<<<< HEAD
   @Field
   @observable
   emoji: string | undefined | null;
 
-=======
   /**
    * Whether this is a template.
    */
->>>>>>> eda023c9
   @observable
   template: boolean;
 
