--- conflicted
+++ resolved
@@ -6,13 +6,8 @@
 import Document from 'models/Document';
 import { client } from 'utils/ApiClient';
 import stores from 'stores';
-<<<<<<< HEAD
 import UiStore from 'stores/UiStore';
-import type { NavigationNode } from 'types';
-=======
-import ErrorsStore from 'stores/ErrorsStore';
 import type { NavigationNode } from 'shared/types';
->>>>>>> 291b0b11
 
 class Collection extends BaseModel {
   isSaving: boolean = false;
