--- conflicted
+++ resolved
@@ -11,15 +11,12 @@
   lastActiveAt: string;
   isSuspended: boolean;
   createdAt: string;
-<<<<<<< HEAD
   language: string;
-=======
 
   @computed
   get isInvited(): boolean {
     return !this.lastActiveAt;
   }
->>>>>>> 12a2e1c3
 }
 
 export default User;