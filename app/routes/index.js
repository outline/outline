--- conflicted
+++ resolved
@@ -3,12 +3,9 @@
 import { Switch } from "react-router-dom";
 import DelayedMount from "components/DelayedMount";
 import FullscreenLoading from "components/FullscreenLoading";
-<<<<<<< HEAD
+import Route from "components/ProfiledRoute";
 import RevisionDiffExample from "components/RevisionDiffExample";
-=======
-import Route from "components/ProfiledRoute";
 import { matchDocumentSlug as slug } from "utils/routeHelpers";
->>>>>>> cf8fa5ff
 
 const Authenticated = React.lazy(() =>
   import(/* webpackChunkName: "authenticated" */ "components/Authenticated")
@@ -42,22 +39,17 @@
         <Route exact path="/create" component={Login} />
         <Route exact path="/logout" component={Logout} />
         <Route exact path="/share/:shareId" component={KeyedDocument} />
-<<<<<<< HEAD
-
         {/* TODO this is just a development harness -- delete later */}
         <Route
           exact
           path="/revisionDiffExample"
           component={RevisionDiffExample}
         />
-
-=======
         <Route
           exact
           path={`/share/:shareId/doc/${slug}`}
           component={KeyedDocument}
         />
->>>>>>> cf8fa5ff
         <Authenticated>
           <AuthenticatedRoutes />
         </Authenticated>
