--- conflicted
+++ resolved
@@ -25,7 +25,6 @@
         node-version: [20.x, 22.x]
 
     steps:
-<<<<<<< HEAD
     - uses: actions/checkout@v4
     - name: Use Node.js ${{ matrix.node-version }}
       uses: actions/setup-node@v4
@@ -35,17 +34,6 @@
 
     - name: Install dependencies
       run: yarn install --frozen-lockfile
-=======
-      - uses: actions/checkout@v4
-      - name: Use Node.js ${{ matrix.node-version }}
-        uses: actions/setup-node@v4
-        with:
-          node-version: ${{ matrix.node-version }}
-          cache: "yarn"
-
-      - name: Install dependencies
-        run: yarn install --frozen-lockfile
->>>>>>> 932f3333
 
   lint:
     needs: build
