--- conflicted
+++ resolved
@@ -22,13 +22,9 @@
     runs-on: ubuntu-latest
     steps:
       - uses: actions/checkout@v5
-<<<<<<< HEAD
       - name: Enable Corepack
         run: corepack enable
-      - name: Use Node.js ${{ matrix.node-version }}
-=======
       - name: Use Node.js 22.x
->>>>>>> b5305e04
         uses: actions/setup-node@v5
         with:
           node-version: 22.x
@@ -40,12 +36,8 @@
           path: node_modules
           key: ${{ runner.os }}-node-modules-${{ hashFiles('yarn.lock') }}
       - name: Install dependencies
-<<<<<<< HEAD
+        if: steps.cache-node-modules.outputs.cache-hit != 'true'
         run: yarn install --immutable
-=======
-        if: steps.cache-node-modules.outputs.cache-hit != 'true'
-        run: yarn install --frozen-lockfile --prefer-offline
->>>>>>> b5305e04
 
   lint:
     needs: setup
@@ -58,15 +50,11 @@
         with:
           node-version: 22.x
           cache: "yarn"
-<<<<<<< HEAD
-      - run: yarn install --immutable
-=======
       - name: Restore node_modules
         uses: actions/cache@v4
         with:
           path: node_modules
           key: ${{ runner.os }}-node-modules-${{ hashFiles('yarn.lock') }}
->>>>>>> b5305e04
       - run: yarn lint --quiet
 
   types:
@@ -80,15 +68,11 @@
         with:
           node-version: 22.x
           cache: "yarn"
-<<<<<<< HEAD
-      - run: yarn install --immutable
-=======
       - name: Restore node_modules
         uses: actions/cache@v4
         with:
           path: node_modules
           key: ${{ runner.os }}-node-modules-${{ hashFiles('yarn.lock') }}
->>>>>>> b5305e04
       - run: yarn tsc
 
   changes:
@@ -132,15 +116,11 @@
         with:
           node-version: 22.x
           cache: "yarn"
-<<<<<<< HEAD
-      - run: yarn install --immutable
-=======
       - name: Restore node_modules
         uses: actions/cache@v4
         with:
           path: node_modules
           key: ${{ runner.os }}-node-modules-${{ hashFiles('yarn.lock') }}
->>>>>>> b5305e04
       - run: yarn test:${{ matrix.test-group }}
 
   test-server:
@@ -174,15 +154,11 @@
         with:
           node-version: 22.x
           cache: "yarn"
-<<<<<<< HEAD
-      - run: yarn install --immutable
-=======
       - name: Restore node_modules
         uses: actions/cache@v4
         with:
           path: node_modules
           key: ${{ runner.os }}-node-modules-${{ hashFiles('yarn.lock') }}
->>>>>>> b5305e04
       - run: yarn sequelize db:migrate
       - name: Run server tests
         run: |
@@ -201,15 +177,11 @@
         with:
           node-version: 22.x
           cache: "yarn"
-<<<<<<< HEAD
-      - run: yarn install --immutable
-=======
       - name: Restore node_modules
         uses: actions/cache@v4
         with:
           path: node_modules
           key: ${{ runner.os }}-node-modules-${{ hashFiles('yarn.lock') }}
->>>>>>> b5305e04
       - name: Set environment to production
         run: echo "NODE_ENV=production" >> $GITHUB_ENV
       - run: yarn vite:build
