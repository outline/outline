name: CI

on:
  push:
    branches: [main]
  pull_request:
    branches: [main]

env:
  NODE_ENV: test
  DATABASE_URL: postgres://postgres:password@localhost:5432/outline_test
  REDIS_URL: redis://127.0.0.1:6379
  URL: http://localhost:3000
  NODE_OPTIONS: --max-old-space-size=8192
  SECRET_KEY: F0E5AD933D7F6FD8F4DBB3E038C501C052DC0593C686D21ACB30AE205D2F634B
  UTILS_SECRET: 123456
  SLACK_VERIFICATION_TOKEN: 123456
  SMTP_USERNAME: localhost

jobs:
  build:
    runs-on: ubuntu-latest
    strategy:
      matrix:
        node-version: [20.x, 22.x]

    steps:
      - uses: actions/checkout@v4
      - name: Use Node.js ${{ matrix.node-version }}
        uses: actions/setup-node@v4
        with:
          node-version: ${{ matrix.node-version }}
          cache: "yarn"

<<<<<<< HEAD
      - name: Install dependencies
        run: yarn install --frozen-lockfile
=======
    - name: Install dependencies
      run: yarn install --frozen-lockfile --prefer-offline
>>>>>>> c5cd4d93

  lint:
    needs: build
    runs-on: ubuntu-latest
    steps:
      - uses: actions/checkout@v4
      - uses: actions/setup-node@v4
        with:
          node-version: 22.x
          cache: "yarn"
      - run: yarn install --frozen-lockfile --prefer-offline
      - run: yarn lint

  types:
    needs: build
    runs-on: ubuntu-latest
    steps:
      - uses: actions/checkout@v4
      - uses: actions/setup-node@v4
        with:
          node-version: 22.x
          cache: "yarn"
      - run: yarn install --frozen-lockfile --prefer-offline
      - run: yarn tsc

  changes:
    runs-on: ubuntu-latest
    outputs:
      config: ${{ steps.filter.outputs.config }}
      server: ${{ steps.filter.outputs.server }}
      app: ${{ steps.filter.outputs.app }}
    steps:
      - uses: actions/checkout@v4
      - uses: dorny/paths-filter@v2
        id: filter
        with:
          filters: |
            config:
              - '.github/**'
              - 'vite.config.ts'
            server:
              - 'server/**'
              - 'shared/**'
              - 'package.json'
              - 'yarn.lock'
            app:
              - 'app/**'
              - 'shared/**'
              - 'package.json'
              - 'yarn.lock'

  test:
    needs: [build, changes]
    if: ${{ needs.changes.outputs.app == 'true' || needs.changes.outputs.config == 'true' }}
    runs-on: ubuntu-latest
    strategy:
      matrix:
        test-group: [app, shared]
    steps:
      - uses: actions/checkout@v4
      - uses: actions/setup-node@v4
        with:
          node-version: 22.x
          cache: "yarn"
      - run: yarn install --frozen-lockfile --prefer-offline
      - run: yarn test:${{ matrix.test-group }}

  test-server:
    needs: [build, changes]
    if: ${{ needs.changes.outputs.server == 'true' || needs.changes.outputs.config == 'true' }}
    runs-on: ubuntu-latest
    services:
      postgres:
        image: postgres:14.2
        env:
          POSTGRES_USER: postgres
          POSTGRES_PASSWORD: password
          POSTGRES_DB: outline_test
        ports:
          - 5432:5432
        options: >-
          --health-cmd pg_isready
          --health-interval 10s
          --health-timeout 5s
          --health-retries 5

    strategy:
      matrix:
        shard: [1, 2, 3, 4]

    steps:
      - uses: actions/checkout@v4
      - uses: actions/setup-node@v4
        with:
          node-version: 22.x
          cache: "yarn"
      - run: yarn install --frozen-lockfile --prefer-offline
      - run: yarn sequelize db:migrate
      - name: Run server tests
        run: |
          TESTFILES=$(find . -name "*.test.ts" -path "*/server/*" | sort | split -n -d -l $(($(find . -name "*.test.ts" -path "*/server/*" | wc -l)/${{ matrix.shard }})) - | sed -n "${{ matrix.shard }}p")
          yarn test --maxWorkers=2 $TESTFILES

  bundle-size:
    needs: [build, types, changes]
    if: ${{ needs.changes.outputs.app == 'true' && github.repository == 'outline/outline' }}
    runs-on: ubuntu-latest
    steps:
      - uses: actions/checkout@v4
      - uses: actions/setup-node@v4
        with:
          node-version: 22.x
          cache: "yarn"
      - run: yarn install --frozen-lockfile --prefer-offline
      - name: Set environment to production
        run: echo "NODE_ENV=production" >> $GITHUB_ENV
      - run: yarn vite:build
      - name: Send bundle stats to RelativeCI
        uses: relative-ci/agent-action@v2
        with:
          key: ${{ secrets.RELATIVE_CI_KEY }}
          token: ${{ secrets.GITHUB_TOKEN }}
          webpackStatsFile: ./build/app/webpack-stats.json<|MERGE_RESOLUTION|>--- conflicted
+++ resolved
@@ -31,14 +31,8 @@
         with:
           node-version: ${{ matrix.node-version }}
           cache: "yarn"
-
-<<<<<<< HEAD
       - name: Install dependencies
-        run: yarn install --frozen-lockfile
-=======
-    - name: Install dependencies
-      run: yarn install --frozen-lockfile --prefer-offline
->>>>>>> c5cd4d93
+        run: yarn install --frozen-lockfile --prefer-offline
 
   lint:
     needs: build
